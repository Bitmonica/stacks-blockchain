/*
 copyright: (c) 2013-2019 by Blockstack PBC, a public benefit corporation.

 This file is part of Blockstack.

 Blockstack is free software. You may redistribute or modify
 it under the terms of the GNU General Public License as published by
 the Free Software Foundation, either version 3 of the License or
 (at your option) any later version.

 Blockstack is distributed in the hope that it will be useful,
 but WITHOUT ANY WARRANTY, including without the implied warranty of
 MERCHANTABILITY or FITNESS FOR A PARTICULAR PURPOSE. See the
 GNU General Public License for more details.

 You should have received a copy of the GNU General Public License
 along with Blockstack. If not, see <http://www.gnu.org/licenses/>.
*/

#![allow(unused_imports)]
#![allow(unused_assignments)]
#![allow(unused_variables)]
#![allow(dead_code)]
#![allow(non_camel_case_types)]
#![allow(non_snake_case)]
#![allow(non_upper_case_globals)]

<<<<<<< HEAD
extern crate rand;
extern crate ini;
extern crate secp256k1;
extern crate serde;
extern crate rusqlite;
extern crate curve25519_dalek;
extern crate ed25519_dalek;
extern crate httparse;
#[macro_use] extern crate lazy_static;
extern crate sha2;
extern crate sha3;
extern crate ripemd160;
extern crate regex;
extern crate time;
extern crate byteorder;
extern crate mio;

#[macro_use] extern crate serde_derive;
#[macro_use] extern crate serde_json;

#[cfg(test)]
#[macro_use]
extern crate assert_json_diff;

#[macro_use]
=======
>>>>>>> 8ad0a2af
extern crate blockstack_lib;

use std::env;
use blockstack_lib::{ util::log, clarity };

fn main() {
    log::set_loglevel(log::LOG_DEBUG).unwrap();
    let argv : Vec<String> = env::args().collect();

    clarity::invoke_command(&argv[0], &argv[1..]);
}<|MERGE_RESOLUTION|>--- conflicted
+++ resolved
@@ -25,34 +25,6 @@
 #![allow(non_snake_case)]
 #![allow(non_upper_case_globals)]
 
-<<<<<<< HEAD
-extern crate rand;
-extern crate ini;
-extern crate secp256k1;
-extern crate serde;
-extern crate rusqlite;
-extern crate curve25519_dalek;
-extern crate ed25519_dalek;
-extern crate httparse;
-#[macro_use] extern crate lazy_static;
-extern crate sha2;
-extern crate sha3;
-extern crate ripemd160;
-extern crate regex;
-extern crate time;
-extern crate byteorder;
-extern crate mio;
-
-#[macro_use] extern crate serde_derive;
-#[macro_use] extern crate serde_json;
-
-#[cfg(test)]
-#[macro_use]
-extern crate assert_json_diff;
-
-#[macro_use]
-=======
->>>>>>> 8ad0a2af
 extern crate blockstack_lib;
 
 use std::env;
