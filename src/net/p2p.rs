// Copyright (C) 2013-2020 Blockstack PBC, a public benefit corporation
// Copyright (C) 2020 Stacks Open Internet Foundation
//
// This program is free software: you can redistribute it and/or modify
// it under the terms of the GNU General Public License as published by
// the Free Software Foundation, either version 3 of the License, or
// (at your option) any later version.
//
// This program is distributed in the hope that it will be useful,
// but WITHOUT ANY WARRANTY; without even the implied warranty of
// MERCHANTABILITY or FITNESS FOR A PARTICULAR PURPOSE.  See the
// GNU General Public License for more details.
//
// You should have received a copy of the GNU General Public License
// along with this program.  If not, see <http://www.gnu.org/licenses/>.

use std::cmp;
use std::cmp::Ordering;
use std::collections::HashMap;
use std::collections::HashSet;
use std::collections::VecDeque;
use std::fmt::{Display, Formatter};
use std::mem;
use std::net::IpAddr;
use std::net::Ipv4Addr;
use std::net::Ipv6Addr;
use std::net::SocketAddr;
use std::sync::mpsc::sync_channel;
use std::sync::mpsc::Receiver;
use std::sync::mpsc::RecvError;
use std::sync::mpsc::SendError;
use std::sync::mpsc::SyncSender;
use std::sync::mpsc::TryRecvError;
use std::sync::mpsc::TrySendError;

use mio;
use mio::net as mio_net;
use rand::prelude::*;
use rand::thread_rng;
use rusqlite::StatementStatus::Sort;

use url;

use crate::burnchains::db::BurnchainDB;
use crate::burnchains::db::BurnchainHeaderReader;
use crate::burnchains::Address;
use crate::burnchains::Burnchain;
use crate::burnchains::BurnchainView;
use crate::burnchains::PublicKey;
use crate::chainstate::burn::db::sortdb::{BlockHeaderCache, SortitionDB};
use crate::chainstate::burn::BlockSnapshot;
use crate::chainstate::coordinator::{
    static_get_canonical_affirmation_map, static_get_heaviest_affirmation_map,
    static_get_stacks_tip_affirmation_map,
};
use crate::chainstate::stacks::db::StacksChainState;
use crate::chainstate::stacks::{MAX_BLOCK_LEN, MAX_TRANSACTION_LEN};
use crate::monitoring::{update_inbound_neighbors, update_outbound_neighbors};
use crate::net::asn::ASEntry4;
use crate::net::atlas::AtlasDB;
use crate::net::atlas::{AttachmentInstance, AttachmentsDownloader};
use crate::net::chat::ConversationP2P;
use crate::net::chat::NeighborStats;
use crate::net::connection::ConnectionOptions;
use crate::net::connection::NetworkReplyHandle;
use crate::net::connection::ReplyHandleP2P;
use crate::net::db::LocalPeer;
use crate::net::db::PeerDB;
use crate::net::download::BlockDownloader;
use crate::net::inv::*;
use crate::net::neighbors::*;
use crate::net::poll::NetworkPollState;
use crate::net::poll::NetworkState;
use crate::net::prune::*;
use crate::net::relay::RelayerStats;
use crate::net::relay::*;
use crate::net::relay::*;
use crate::net::rpc::RPCHandlerArgs;
use crate::net::server::*;
use crate::net::Error as net_error;
use crate::net::Neighbor;
use crate::net::NeighborKey;
use crate::net::PeerAddress;
use crate::net::*;
use crate::util_lib::db::DBConn;
use crate::util_lib::db::Error as db_error;
use clarity::vm::database::BurnStateDB;
use stacks_common::util::get_epoch_time_ms;
use stacks_common::util::get_epoch_time_secs;
use stacks_common::util::hash::to_hex;
use stacks_common::util::log;
use stacks_common::util::secp256k1::Secp256k1PublicKey;

use crate::chainstate::stacks::StacksBlockHeader;
use crate::types::chainstate::{PoxId, SortitionId};

use clarity::vm::ast::ASTRules;

/// inter-thread request to send a p2p message from another thread in this program.
#[derive(Debug)]
pub enum NetworkRequest {
    Ban(Vec<NeighborKey>),
    AdvertizeBlocks(BlocksAvailableMap, HashMap<ConsensusHash, StacksBlock>), // announce to all wanting neighbors that we have these blocks
    AdvertizeMicroblocks(
        BlocksAvailableMap,
        HashMap<ConsensusHash, (StacksBlockId, Vec<StacksMicroblock>)>,
    ), // announce to all wanting neighbors that we have these confirmed microblock streams
    Relay(NeighborKey, StacksMessage),
    Broadcast(Vec<RelayData>, StacksMessageType),
}

/// Handle for other threads to use to issue p2p network requests.
/// The "main loop" for sending/receiving data is a select/poll loop, and runs outside of other
/// threads that need a synchronous RPC or a multi-RPC interface.  This object gives those threads
/// a way to issue commands and hear back replies from them.
pub struct NetworkHandle {
    chan_in: SyncSender<NetworkRequest>,
}

/// Internal handle for receiving requests from a NetworkHandle.
/// This is the 'other end' of a NetworkHandle inside the peer network struct.
#[derive(Debug)]
struct NetworkHandleServer {
    chan_in: Receiver<NetworkRequest>,
}

impl NetworkHandle {
    pub fn new(chan_in: SyncSender<NetworkRequest>) -> NetworkHandle {
        NetworkHandle { chan_in: chan_in }
    }

    /// Send out a command to the p2p thread.  Do not bother waiting for the response.
    /// Error out if the channel buffer is out of space
    fn send_request(&mut self, req: NetworkRequest) -> Result<(), net_error> {
        match self.chan_in.try_send(req) {
            Ok(_) => Ok(()),
            Err(TrySendError::Full(_)) => {
                warn!("P2P handle channel is full");
                Err(net_error::FullHandle)
            }
            Err(TrySendError::Disconnected(_)) => {
                warn!("P2P handle channel is disconnected");
                Err(net_error::InvalidHandle)
            }
        }
    }

    /// Ban a peer
    pub fn ban_peers(&mut self, neighbor_keys: Vec<NeighborKey>) -> Result<(), net_error> {
        let req = NetworkRequest::Ban(neighbor_keys);
        self.send_request(req)
    }

    /// Advertize blocks
    pub fn advertize_blocks(
        &mut self,
        blocks: BlocksAvailableMap,
        block_data: HashMap<ConsensusHash, StacksBlock>,
    ) -> Result<(), net_error> {
        let req = NetworkRequest::AdvertizeBlocks(blocks, block_data);
        self.send_request(req)
    }

    /// Advertize microblocks
    pub fn advertize_microblocks(
        &mut self,
        microblocks: BlocksAvailableMap,
        microblock_data: HashMap<ConsensusHash, (StacksBlockId, Vec<StacksMicroblock>)>,
    ) -> Result<(), net_error> {
        let req = NetworkRequest::AdvertizeMicroblocks(microblocks, microblock_data);
        self.send_request(req)
    }

    /// Relay a message to a peer via the p2p network thread, expecting no reply.
    /// Called from outside the p2p thread by other threads.
    pub fn relay_signed_message(
        &mut self,
        neighbor_key: NeighborKey,
        msg: StacksMessage,
    ) -> Result<(), net_error> {
        let req = NetworkRequest::Relay(neighbor_key, msg);
        self.send_request(req)
    }

    /// Broadcast a message to our neighbors via the p2p network thread.
    /// Add relay information for each one.
    pub fn broadcast_message(
        &mut self,
        relay_hints: Vec<RelayData>,
        msg: StacksMessageType,
    ) -> Result<(), net_error> {
        let req = NetworkRequest::Broadcast(relay_hints, msg);
        self.send_request(req)
    }
}

impl NetworkHandleServer {
    pub fn new(chan_in: Receiver<NetworkRequest>) -> NetworkHandleServer {
        NetworkHandleServer { chan_in: chan_in }
    }

    pub fn pair(bufsz: usize) -> (NetworkHandleServer, NetworkHandle) {
        let (msg_send, msg_recv) = sync_channel(bufsz);
        let server = NetworkHandleServer::new(msg_recv);
        let client = NetworkHandle::new(msg_send);
        (server, client)
    }
}

#[derive(Debug, Clone, PartialEq, Copy)]
pub enum PeerNetworkWorkState {
    GetPublicIP,
    BlockInvSync,
    BlockDownload,
    AntiEntropy,
    Prune,
}

/// The four states the mempool sync state machine can be in
#[derive(Debug, Clone, PartialEq)]
pub enum MempoolSyncState {
    /// Picking an outbound peer
    PickOutboundPeer,
    /// Resolving its data URL to a SocketAddr. Contains the data URL, DNS request handle, and
    /// mempool page ID
    ResolveURL(UrlString, DNSRequest, Txid),
    /// Sending the request for mempool transactions. Contains the data URL, resolved socket, and
    /// mempool page.
    SendQuery(UrlString, SocketAddr, Txid),
    /// Receiving the mempool response. Contains the URL, socket address, and event ID
    RecvResponse(UrlString, SocketAddr, usize),
}

// This enum tracks the current state (along with its data) in the microblock tip sync protocol.
#[derive(Debug, Clone)]
pub enum MicroblockTipSyncState {
    // Gather the URLs of peers
    CollectPeerURL,
    // Use DNS client to resolve the peers' URLs
    ResolvePeerURL((HashMap<UrlString, SocketAddr>, Vec<(UrlString, DNSRequest)>)),
    // Send v2/info request to peers
    SendInfoQuery(HashMap<UrlString, SocketAddr>),
    // Gather responses, and determine which peer has latest chain tip
    ResolveLatestTip(
        (
            Vec<(UrlString, SocketAddr, usize)>,
            Vec<(UrlString, SocketAddr, u16)>,
        ),
    ),
    // Sort the tip data from lowest sequence number to highest, and filter out sequence numbers
    // that are lower than the current peer's tip.
    ProcessTipData(Vec<(UrlString, SocketAddr, u16)>),
    // Request microblocks with endpoint from one of the peers with the highest sequence number
    RequestMicroblocks(
        Vec<(UrlString, SocketAddr, u16)>,
        VecDeque<(UrlString, SocketAddr, u16)>,
    ),
    // Wait for microblocks response from peer
    WaitForMicroblocks(
        usize,
        Vec<(UrlString, SocketAddr, u16)>,
        VecDeque<(UrlString, SocketAddr, u16)>,
    ),
}

pub struct FaultyPeersData {
    // list of event_ids for peers that violated the protocol
    broken_connections: Vec<usize>,
    // list of event_ids for disconnected conversations
    dead_connections: Vec<usize>,
}

pub type PeerMap = HashMap<usize, ConversationP2P>;

#[derive(Debug)]
pub struct PeerNetwork {
    // constants
    pub peer_version: u32,
    pub epochs: Vec<StacksEpoch>,

    // refreshed when peer key expires
    pub local_peer: LocalPeer,

    // refreshed whenever the burnchain advances
    pub chain_view: BurnchainView,
    pub burnchain_tip: BlockSnapshot,
    pub chain_view_stable_consensus_hash: ConsensusHash,
    pub ast_rules: ASTRules,

    // information about the state of the network's anchor blocks
    pub heaviest_affirmation_map: AffirmationMap,
    pub stacks_tip_affirmation_map: AffirmationMap,
    pub sortition_tip_affirmation_map: AffirmationMap,
    pub tentative_best_affirmation_map: AffirmationMap,
    pub last_anchor_block_hash: BlockHeaderHash,
    pub last_anchor_block_txid: Txid,

    // handles to p2p databases
    pub peerdb: PeerDB,
    pub atlasdb: AtlasDB,

    // ongoing p2p conversations (either they reached out to us, or we to them)
    pub peers: PeerMap,
    pub sockets: HashMap<usize, mio_net::TcpStream>,
    pub events: HashMap<NeighborKey, usize>,
    pub connecting: HashMap<usize, (mio_net::TcpStream, bool, u64)>, // (socket, outbound?, connection sent timestamp)
    pub bans: HashSet<usize>,

    // ongoing messages the network is sending via the p2p interface (not bound to a specific
    // conversation).
    pub relay_handles: HashMap<usize, VecDeque<ReplyHandleP2P>>,
    pub relayer_stats: RelayerStats,

    // handles for other threads to send/receive data to peers
    handles: VecDeque<NetworkHandleServer>,

    // network I/O
    pub network: Option<NetworkState>,
    p2p_network_handle: usize,
    http_network_handle: usize,

    // info on the burn chain we're tracking
    pub burnchain: Burnchain,

    // connection options
    pub connection_opts: ConnectionOptions,

    // work state -- we can be walking, fetching block inventories, fetching blocks, pruning, etc.
    pub work_state: PeerNetworkWorkState,
    have_data_to_download: bool,

    // neighbor walk state
    pub walk: Option<NeighborWalk>,
    pub walk_deadline: u64,
    pub walk_count: u64,
    pub walk_attempts: u64,
    pub walk_retries: u64,
    pub walk_resets: u64,
    pub walk_total_step_count: u64,
    pub walk_pingbacks: HashMap<NeighborAddress, NeighborPingback>, // inbound peers for us to try to ping back and add to our frontier, mapped to (peer_version, network_id, timeout, pubkey)
    pub walk_result: NeighborWalkResult, // last successful neighbor walk result

    // peer block inventory state
    pub inv_state: Option<InvState>,

    // cached view of PoX database
    // (maintained by the inv state machine)
    pub tip_sort_id: SortitionId,
    pub pox_id: PoxId,

    // cached block header hashes, for handling inventory requests
    // (maintained by the downloader state machine)
    pub header_cache: BlockHeaderCache,

    // peer block download state
    pub block_downloader: Option<BlockDownloader>,

    // peer attachment downloader
    pub attachments_downloader: Option<AttachmentsDownloader>,

    // outstanding request to perform a mempool sync
    // * mempool_sync_deadline is when the next mempool sync must start
    // * mempool_sync_timeout is when the current mempool sync must stop
    mempool_state: MempoolSyncState,
    mempool_sync_deadline: u64,
    mempool_sync_timeout: u64,
    mempool_sync_completions: u64,
    mempool_sync_txs: u64,

    microblock_tip_sync_state: MicroblockTipSyncState,
    microblock_tip_sync_deadline: u64,
    microblock_tip_sync_timeout: u64,
    microblock_tip_sync_completions: u64,
    microblock_tip_sync_amount: u64,

    // how often we pruned a given inbound/outbound peer
    pub prune_outbound_counts: HashMap<NeighborKey, u64>,
    pub prune_inbound_counts: HashMap<NeighborKey, u64>,

    // http endpoint, used for driving HTTP conversations (some of which we initiate)
    pub http: Option<HttpPeer>,

    // our own neighbor address that we bind on
    bind_nk: NeighborKey,

    // our public IP address that we give out in our handshakes
    pub public_ip_learned: bool, // was the IP address given to us, or did we have to go learn it?
    pub public_ip_confirmed: bool, // once we learned the IP address, were we able to confirm it by self-connecting?
    public_ip_requested_at: u64,
    public_ip_learned_at: u64,
    public_ip_reply_handle: Option<ReplyHandleP2P>,
    public_ip_retries: u64,

    // how many loops of the state-machine have occured?
    // Used to coordinate with the chain synchronization logic to ensure that the node has at least
    // begun to download blocks after fetching the next reward cycles' sortitions.
    pub num_state_machine_passes: u64,

    // how many inv syncs have we done?
    pub num_inv_sync_passes: u64,

    // how many downloader passes have we done?
    pub num_downloader_passes: u64,

    // to whom did we send a block or microblock stream as part of our anti-entropy protocol, and
    // when did we send it?
    antientropy_blocks: HashMap<NeighborKey, HashMap<StacksBlockId, u64>>,
    antientropy_microblocks: HashMap<NeighborKey, HashMap<StacksBlockId, u64>>,
    antientropy_start_reward_cycle: u64,
    pub antientropy_last_push_ts: u64,

    // pending messages (BlocksAvailable, MicroblocksAvailable, BlocksData, Microblocks) that we
    // can't process yet, but might be able to process on the next chain view update
    pub pending_messages: HashMap<usize, Vec<StacksMessage>>,

    // fault injection -- force disconnects
    fault_last_disconnect: u64,
}

impl PeerNetwork {
    pub fn new(
        peerdb: PeerDB,
        atlasdb: AtlasDB,
        mut local_peer: LocalPeer,
        peer_version: u32,
        burnchain: Burnchain,
        chain_view: BurnchainView,
        connection_opts: ConnectionOptions,
        epochs: Vec<StacksEpoch>,
    ) -> PeerNetwork {
        let http = HttpPeer::new(connection_opts.clone(), 0);
        let pub_ip = connection_opts.public_ip_address.clone();
        let pub_ip_learned = pub_ip.is_none();
        local_peer.public_ip_address = pub_ip.clone();

        if connection_opts.disable_inbound_handshakes {
            debug!("{:?}: disable inbound handshakes", &local_peer);
        }
        if connection_opts.disable_inbound_walks {
            debug!("{:?}: disable inbound neighbor walks", &local_peer);
        }

        let first_block_height = burnchain.first_block_height;
        let first_burn_header_hash = burnchain.first_block_hash.clone();
        let first_burn_header_ts = burnchain.first_block_timestamp;

        let mut network = PeerNetwork {
            peer_version: peer_version,
            epochs: epochs,

            local_peer: local_peer,
            chain_view: chain_view,
            chain_view_stable_consensus_hash: ConsensusHash([0u8; 20]),
            ast_rules: ASTRules::Typical,
            heaviest_affirmation_map: AffirmationMap::empty(),
            stacks_tip_affirmation_map: AffirmationMap::empty(),
            sortition_tip_affirmation_map: AffirmationMap::empty(),
            tentative_best_affirmation_map: AffirmationMap::empty(),
            last_anchor_block_hash: BlockHeaderHash([0x00; 32]),
            last_anchor_block_txid: Txid([0x00; 32]),
            burnchain_tip: BlockSnapshot::initial(
                first_block_height,
                &first_burn_header_hash,
                first_burn_header_ts as u64,
            ),

            peerdb: peerdb,
            atlasdb: atlasdb,

            peers: PeerMap::new(),
            sockets: HashMap::new(),
            events: HashMap::new(),
            connecting: HashMap::new(),
            bans: HashSet::new(),

            relay_handles: HashMap::new(),
            relayer_stats: RelayerStats::new(),

            handles: VecDeque::new(),
            network: None,
            p2p_network_handle: 0,
            http_network_handle: 0,

            burnchain: burnchain,
            connection_opts: connection_opts,

            work_state: PeerNetworkWorkState::GetPublicIP,
            have_data_to_download: false,

            walk: None,
            walk_deadline: 0,
            walk_attempts: 0,
            walk_retries: 0,
            walk_resets: 0,
            walk_count: 0,
            walk_total_step_count: 0,
            walk_pingbacks: HashMap::new(),
            walk_result: NeighborWalkResult::new(),

            inv_state: None,
            pox_id: PoxId::initial(),
            tip_sort_id: SortitionId([0x00; 32]),
            header_cache: BlockHeaderCache::new(),

            block_downloader: None,
            attachments_downloader: None,

            mempool_state: MempoolSyncState::PickOutboundPeer,
            mempool_sync_deadline: 0,
            mempool_sync_timeout: 0,
            mempool_sync_completions: 0,
            mempool_sync_txs: 0,

            microblock_tip_sync_state: MicroblockTipSyncState::CollectPeerURL,
            microblock_tip_sync_deadline: 0,
            microblock_tip_sync_timeout: 0,
            microblock_tip_sync_completions: 0,
            microblock_tip_sync_amount: 0,

            prune_outbound_counts: HashMap::new(),
            prune_inbound_counts: HashMap::new(),

            http: Some(http),
            bind_nk: NeighborKey {
                network_id: 0,
                peer_version: 0,
                addrbytes: PeerAddress([0u8; 16]),
                port: 0,
            },

            public_ip_learned: pub_ip_learned,
            public_ip_requested_at: 0,
            public_ip_learned_at: 0,
            public_ip_confirmed: false,
            public_ip_reply_handle: None,
            public_ip_retries: 0,

            num_state_machine_passes: 0,
            num_inv_sync_passes: 0,
            num_downloader_passes: 0,

            antientropy_blocks: HashMap::new(),
            antientropy_microblocks: HashMap::new(),
            antientropy_last_push_ts: 0,
            antientropy_start_reward_cycle: 0,

            pending_messages: HashMap::new(),

            fault_last_disconnect: 0,
        };

        network.init_block_downloader();
        network.init_attachments_downloader(vec![]);

        network
    }

    /// Get the current epoch
    pub fn get_current_epoch(&self) -> StacksEpoch {
        let epoch_index = StacksEpoch::find_epoch(&self.epochs, self.chain_view.burn_block_height)
            .expect(&format!(
                "BUG: block {} is not in a known epoch",
                &self.chain_view.burn_block_height
            ));
        let epoch = self.epochs[epoch_index].clone();
        epoch
    }

    /// Do something with the HTTP peer.
    /// NOTE: the HTTP peer is *always* instantiated; it's just an Option<..> so its methods can
    /// receive a ref to the PeerNetwork that contains it.
    pub fn with_http<F, R>(network: &mut PeerNetwork, to_do: F) -> R
    where
        F: FnOnce(&mut PeerNetwork, &mut HttpPeer) -> R,
    {
        let mut http = network
            .http
            .take()
            .expect("BUG: HTTP peer is not instantiated");
        let res = to_do(network, &mut http);
        network.http = Some(http);
        res
    }

    /// start serving.
    pub fn bind(&mut self, my_addr: &SocketAddr, http_addr: &SocketAddr) -> Result<(), net_error> {
        let mut net = NetworkState::new(self.connection_opts.max_sockets)?;

        let p2p_handle = net.bind(my_addr)?;
        let http_handle = net.bind(http_addr)?;

        test_debug!(
            "{:?}: bound on p2p {:?}, http {:?}",
            &self.local_peer,
            my_addr,
            http_addr
        );

        self.network = Some(net);
        self.p2p_network_handle = p2p_handle;
        self.http_network_handle = http_handle;

        PeerNetwork::with_http(self, |_, ref mut http| {
            http.set_server_handle(http_handle);
        });

        self.bind_nk = NeighborKey {
            network_id: self.local_peer.network_id,
            peer_version: self.peer_version,
            addrbytes: PeerAddress::from_socketaddr(my_addr),
            port: my_addr.port(),
        };

        Ok(())
    }

    /// Run a closure with the network state
    pub fn with_network_state<F, R>(
        peer_network: &mut PeerNetwork,
        closure: F,
    ) -> Result<R, net_error>
    where
        F: FnOnce(&mut PeerNetwork, &mut NetworkState) -> Result<R, net_error>,
    {
        let mut net = peer_network.network.take();
        let res = match net {
            Some(ref mut network_state) => closure(peer_network, network_state),
            None => {
                return Err(net_error::NotConnected);
            }
        };
        peer_network.network = net;
        res
    }

    /// Run a closure with the attachments_downloader
    pub fn with_attachments_downloader<F, R>(
        peer_network: &mut PeerNetwork,
        closure: F,
    ) -> Result<R, net_error>
    where
        F: FnOnce(&mut PeerNetwork, &mut AttachmentsDownloader) -> Result<R, net_error>,
    {
        let mut attachments_downloader = peer_network.attachments_downloader.take();
        let res = match attachments_downloader {
            Some(ref mut attachments_downloader) => closure(peer_network, attachments_downloader),
            None => {
                return Err(net_error::NotConnected);
            }
        };
        peer_network.attachments_downloader = attachments_downloader;
        res
    }

    /// Create a network handle for another thread to use to communicate with remote peers
    pub fn new_handle(&mut self, bufsz: usize) -> NetworkHandle {
        let (server, client) = NetworkHandleServer::pair(bufsz);
        self.handles.push_back(server);
        client
    }

    /// Saturate a socket with a reply handle
    /// Return (number of bytes sent, whether or not there's more to send)
    fn do_saturate_p2p_socket(
        convo: &mut ConversationP2P,
        client_sock: &mut mio::net::TcpStream,
        handle: &mut ReplyHandleP2P,
    ) -> Result<(usize, bool), net_error> {
        let mut total_sent = 0;
        let mut flushed;

        loop {
            flushed = handle.try_flush()?;
            let send_res = convo.send(client_sock);
            match send_res {
                Err(e) => {
                    debug!("Failed to send data to socket {:?}: {:?}", client_sock, &e);
                    return Err(e);
                }
                Ok(sz) => {
                    total_sent += sz;
                    if sz == 0 {
                        break;
                    }
                }
            }
        }

        Ok((total_sent, flushed))
    }

    /// Saturate a socket with a reply handle.
    /// Return (number of bytes sent, whether or not there's more to send)
    pub fn saturate_p2p_socket(
        &mut self,
        event_id: usize,
        handle: &mut ReplyHandleP2P,
    ) -> Result<(usize, bool), net_error> {
        let convo_opt = self.peers.get_mut(&event_id);
        if convo_opt.is_none() {
            debug!("No open socket for {}", event_id);
            return Err(net_error::PeerNotConnected);
        }

        let socket_opt = self.sockets.get_mut(&event_id);
        if socket_opt.is_none() {
            debug!("No open socket for {}", event_id);
            return Err(net_error::PeerNotConnected);
        }

        let convo = convo_opt.unwrap();
        let client_sock = socket_opt.unwrap();

        PeerNetwork::do_saturate_p2p_socket(convo, client_sock, handle)
    }

    /// Send a message to a peer.
    /// Non-blocking -- caller has to call .try_flush() or .flush() on the resulting handle to make sure the data is
    /// actually sent.
    pub fn send_message(
        &mut self,
        neighbor_key: &NeighborKey,
        message: StacksMessage,
        ttl: u64,
    ) -> Result<ReplyHandleP2P, net_error> {
        let event_id_opt = self.events.get(&neighbor_key);
        if event_id_opt.is_none() {
            info!("Not connected to {:?}", &neighbor_key);
            return Err(net_error::NoSuchNeighbor);
        }

        let event_id = *(event_id_opt.unwrap());
        let convo_opt = self.peers.get_mut(&event_id);
        if convo_opt.is_none() {
            info!("No ongoing conversation with {:?}", &neighbor_key);
            return Err(net_error::PeerNotConnected);
        }

        let convo = convo_opt.unwrap();

        let mut rh = convo.send_signed_request(message, ttl)?;
        self.saturate_p2p_socket(event_id, &mut rh)?;

        // caller must send the remainder
        Ok(rh)
    }

    fn add_relay_handle(&mut self, event_id: usize, relay_handle: ReplyHandleP2P) -> () {
        if let Some(handle_list) = self.relay_handles.get_mut(&event_id) {
            handle_list.push_back(relay_handle);
        } else {
            let mut handle_list = VecDeque::new();
            handle_list.push_back(relay_handle);
            self.relay_handles.insert(event_id, handle_list);
        }
    }

    /// Relay a signed message to a peer.
    /// The peer network will take care of sending the data; no need to deal with a reply handle.
    /// Called from _within_ the p2p thread.
    pub fn relay_signed_message(
        &mut self,
        neighbor_key: &NeighborKey,
        message: StacksMessage,
    ) -> Result<(), net_error> {
        let event_id = {
            let event_id_opt = self.events.get(&neighbor_key);
            if event_id_opt.is_none() {
                info!("Not connected to {:?}", &neighbor_key);
                return Err(net_error::NoSuchNeighbor);
            }

            *(event_id_opt.unwrap())
        };

        let convo_opt = self.peers.get_mut(&event_id);
        if convo_opt.is_none() {
            info!("No ongoing conversation with {:?}", &neighbor_key);
            return Err(net_error::PeerNotConnected);
        }

        let convo = convo_opt.unwrap();
        let mut reply_handle = convo.relay_signed_message(message)?;

        let (num_sent, flushed) = self.saturate_p2p_socket(event_id, &mut reply_handle)?;
        if num_sent > 0 || !flushed {
            // keep trying to send
            self.add_relay_handle(event_id, reply_handle);
        }
        Ok(())
    }

    /// Broadcast a message to a list of neighbors
    pub fn broadcast_message(
        &mut self,
        mut neighbor_keys: Vec<NeighborKey>,
        relay_hints: Vec<RelayData>,
        message_payload: StacksMessageType,
    ) -> () {
        debug!(
            "{:?}: Will broadcast '{}' to up to {} neighbors; relayed by {:?}",
            &self.local_peer,
            message_payload.get_message_description(),
            neighbor_keys.len(),
            &relay_hints
        );
        for nk in neighbor_keys.drain(..) {
            if let Some(event_id) = self.events.get(&nk) {
                let event_id = *event_id;
                if let Some(convo) = self.peers.get_mut(&event_id) {
                    // safety check -- don't send to someone who has already been a relayer
                    let mut do_relay = true;
                    if let Some(pubkey) = convo.ref_public_key() {
                        let pubkey_hash = Hash160::from_node_public_key(pubkey);
                        for rhint in relay_hints.iter() {
                            if rhint.peer.public_key_hash == pubkey_hash {
                                do_relay = false;
                                break;
                            }
                        }
                    }
                    if !do_relay {
                        debug!(
                            "{:?}: Do not broadcast '{}' to {:?}: it has already relayed it",
                            &self.local_peer,
                            message_payload.get_message_description(),
                            &nk
                        );
                        continue;
                    }

                    match convo.sign_and_forward(
                        &self.local_peer,
                        &self.chain_view,
                        relay_hints.clone(),
                        message_payload.clone(),
                    ) {
                        Ok(rh) => {
                            debug!(
                                "{:?}: Broadcasted '{}' to {:?}",
                                &self.local_peer,
                                message_payload.get_message_description(),
                                &nk
                            );
                            self.add_relay_handle(event_id, rh);
                        }
                        Err(e) => {
                            warn!(
                                "{:?}: Failed to broadcast message to {:?}: {:?}",
                                &self.local_peer, nk, &e
                            );
                        }
                    }
                } else {
                    debug!(
                        "{:?}: No open conversation for {:?}; will not broadcast {:?} to it",
                        &self.local_peer,
                        &nk,
                        message_payload.get_message_description()
                    );
                }
            } else {
                debug!(
                    "{:?}: No connection open to {:?}; will not broadcast {:?} to it",
                    &self.local_peer,
                    &nk,
                    message_payload.get_message_description()
                );
            }
        }
        debug!(
            "{:?}: Done broadcasting '{}",
            &self.local_peer,
            message_payload.get_message_description()
        );
    }

    /// Count how many outbound conversations are going on
    pub fn count_outbound_conversations(peers: &PeerMap) -> u64 {
        let mut ret = 0;
        for (_, convo) in peers.iter() {
            if convo.stats.outbound {
                ret += 1;
            }
        }
        ret
    }

    /// Count how many connections to a given IP address we have
    pub fn count_ip_connections(
        ipaddr: &SocketAddr,
        sockets: &HashMap<usize, mio_net::TcpStream>,
    ) -> u64 {
        let mut ret = 0;
        for (_, socket) in sockets.iter() {
            match socket.peer_addr() {
                Ok(addr) => {
                    if addr.ip() == ipaddr.ip() {
                        ret += 1;
                    }
                }
                Err(_) => {}
            };
        }
        ret
    }

    /// Connect to a peer.
    /// Idempotent -- will not re-connect if already connected.
    /// Fails if the peer is denied.
    pub fn connect_peer(&mut self, neighbor: &NeighborKey) -> Result<usize, net_error> {
        self.connect_peer_deny_checks(neighbor, true)
    }

    /// Connect to a peer, optionally checking our deny information.
    /// Idempotent -- will not re-connect if already connected.
    /// Fails if the peer is denied.
    fn connect_peer_deny_checks(
        &mut self,
        neighbor: &NeighborKey,
        check_denied: bool,
    ) -> Result<usize, net_error> {
        debug!("{:?}: connect to {:?}", &self.local_peer, neighbor);

        if check_denied {
            // don't talk to our bind address
            if self.is_bound(neighbor) {
                debug!(
                    "{:?}: do not connect to myself at {:?}",
                    &self.local_peer, neighbor
                );
                return Err(net_error::Denied);
            }

            // don't talk if denied
            if PeerDB::is_peer_denied(
                &self.peerdb.conn(),
                neighbor.network_id,
                &neighbor.addrbytes,
                neighbor.port,
            )? {
                debug!(
                    "{:?}: Neighbor {:?} is denied; will not connect",
                    &self.local_peer, neighbor
                );
                return Err(net_error::Denied);
            }
        }

        // already connected?
        if let Some(event_id) = self.get_event_id(neighbor) {
            debug!(
                "{:?}: already connected to {:?} as event {}",
                &self.local_peer, neighbor, event_id
            );
            return Ok(event_id);
        }

        let next_event_id = match self.network {
            None => {
                test_debug!("{:?}: network not connected", &self.local_peer);
                return Err(net_error::NotConnected);
            }
            Some(ref mut network) => {
                let sock = NetworkState::connect(&neighbor.addrbytes.to_socketaddr(neighbor.port))?;
                let hint_event_id = network.next_event_id()?;
                let registered_event_id =
                    network.register(self.p2p_network_handle, hint_event_id, &sock)?;

                self.connecting
                    .insert(registered_event_id, (sock, true, get_epoch_time_secs()));
                registered_event_id
            }
        };

        Ok(next_event_id)
    }

    /// Given a list of neighbors keys, find the _set_ of neighbor keys that represent unique
    /// connections.  This is used by the broadcast logic to ensure that we only send a message to
    /// a peer once, even if we have both an inbound and outbound connection to it.
    fn coalesce_neighbors(&self, neighbors: Vec<NeighborKey>) -> Vec<NeighborKey> {
        let mut seen = HashSet::new();
        let mut unique = HashSet::new();
        for nk in neighbors.into_iter() {
            if seen.contains(&nk) {
                continue;
            }

            unique.insert(nk.clone());

            // don't include its reciprocal connection
            if let Some(event_id) = self.events.get(&nk) {
                if let Some(other_event_id) = self.find_reciprocal_event(*event_id) {
                    if let Some(other_convo) = self.peers.get(&other_event_id) {
                        let other_nk = other_convo.to_neighbor_key();
                        seen.insert(other_nk);
                        seen.insert(nk);
                    }
                }
            }
        }
        unique.into_iter().collect::<Vec<NeighborKey>>()
    }

    /// Sample the available connections to broadcast on.
    /// Up to MAX_BROADCAST_OUTBOUND_PEERS outbound connections will be used.
    /// Up to MAX_BROADCAST_INBOUND_PEERS inbound connections will be used.
    /// The outbound will be sampled according to their AS distribution
    /// The inbound will be sampled according to how rarely they send duplicate messages.
    /// The final set of message recipients will be coalesced -- if we have an inbound and outbound
    /// connection to the same neighbor, only one connection will be used.
    fn sample_broadcast_peers<R: RelayPayload>(
        &self,
        relay_hints: &Vec<RelayData>,
        payload: &R,
    ) -> Result<Vec<NeighborKey>, net_error> {
        // coalesce
        let mut outbound_neighbors = vec![];
        let mut inbound_neighbors = vec![];

        for (_, convo) in self.peers.iter() {
            if !convo.is_authenticated() {
                continue;
            }
            let nk = convo.to_neighbor_key();
            if convo.is_outbound() {
                outbound_neighbors.push(nk);
            } else {
                inbound_neighbors.push(nk);
            }
        }

        let mut outbound_dist = self
            .relayer_stats
            .get_outbound_relay_rankings(&self.peerdb, &outbound_neighbors)?;
        let mut inbound_dist = self.relayer_stats.get_inbound_relay_rankings(
            &inbound_neighbors,
            payload,
            RELAY_DUPLICATE_INFERENCE_WARMUP,
        );

        let mut relay_pubkhs = HashSet::new();
        for rhint in relay_hints {
            relay_pubkhs.insert(rhint.peer.public_key_hash.clone());
        }

        // don't send a message to anyone who sent this message to us
        for (_, convo) in self.peers.iter() {
            if let Some(pubkey) = convo.ref_public_key() {
                let pubkey_hash = Hash160::from_node_public_key(pubkey);
                if relay_pubkhs.contains(&pubkey_hash) {
                    let nk = convo.to_neighbor_key();
                    debug!(
                        "{:?}: Do not forward {} to {:?}, since it already saw this message",
                        &self.local_peer,
                        payload.get_id(),
                        &nk
                    );
                    outbound_dist.remove(&nk);
                    inbound_dist.remove(&nk);
                }
            }
        }

        debug!(
            "Inbound recipient distribution (out of {}): {:?}",
            inbound_neighbors.len(),
            &inbound_dist
        );
        debug!(
            "Outbound recipient distribution (out of {}): {:?}",
            outbound_neighbors.len(),
            &outbound_dist
        );

        let mut outbound_sample =
            RelayerStats::sample_neighbors(outbound_dist, MAX_BROADCAST_OUTBOUND_RECEIVERS);
        let mut inbound_sample =
            RelayerStats::sample_neighbors(inbound_dist, MAX_BROADCAST_INBOUND_RECEIVERS);

        debug!(
            "Inbound recipients (out of {}): {:?}",
            inbound_neighbors.len(),
            &inbound_sample
        );
        debug!(
            "Outbound recipients (out of {}): {:?}",
            outbound_neighbors.len(),
            &outbound_sample
        );

        outbound_sample.append(&mut inbound_sample);
        let ret = self.coalesce_neighbors(outbound_sample);

        debug!("All recipients (out of {}): {:?}", ret.len(), &ret);
        Ok(ret)
    }

    /// Dispatch a single request from another thread.
    pub fn dispatch_request(&mut self, request: NetworkRequest) -> Result<(), net_error> {
        match request {
            NetworkRequest::Ban(neighbor_keys) => {
                for neighbor_key in neighbor_keys.iter() {
                    debug!("Request to ban {:?}", neighbor_key);
                    match self.events.get(neighbor_key) {
                        Some(event_id) => {
                            debug!("Will ban {:?} (event {})", neighbor_key, event_id);
                            self.bans.insert(*event_id);
                        }
                        None => {}
                    }
                }
                Ok(())
            }
            NetworkRequest::AdvertizeBlocks(blocks, block_data) => {
                if !(cfg!(test) && self.connection_opts.disable_block_advertisement) {
                    self.advertize_blocks(blocks, block_data)?;
                }
                Ok(())
            }
            NetworkRequest::AdvertizeMicroblocks(mblocks, mblock_data) => {
                if !(cfg!(test) && self.connection_opts.disable_block_advertisement) {
                    self.advertize_microblocks(mblocks, mblock_data)?;
                }
                Ok(())
            }
            NetworkRequest::Relay(neighbor_key, msg) => self
                .relay_signed_message(&neighbor_key, msg)
                .and_then(|_| Ok(())),
            NetworkRequest::Broadcast(relay_hints, msg) => {
                // pick some neighbors. Note that only some messages can be broadcasted.
                let neighbor_keys = match msg {
                    StacksMessageType::Blocks(ref data) => {
                        // send to each neighbor that needs one
                        let mut all_neighbors = HashSet::new();
                        for BlocksDatum(_, block) in data.blocks.iter() {
                            let mut neighbors = self.sample_broadcast_peers(&relay_hints, block)?;
                            for nk in neighbors.drain(..) {
                                all_neighbors.insert(nk);
                            }
                        }
                        Ok(all_neighbors.into_iter().collect())
                    }
                    StacksMessageType::Microblocks(ref data) => {
                        // send to each neighbor that needs at least one
                        let mut all_neighbors = HashSet::new();
                        for mblock in data.microblocks.iter() {
                            let mut neighbors =
                                self.sample_broadcast_peers(&relay_hints, mblock)?;
                            for nk in neighbors.drain(..) {
                                all_neighbors.insert(nk);
                            }
                        }
                        Ok(all_neighbors.into_iter().collect())
                    }
                    StacksMessageType::Transaction(ref data) => {
                        self.sample_broadcast_peers(&relay_hints, data)
                    }
                    _ => {
                        // not suitable for broadcast
                        return Err(net_error::InvalidMessage);
                    }
                }?;
                self.broadcast_message(neighbor_keys, relay_hints, msg);
                Ok(())
            }
        }
    }

    /// Process any handle requests from other threads.
    /// Returns the number of requests dispatched.
    /// This method does not block.
    fn dispatch_requests(&mut self) {
        let mut to_remove = vec![];
        let mut messages = vec![];
        let mut responses = vec![];

        // receive all in-bound requests
        for i in 0..self.handles.len() {
            match self.handles.get(i) {
                Some(ref handle) => {
                    loop {
                        // drain all inbound requests
                        let inbound_request_res = handle.chan_in.try_recv();
                        match inbound_request_res {
                            Ok(inbound_request) => {
                                messages.push((i, inbound_request));
                            }
                            Err(TryRecvError::Empty) => {
                                // nothing to do
                                break;
                            }
                            Err(TryRecvError::Disconnected) => {
                                // dead; remove
                                to_remove.push(i);
                                break;
                            }
                        }
                    }
                }
                None => {}
            }
        }

        // dispatch all in-bound requests from waiting threads
        for (i, inbound_request) in messages {
            let inbound_str = format!("{:?}", &inbound_request);
            let dispatch_res = self.dispatch_request(inbound_request);
            responses.push((i, inbound_str, dispatch_res));
        }

        for (i, inbound_str, dispatch_res) in responses {
            if let Err(e) = dispatch_res {
                warn!(
                    "P2P client channel {}: request '{:?}' failed: '{:?}'",
                    i, &inbound_str, &e
                );
            }
        }

        // clear out dead handles
        to_remove.reverse();
        for i in to_remove {
            self.handles.remove(i);
        }
    }

    /// Process ban requests.  Update the deny in the peer database.  Return the vec of event IDs to disconnect from.
    fn process_bans(&mut self) -> Result<Vec<usize>, net_error> {
        if cfg!(test) && self.connection_opts.disable_network_bans {
            return Ok(vec![]);
        }

        let mut tx = self.peerdb.tx_begin()?;
        let mut disconnect = vec![];
        for event_id in self.bans.drain() {
            let (neighbor_key, neighbor_info_opt) = match self.peers.get(&event_id) {
                Some(convo) => match Neighbor::from_conversation(&tx, convo)? {
                    Some(neighbor) => {
                        if neighbor.is_allowed() {
                            debug!(
                                "Misbehaving neighbor {:?} is allowed; will not punish",
                                &neighbor.addr
                            );
                            continue;
                        }
                        (convo.to_neighbor_key(), Some(neighbor))
                    }
                    None => {
                        test_debug!(
                            "No such neighbor in peer DB, but will ban nevertheless: {:?}",
                            convo.to_neighbor_key()
                        );
                        (convo.to_neighbor_key(), None)
                    }
                },
                None => {
                    continue;
                }
            };

            disconnect.push(event_id);

            let now = get_epoch_time_secs();
            let penalty = if let Some(neighbor_info) = neighbor_info_opt {
                if neighbor_info.denied < 0
                    || (neighbor_info.denied as u64) < now + DENY_MIN_BAN_DURATION
                {
                    now + DENY_MIN_BAN_DURATION
                } else {
                    // already recently penalized; make ban length grow exponentially
                    if ((neighbor_info.denied as u64) - now) * 2 < DENY_BAN_DURATION {
                        now + ((neighbor_info.denied as u64) - now) * 2
                    } else {
                        now + DENY_BAN_DURATION
                    }
                }
            } else {
                now + DENY_BAN_DURATION
            };

            debug!(
                "Ban peer {:?} for {}s until {}",
                &neighbor_key,
                penalty - now,
                penalty
            );

            PeerDB::set_deny_peer(
                &mut tx,
                neighbor_key.network_id,
                &neighbor_key.addrbytes,
                neighbor_key.port,
                penalty,
            )?;
        }

        tx.commit()?;
        Ok(disconnect)
    }

    /// Get the neighbor if we know of it and it's public key is unexpired.
    fn lookup_peer(
        &self,
        cur_block_height: u64,
        peer_addr: &SocketAddr,
    ) -> Result<Option<Neighbor>, net_error> {
        let conn = self.peerdb.conn();
        let addrbytes = PeerAddress::from_socketaddr(peer_addr);
        let neighbor_opt = PeerDB::get_peer(
            conn,
            self.local_peer.network_id,
            &addrbytes,
            peer_addr.port(),
        )
        .map_err(net_error::DBError)?;

        match neighbor_opt {
            None => Ok(None),
            Some(neighbor) => {
                if neighbor.expire_block < cur_block_height {
                    Ok(Some(neighbor))
                } else {
                    Ok(None)
                }
            }
        }
    }

    /// Get number of inbound connections we're servicing
    pub fn num_peers(&self) -> usize {
        self.sockets.len()
    }

    /// Is a node with the given public key hash registered?
    /// Return the event IDs if so
    pub fn get_pubkey_events(&self, pubkh: &Hash160) -> Vec<usize> {
        let mut ret = vec![];
        for (event_id, convo) in self.peers.iter() {
            if convo.is_authenticated() {
                if let Some(convo_pubkh) = convo.get_public_key_hash() {
                    if convo_pubkh == *pubkh {
                        ret.push(*event_id);
                    }
                }
            }
        }
        ret
    }

    /// Find the neighbor key bound to an event ID
    pub fn get_event_neighbor_key(&self, event_id: usize) -> Option<NeighborKey> {
        for (nk, eid) in self.events.iter() {
            if *eid == event_id {
                return Some(nk.clone());
            }
        }
        None
    }

    /// Is an event ID connecting?
    pub fn is_connecting(&self, event_id: usize) -> bool {
        self.connecting.contains_key(&event_id)
    }

    /// Is this neighbor key the same as the one that represents our p2p bind address?
    pub fn is_bound(&self, neighbor_key: &NeighborKey) -> bool {
        self.bind_nk.network_id == neighbor_key.network_id
            && self.bind_nk.addrbytes == neighbor_key.addrbytes
            && self.bind_nk.port == neighbor_key.port
    }

    /// Check to see if we can register the given socket
    /// * we can't have registered this neighbor already
    /// * if this is inbound, we can't add more than self.num_clients
    pub fn can_register_peer(
        &mut self,
        neighbor_key: &NeighborKey,
        outbound: bool,
    ) -> Result<(), net_error> {
        // don't talk to our bind address
        if self.is_bound(neighbor_key) {
            debug!(
                "{:?}: do not register myself at {:?}",
                &self.local_peer, neighbor_key
            );
            return Err(net_error::Denied);
        }

        // denied?
        if PeerDB::is_peer_denied(
            &self.peerdb.conn(),
            neighbor_key.network_id,
            &neighbor_key.addrbytes,
            neighbor_key.port,
        )? {
            info!(
                "{:?}: Peer {:?} is denied; dropping",
                &self.local_peer, neighbor_key
            );
            return Err(net_error::Denied);
        }

        // already connected?
        if let Some(event_id) = self.get_event_id(&neighbor_key) {
            test_debug!(
                "{:?}: already connected to {:?} on event {}",
                &self.local_peer,
                &neighbor_key,
                event_id
            );
            return Err(net_error::AlreadyConnected(event_id, neighbor_key.clone()));
        }

        // consider rate-limits on in-bound peers
        let num_outbound = PeerNetwork::count_outbound_conversations(&self.peers);
        if !outbound && (self.peers.len() as u64) - num_outbound >= self.connection_opts.num_clients
        {
            // too many inbounds
            info!("{:?}: Too many inbound connections", &self.local_peer);
            return Err(net_error::TooManyPeers);
        }

        Ok(())
    }

    /// Check to see if we can register a peer with a given public key in a given direction
    pub fn can_register_peer_with_pubkey(
        &mut self,
        nk: &NeighborKey,
        outbound: bool,
        pubkh: &Hash160,
    ) -> Result<(), net_error> {
        // can't talk to myself
        let my_pubkey_hash = Hash160::from_node_public_key(&Secp256k1PublicKey::from_private(
            &self.local_peer.private_key,
        ));
        if pubkh == &my_pubkey_hash {
            return Err(net_error::ConnectionCycle);
        }

        self.can_register_peer(nk, outbound).and_then(|_| {
            let other_events = self.get_pubkey_events(pubkh);
            if other_events.len() > 0 {
                for event_id in other_events.into_iter() {
                    if let Some(convo) = self.peers.get(&event_id) {
                        // only care if we're trying to connect in the same direction
                        if outbound == convo.is_outbound() {
                            let nk = self
                                .get_event_neighbor_key(event_id)
                                .ok_or(net_error::PeerNotConnected)?;
                            return Err(net_error::AlreadyConnected(event_id, nk));
                        }
                    }
                }
            }
            return Ok(());
        })
    }

    /// Low-level method to register a socket/event pair on the p2p network interface.
    /// Call only once the socket is registered with the underlying poller (so we can detect
    /// connection events).  If this method fails for some reason, it'll de-register the socket
    /// from the poller.
    /// outbound is true if we are the peer that started the connection (otherwise it's false)
    fn register_peer(
        &mut self,
        event_id: usize,
        socket: mio_net::TcpStream,
        outbound: bool,
    ) -> Result<(), net_error> {
        let client_addr = match socket.peer_addr() {
            Ok(addr) => addr,
            Err(e) => {
                debug!(
                    "{:?}: Failed to get peer address of {:?}: {:?}",
                    &self.local_peer, &socket, &e
                );
                self.deregister_socket(event_id, socket);
                return Err(net_error::SocketError);
            }
        };

        let neighbor_opt = match self.lookup_peer(self.chain_view.burn_block_height, &client_addr) {
            Ok(neighbor_opt) => neighbor_opt,
            Err(e) => {
                debug!("Failed to look up peer {}: {:?}", client_addr, &e);
                self.deregister_socket(event_id, socket);
                return Err(e);
            }
        };

        // NOTE: the neighbor_key will have the same network_id as the remote peer, and the same
        // major version number in the peer_version.  The chat logic won't accept any messages for
        // which this is not true.  Comparison and Hashing are defined for neighbor keys
        // appropriately, so it's okay for us to use self.peer_version and
        // self.local_peer.network_id here for the remote peer's neighbor key.
        let (pubkey_opt, neighbor_key) = match neighbor_opt {
            Some(neighbor) => (Some(neighbor.public_key.clone()), neighbor.addr),
            None => (
                None,
                NeighborKey::from_socketaddr(
                    self.peer_version,
                    self.local_peer.network_id,
                    &client_addr,
                ),
            ),
        };

        match self.can_register_peer(&neighbor_key, outbound) {
            Ok(_) => {}
            Err(e) => {
                debug!(
                    "{:?}: Could not register peer {:?}: {:?}",
                    &self.local_peer, &neighbor_key, &e
                );
                self.deregister_socket(event_id, socket);
                return Err(e);
            }
        }

        let mut new_convo = ConversationP2P::new(
            self.local_peer.network_id,
            self.peer_version,
            &self.burnchain,
            &client_addr,
            &self.connection_opts,
            outbound,
            event_id,
            self.epochs.clone(),
        );
        new_convo.set_public_key(pubkey_opt);

        debug!(
            "{:?}: Registered {} as event {} ({:?},outbound={})",
            &self.local_peer, &client_addr, event_id, &neighbor_key, outbound
        );

        assert!(!self.sockets.contains_key(&event_id));
        assert!(!self.peers.contains_key(&event_id));

        self.sockets.insert(event_id, socket);
        self.peers.insert(event_id, new_convo);
        self.events.insert(neighbor_key, event_id);

        Ok(())
    }

    /// Are we connected to a remote host already?
    pub fn is_registered(&self, neighbor_key: &NeighborKey) -> bool {
        self.events.contains_key(neighbor_key)
    }

    /// Get the event ID associated with a neighbor key
    pub fn get_event_id(&self, neighbor_key: &NeighborKey) -> Option<usize> {
        let event_id_opt = match self.events.get(neighbor_key) {
            Some(eid) => Some(*eid),
            None => None,
        };
        event_id_opt
    }

    /// Get a ref to a conversation given a neighbor key
    pub fn get_convo(&self, neighbor_key: &NeighborKey) -> Option<&ConversationP2P> {
        match self.events.get(neighbor_key) {
            Some(event_id) => self.peers.get(event_id),
            None => None,
        }
    }

    /// Get a ref to a conversation given its event ID
    pub fn get_peer_convo(&self, event_id: usize) -> Option<&ConversationP2P> {
        self.peers.get(&event_id)
    }

    /// Deregister a socket from our p2p network instance.
    fn deregister_socket(&mut self, event_id: usize, socket: mio_net::TcpStream) -> () {
        match self.network {
            Some(ref mut network) => {
                let _ = network.deregister(event_id, &socket);
            }
            None => {}
        }
    }

    /// Deregister a socket/event pair
    pub fn deregister_peer(&mut self, event_id: usize) -> () {
        debug!("{:?}: Disconnect event {}", &self.local_peer, event_id);

        let mut nk_remove: Vec<NeighborKey> = vec![];
        for (neighbor_key, ev_id) in self.events.iter() {
            if *ev_id == event_id {
                nk_remove.push(neighbor_key.clone());
            }
        }

        for nk in nk_remove.into_iter() {
            // remove event state
            self.events.remove(&nk);

            // remove inventory state
            match self.inv_state {
                Some(ref mut inv_state) => {
                    debug!(
                        "{:?}: Remove inventory state for {:?}",
                        &self.local_peer, &nk
                    );
                    inv_state.del_peer(&nk);
                }
                None => {}
            }
        }

        match self.network {
            None => {}
            Some(ref mut network) => {
                // deregister socket if connected and registered already
                if let Some(socket) = self.sockets.remove(&event_id) {
                    let _ = network.deregister(event_id, &socket);
                }
                // deregister socket if still connecting
                if let Some((socket, ..)) = self.connecting.remove(&event_id) {
                    let _ = network.deregister(event_id, &socket);
                }
            }
        }

        self.relay_handles.remove(&event_id);
        self.peers.remove(&event_id);
        self.pending_messages.remove(&event_id);
    }

    /// Deregister and ban a peer by event_id
    pub fn deregister_and_ban_peer(&mut self, event_id: usize) -> () {
        debug!(
            "{:?}: Disconnect from and ban {:?}",
            &self.local_peer, event_id
        );
        for (neighbor_key, ev_id) in self.events.iter() {
            if *ev_id == event_id {
                self.relayer_stats.process_neighbor_ban(neighbor_key);
            }
        }

        self.bans.insert(event_id);
        self.deregister_peer(event_id);
    }

    pub fn get_neighbor_key_from_event_id(&mut self, event_id: usize) -> Option<NeighborKey> {
        for (neighbor_key, ev_id) in self.events.iter() {
            if *ev_id == event_id {
                return Some(neighbor_key.clone());
            }
        }

        None
    }

    /// Deregister by neighbor key
    pub fn deregister_neighbor(&mut self, neighbor_key: &NeighborKey) -> () {
        debug!("Disconnect from {:?}", neighbor_key);
        let event_id = match self.events.get(&neighbor_key) {
            None => {
                return;
            }
            Some(eid) => *eid,
        };
        self.deregister_peer(event_id);
    }

    /// Deregister and ban a neighbor
    pub fn deregister_and_ban_neighbor(&mut self, neighbor: &NeighborKey) -> () {
        debug!("Disconnect from and ban {:?}", neighbor);
        match self.events.get(neighbor) {
            Some(event_id) => {
                self.bans.insert(*event_id);
            }
            None => {}
        }

        self.relayer_stats.process_neighbor_ban(neighbor);
        self.deregister_neighbor(neighbor);
    }

    /// Sign a p2p message to be sent to a particular peer we're having a conversation with.
    /// The peer must already be connected.
    pub fn sign_for_peer(
        &mut self,
        peer_key: &NeighborKey,
        message_payload: StacksMessageType,
    ) -> Result<StacksMessage, net_error> {
        match self.events.get(&peer_key) {
            None => {
                // not connected
                debug!("Could not sign for peer {:?}: not connected", peer_key);
                Err(net_error::PeerNotConnected)
            }
            Some(event_id) => match self.peers.get_mut(&event_id) {
                None => Err(net_error::PeerNotConnected),
                Some(ref mut convo) => convo.sign_message(
                    &self.chain_view,
                    &self.local_peer.private_key,
                    message_payload,
                ),
            },
        }
    }

    /// Process new inbound TCP connections we just accepted.
    /// Returns the event IDs of sockets we need to register.
    fn process_new_sockets(&mut self, poll_state: &mut NetworkPollState) -> Vec<usize> {
        if self.network.is_none() {
            warn!("{:?}: network not connected", &self.local_peer);
            return vec![];
        }

        let mut registered = vec![];

        for (hint_event_id, client_sock) in poll_state.new.drain() {
            let event_id = match self.network {
                Some(ref mut network) => {
                    // add to poller
                    let event_id = match network.register(
                        self.p2p_network_handle,
                        hint_event_id,
                        &client_sock,
                    ) {
                        Ok(event_id) => event_id,
                        Err(e) => {
                            warn!("Failed to register {:?}: {:?}", &client_sock, &e);
                            continue;
                        }
                    };

                    // event ID already used?
                    if self.peers.contains_key(&event_id) {
                        warn!(
                            "Already have an event {}: {:?}",
                            event_id,
                            self.peers.get(&event_id)
                        );
                        let _ = network.deregister(event_id, &client_sock);
                        continue;
                    }

                    event_id
                }
                None => {
                    debug!("{:?}: network not connected", &self.local_peer);
                    return vec![];
                }
            };

            // start tracking it
            if let Err(_e) = self.register_peer(event_id, client_sock, false) {
                // NOTE: register_peer will deregister the socket for us
                continue;
            }
            registered.push(event_id);
        }

        registered
    }

    /// Process network traffic on a p2p conversation.
    /// Returns list of unhandled messages, and whether or not the convo is still alive.
    fn process_p2p_conversation(
        local_peer: &LocalPeer,
        peerdb: &mut PeerDB,
        sortdb: &SortitionDB,
        pox_id: &PoxId,
        chainstate: &mut StacksChainState,
        header_cache: &mut BlockHeaderCache,
        chain_view: &BurnchainView,
        event_id: usize,
        client_sock: &mut mio_net::TcpStream,
        convo: &mut ConversationP2P,
    ) -> Result<(Vec<StacksMessage>, bool), net_error> {
        // get incoming bytes and update the state of this conversation.
        let mut convo_dead = false;
        let recv_res = convo.recv(client_sock);
        match recv_res {
            Err(e) => {
                match e {
                    net_error::PermanentlyDrained => {
                        // socket got closed, but we might still have pending unsolicited messages
                        debug!(
                            "{:?}: Remote peer disconnected event {} (socket {:?})",
                            local_peer, event_id, &client_sock
                        );
                    }
                    _ => {
                        debug!(
                            "{:?}: Failed to receive data on event {} (socket {:?}): {:?}",
                            local_peer, event_id, &client_sock, &e
                        );
                    }
                }
                convo_dead = true;
            }
            Ok(_) => {}
        }

        // react to inbound messages -- do we need to send something out, or fulfill requests
        // to other threads?  Try to chat even if the recv() failed, since we'll want to at
        // least drain the conversation inbox.
        let chat_res = convo.chat(
            local_peer,
            peerdb,
            sortdb,
            pox_id,
            chainstate,
            header_cache,
            chain_view,
        );
        let unhandled = match chat_res {
            Err(e) => {
                debug!(
                    "Failed to converse on event {} (socket {:?}): {:?}",
                    event_id, &client_sock, &e
                );
                convo_dead = true;
                vec![]
            }
            Ok(unhandled_messages) => unhandled_messages,
        };

        if !convo_dead {
            // (continue) sending out data in this conversation, if the conversation is still
            // ongoing
            let send_res = convo.send(client_sock);
            match send_res {
                Err(e) => {
                    debug!(
                        "Failed to send data to event {} (socket {:?}): {:?}",
                        event_id, &client_sock, &e
                    );
                    convo_dead = true;
                }
                Ok(_) => {}
            }
        }

        Ok((unhandled, !convo_dead))
    }

    /// Process any newly-connecting sockets
    fn process_connecting_sockets(&mut self, poll_state: &mut NetworkPollState) -> () {
        for event_id in poll_state.ready.iter() {
            if self.connecting.contains_key(event_id) {
                let (socket, outbound, _) = self.connecting.remove(event_id).unwrap();
                let sock_str = format!("{:?}", &socket);
                if let Err(_e) = self.register_peer(*event_id, socket, outbound) {
                    debug!(
                        "{:?}: Failed to register connecting socket on event {} ({}): {:?}",
                        &self.local_peer, event_id, sock_str, &_e
                    );
                } else {
                    debug!(
                        "{:?}: Registered peer on event {}: {:?} (outbound={})",
                        &self.local_peer, event_id, sock_str, outbound
                    );
                }
            }
        }
    }

    /// Process sockets that are ready, but specifically inbound or outbound only.
    /// Advance the state of all such conversations with remote peers.
    /// Return the list of events that correspond to failed conversations, as well as the set of
    /// unhandled messages grouped by event_id.
    fn process_ready_sockets(
        &mut self,
        sortdb: &SortitionDB,
        chainstate: &mut StacksChainState,
        poll_state: &mut NetworkPollState,
    ) -> (Vec<usize>, HashMap<usize, Vec<StacksMessage>>) {
        let mut to_remove = vec![];
        let mut unhandled: HashMap<usize, Vec<StacksMessage>> = HashMap::new();

        for event_id in &poll_state.ready {
            if !self.sockets.contains_key(&event_id) {
                test_debug!("Rogue socket event {}", event_id);
                to_remove.push(*event_id);
                continue;
            }

            let client_sock_opt = self.sockets.get_mut(&event_id);
            if client_sock_opt.is_none() {
                test_debug!("No such socket event {}", event_id);
                to_remove.push(*event_id);
                continue;
            }
            let client_sock = client_sock_opt.unwrap();

            match self.peers.get_mut(event_id) {
                Some(ref mut convo) => {
                    // activity on a p2p socket
                    debug!("{:?}: process p2p data from {:?}", &self.local_peer, convo);
                    let mut convo_unhandled = match PeerNetwork::process_p2p_conversation(
                        &self.local_peer,
                        &mut self.peerdb,
                        sortdb,
                        &self.pox_id,
                        chainstate,
                        &mut self.header_cache,
                        &self.chain_view,
                        *event_id,
                        client_sock,
                        convo,
                    ) {
                        Ok((convo_unhandled, alive)) => {
                            if !alive {
                                test_debug!("Connection to {:?} is no longer alive", &convo);
                                to_remove.push(*event_id);
                            }
                            convo_unhandled
                        }
                        Err(_e) => {
                            test_debug!("Connection to {:?} failed: {:?}", &convo, &_e);
                            to_remove.push(*event_id);
                            continue;
                        }
                    };

                    // forward along unhandled messages from this peer
                    if unhandled.contains_key(event_id) {
                        unhandled
                            .get_mut(event_id)
                            .unwrap()
                            .append(&mut convo_unhandled);
                    } else {
                        unhandled.insert(*event_id, convo_unhandled);
                    }
                }
                None => {
                    warn!("Rogue event {} for socket {:?}", event_id, &client_sock);
                    to_remove.push(*event_id);
                }
            }
        }

        (to_remove, unhandled)
    }

    /// Get stats for a neighbor
    pub fn get_neighbor_stats(&self, nk: &NeighborKey) -> Option<NeighborStats> {
        match self.events.get(&nk) {
            None => None,
            Some(eid) => match self.peers.get(&eid) {
                None => None,
                Some(ref convo) => Some(convo.stats.clone()),
            },
        }
    }

    /// Update peer connections as a result of a peer graph walk.
    /// -- Drop broken connections.
    /// -- Update our frontier.
    /// -- Prune our frontier if it gets too big.
    fn process_neighbor_walk(&mut self, walk_result: NeighborWalkResult) -> () {
        for broken in walk_result.broken_connections.iter() {
            self.deregister_and_ban_neighbor(broken);
        }

        for dead in walk_result.dead_connections.iter() {
            self.deregister_neighbor(dead);
        }

        for replaced in walk_result.replaced_neighbors.iter() {
            self.deregister_neighbor(replaced);
        }

        // store for later
        self.walk_result = walk_result;
    }

    /// Queue up pings to everyone we haven't spoken to in a while to let them know that we're still
    /// alive.
    pub fn queue_ping_heartbeats(&mut self) -> () {
        let now = get_epoch_time_secs();
        let mut relay_handles = HashMap::new();
        for (_, convo) in self.peers.iter_mut() {
            if convo.is_outbound()
                && convo.is_authenticated()
                && convo.stats.last_handshake_time > 0
                && convo.stats.last_send_time
                    + (convo.heartbeat as u64)
                    + self.connection_opts.neighbor_request_timeout
                    < now
            {
                // haven't talked to this neighbor in a while
                let payload = StacksMessageType::Ping(PingData::new());
                let ping_res =
                    convo.sign_message(&self.chain_view, &self.local_peer.private_key, payload);

                match ping_res {
                    Ok(ping) => {
                        // NOTE: use "relay" here because we don't intend to wait for a reply
                        // (the conversational logic will update our measure of this node's uptime)
                        match convo.relay_signed_message(ping) {
                            Ok(handle) => {
                                relay_handles.insert(convo.conn_id, handle);
                            }
                            Err(_e) => {
                                debug!("Outbox to {:?} is full; cannot ping", &convo);
                            }
                        };
                    }
                    Err(e) => {
                        debug!("Unable to create ping message for {:?}: {:?}", &convo, &e);
                    }
                };
            }
        }
        for (event_id, handle) in relay_handles.drain() {
            self.add_relay_handle(event_id, handle);
        }
    }

    /// Remove unresponsive peers
    fn disconnect_unresponsive(&mut self) -> usize {
        let now = get_epoch_time_secs();
        let mut to_remove = vec![];
        for (event_id, (socket, _, ts)) in self.connecting.iter() {
            if ts + self.connection_opts.connect_timeout < now {
                debug!("{:?}: Disconnect unresponsive connecting peer {:?} (event {}): timed out after {} ({} < {})s", &self.local_peer, socket, event_id, self.connection_opts.timeout, ts + self.connection_opts.timeout, now);
                to_remove.push(*event_id);
            }
        }

        for (event_id, convo) in self.peers.iter() {
            if convo.is_authenticated() && convo.stats.last_contact_time > 0 {
                // have handshaked with this remote peer
                if convo.stats.last_contact_time
                    + (convo.peer_heartbeat as u64)
                    + self.connection_opts.neighbor_request_timeout
                    < now
                {
                    // we haven't heard from this peer in too long a time
                    debug!(
                        "{:?}: Disconnect unresponsive authenticated peer {:?}: {} + {} + {} < {}",
                        &self.local_peer,
                        &convo,
                        convo.stats.last_contact_time,
                        convo.peer_heartbeat,
                        self.connection_opts.neighbor_request_timeout,
                        now
                    );
                    to_remove.push(*event_id);
                }
            } else {
                // have not handshaked with this remote peer
                if convo.instantiated + self.connection_opts.handshake_timeout < now {
                    debug!(
                        "{:?}: Disconnect unresponsive unauthenticated peer {:?}: {} + {} < {}",
                        &self.local_peer,
                        &convo,
                        convo.instantiated,
                        self.connection_opts.handshake_timeout,
                        now
                    );
                    to_remove.push(*event_id);
                }
            }
        }

        let ret = to_remove.len();
        for event_id in to_remove.into_iter() {
            self.deregister_peer(event_id);
        }
        ret
    }

    /// Prune inbound and outbound connections if we can
    fn prune_connections(&mut self) -> () {
        if cfg!(test) && self.connection_opts.disable_network_prune {
            return;
        }

        debug!("Prune from {} connections", self.events.len());
        let mut safe: HashSet<usize> = HashSet::new();
        let now = get_epoch_time_secs();

        // don't prune allowed peers
        for (nk, event_id) in self.events.iter() {
            let neighbor = match PeerDB::get_peer(
                self.peerdb.conn(),
                self.local_peer.network_id,
                &nk.addrbytes,
                nk.port,
            ) {
                Ok(neighbor_opt) => match neighbor_opt {
                    Some(n) => n,
                    None => {
                        continue;
                    }
                },
                Err(e) => {
                    debug!("Failed to query {:?}: {:?}", &nk, &e);
                    return;
                }
            };
            if neighbor.allowed < 0 || (neighbor.allowed as u64) > now {
                test_debug!(
                    "{:?}: event {} is allowed: {:?}",
                    &self.local_peer,
                    event_id,
                    &nk
                );
                safe.insert(*event_id);
            }
        }

        // if we're in the middle of a peer walk, then don't prune any outbound connections it established
        // (yet)
        match self.walk {
            Some(ref walk) => {
                for event_id in walk.events.iter() {
                    safe.insert(*event_id);
                }
            }
            None => {}
        };

        self.prune_frontier(&safe);
    }

    /// Regenerate our session private key and re-handshake with everyone.
    fn rekey(&mut self, old_local_peer_opt: Option<&LocalPeer>) {
        assert!(old_local_peer_opt.is_some());
        let _old_local_peer = old_local_peer_opt.unwrap();

        // begin re-key
        let mut msgs = HashMap::new();
        for (event_id, convo) in self.peers.iter_mut() {
            let nk = convo.to_neighbor_key();
            let handshake_data = HandshakeData::from_local_peer(&self.local_peer);
            let handshake = StacksMessageType::Handshake(handshake_data);

            debug!(
                "{:?}: send re-key Handshake ({:?} --> {:?}) to {:?}",
                &self.local_peer,
                &to_hex(
                    &Secp256k1PublicKey::from_private(&_old_local_peer.private_key)
                        .to_bytes_compressed()
                ),
                &to_hex(
                    &Secp256k1PublicKey::from_private(&self.local_peer.private_key)
                        .to_bytes_compressed()
                ),
                &nk
            );

            if let Ok(msg) =
                convo.sign_message(&self.chain_view, &_old_local_peer.private_key, handshake)
            {
                msgs.insert(nk, (*event_id, msg));
            }
        }

        for (nk, (event_id, msg)) in msgs.drain() {
            match self.send_message(&nk, msg, self.connection_opts.neighbor_request_timeout) {
                Ok(handle) => {
                    self.add_relay_handle(event_id, handle);
                }
                Err(e) => {
                    info!("Failed to rekey to {:?}: {:?}", &nk, &e);
                }
            }
        }
    }

    /// Flush relayed message handles, but don't block.
    /// Drop broken handles.
    /// Return the list of broken conversation event IDs
    fn flush_relay_handles(&mut self) -> Vec<usize> {
        let mut broken = vec![];
        let mut drained = vec![];

        // flush each outgoing conversation
        for (event_id, handle_list) in self.relay_handles.iter_mut() {
            if handle_list.len() == 0 {
                drained.push(*event_id);
                continue;
            }

            if let (Some(ref mut socket), Some(ref mut convo)) =
                (self.sockets.get_mut(event_id), self.peers.get_mut(event_id))
            {
                while handle_list.len() > 0 {
                    let handle = handle_list.front_mut().unwrap();

                    debug!("Flush relay handle to {:?} ({:?})", socket, convo);
                    let (num_sent, flushed) =
                        match PeerNetwork::do_saturate_p2p_socket(convo, socket, handle) {
                            Ok(x) => x,
                            Err(e) => {
                                info!("Broken connection on event {}: {:?}", event_id, &e);
                                broken.push(*event_id);
                                break;
                            }
                        };

                    if flushed && num_sent == 0 {
                        // message fully sent
                        let handle = handle_list.pop_front().unwrap();

                        // if we're expecting a reply, go consume it out of the underlying
                        // connection
                        if handle.expects_reply() {
                            if let Ok(msg) = handle.try_recv() {
                                debug!(
                                    "Got back internal message {} seq {}",
                                    msg.get_message_name(),
                                    msg.request_id()
                                );
                            }
                        }
                        continue;
                    } else if num_sent == 0 {
                        // saturated
                        break;
                    }
                }
            }
        }

        for empty in drained.drain(..) {
            self.relay_handles.remove(&empty);
        }

        broken
    }

    /// Update the state of our neighbor walk.
    /// Return true if we finish, and true if we're throttled
    fn do_network_neighbor_walk(&mut self, ibd: bool) -> bool {
        if cfg!(test) && self.connection_opts.disable_neighbor_walk {
            test_debug!("neighbor walk is disabled");
            return true;
        }

        debug!("{:?}: walk peer graph", &self.local_peer);

        // walk the peer graph and deal with new/dropped connections
        let (done, walk_result_opt) = self.walk_peer_graph(ibd);
        match walk_result_opt {
            None => {}
            Some(walk_result) => {
                // remember to prune later, if need be
                self.process_neighbor_walk(walk_result);
            }
        }
        done
    }

    /// Do a mempool sync. Return any transactions we might receive.
    fn do_network_mempool_sync(
        &mut self,
        dns_client_opt: &mut Option<&mut DNSClient>,
        mempool: &MemPoolDB,
        chainstate: &mut StacksChainState,
        ibd: bool,
    ) -> Option<Vec<StacksTransaction>> {
        if ibd {
            return None;
        }

        return match self.do_mempool_sync(dns_client_opt, mempool, chainstate) {
            (true, txs_opt) => {
                // did we run to completion?
                if let Some(txs) = txs_opt {
                    debug!(
                        "{:?}: Mempool sync obtained {} transactions from mempool sync, and done receiving",
                        &self.local_peer,
                        txs.len()
                    );

                    self.mempool_sync_deadline =
                        get_epoch_time_secs() + self.connection_opts.mempool_sync_interval;
                    self.mempool_sync_completions = self.mempool_sync_completions.saturating_add(1);
                    self.mempool_sync_txs = self.mempool_sync_txs.saturating_add(txs.len() as u64);
                    Some(txs)
                } else {
                    None
                }
            }
            (false, txs_opt) => {
                // did we get some transactions, but have more to get?
                if let Some(txs) = txs_opt {
                    debug!(
                        "{:?}: Mempool sync obtained {} transactions from mempool sync, but have more",
                        &self.local_peer,
                        txs.len()
                    );

                    self.mempool_sync_txs = self.mempool_sync_txs.saturating_add(txs.len() as u64);
                    Some(txs)
                } else {
                    None
                }
            }
        };
    }

    // Do a microblock antientropy pull. This function mainly modifies
    // meta-variables tracking timing + metrics of the microblock tip sync.
    fn do_network_microblock_tip_sync(
        &mut self,
        ibd: bool,
        dns_client_opt: &mut Option<&mut DNSClient>,
        mempool: &MemPoolDB,
        chainstate: &mut StacksChainState,
    ) -> Option<SyncedMicroblocksResult> {
        if ibd {
            return None;
        }

        let (res, mut faulty_peers) =
            match self.do_microblock_tip_sync(dns_client_opt, mempool, chainstate) {
                // the sync is complete, and we received a result.
                (true, faulty_peers, Some(synced_microblock_result)) => {
                    self.microblock_tip_sync_deadline =
                        get_epoch_time_secs() + self.connection_opts.microblock_tip_sync_interval;
                    self.microblock_tip_sync_completions =
                        self.microblock_tip_sync_completions.saturating_add(1);
                    self.microblock_tip_sync_amount = self
                        .microblock_tip_sync_amount
                        .saturating_add(synced_microblock_result.microblocks.len() as u64);
                    (Some(synced_microblock_result), faulty_peers)
                }
                // the sync is complete, but we did not receive a result (no new microblocks).
                (true, faulty_peers, None) => (None, faulty_peers),
                // We have to wait more.
                (false, faulty_peers, None) => (None, faulty_peers),
                // This case is not possible - the boolean indicates the sync is not complete, which
                // means it should be impossible to get a result.
                (false, faulty_peers, Some(_)) => {
                    warn!("Invalid state reached in do_network_microblock_tip_sync");
                    (None, faulty_peers)
                }
            };

        // Handle the faulty peers.
        let local_addr = format!("{:?}", &self.local_peer);
        let _ = PeerNetwork::with_network_state(self, |ref mut network, ref mut _network_state| {
            for event_id in faulty_peers.dead_connections.drain(..) {
                debug!(
                        "{:?}: Microblock tip sync protocol: De-registering dead connection (event_id: {})",
                        local_addr, event_id
                    );
                network.deregister_peer(event_id);
            }

            for event_id in faulty_peers.broken_connections.drain(..) {
                debug!(
                        "{:?}: Microblock tip sync protocol: De-registering broken connection (event_id: {})",
                        local_addr, event_id
                    );
                network.deregister_and_ban_peer(event_id);
            }

            Ok(())
        });

        res
    }

    /// Begin the process of learning this peer's public IP address.
    /// Return Ok(finished with this step)
    /// Return Err(..) on failure
    fn begin_learn_public_ip(&mut self) -> Result<bool, net_error> {
        if self.peers.len() == 0 {
            return Err(net_error::NoSuchNeighbor);
        }

        debug!("{:?}: begin obtaining public IP address", &self.local_peer);

        // pick a random outbound conversation to one of the initial neighbors
        let mut idx = thread_rng().gen::<usize>() % self.peers.len();
        for _ in 0..self.peers.len() + 1 {
            let event_id = match self.peers.keys().skip(idx).next() {
                Some(eid) => *eid,
                None => {
                    idx = 0;
                    continue;
                }
            };
            idx = (idx + 1) % self.peers.len();

            if let Some(convo) = self.peers.get_mut(&event_id) {
                if !convo.is_authenticated() || !convo.is_outbound() {
                    continue;
                }

                if !PeerDB::is_initial_peer(
                    self.peerdb.conn(),
                    convo.peer_network_id,
                    &convo.peer_addrbytes,
                    convo.peer_port,
                )? {
                    continue;
                }

                debug!("Ask {:?} for my IP address", &convo);

                let nonce = thread_rng().gen::<u32>();
                let natpunch_request = convo
                    .sign_message(
                        &self.chain_view,
                        &self.local_peer.private_key,
                        StacksMessageType::NatPunchRequest(nonce),
                    )
                    .map_err(|e| {
                        info!("Failed to sign NAT punch request: {:?}", &e);
                        e
                    })?;

                let mut rh = convo
                    .send_signed_request(natpunch_request, self.connection_opts.timeout)
                    .map_err(|e| {
                        info!("Failed to send NAT punch request: {:?}", &e);
                        e
                    })?;

                self.saturate_p2p_socket(event_id, &mut rh).map_err(|e| {
                    info!("Failed to saturate NAT punch socket on event {}", &event_id);
                    e
                })?;

                self.public_ip_reply_handle = Some(rh);
                break;
            }
        }

        if self.public_ip_reply_handle.is_none() {
            // no one to talk to
            debug!(
                "{:?}: Did not find any outbound neighbors to ask for a NAT punch reply",
                &self.local_peer
            );
        }
        return Ok(true);
    }

    /// Disconnect from all peers
    fn disconnect_all(&mut self) -> () {
        let mut all_event_ids = vec![];
        for (eid, _) in self.peers.iter() {
            all_event_ids.push(*eid);
        }

        for eid in all_event_ids.into_iter() {
            self.deregister_peer(eid);
        }
    }

    /// Learn this peer's public IP address.
    /// If it was given to us directly, then we can just skip this step.
    /// Once learned, we'll confirm it by trying to self-connect.
    fn do_learn_public_ip(&mut self) -> Result<bool, net_error> {
        if self.public_ip_reply_handle.is_none() {
            if !self.begin_learn_public_ip()? {
                return Ok(false);
            }

            // began request
            self.public_ip_requested_at = get_epoch_time_secs();
            self.public_ip_retries += 1;
        }

        let rh_opt = self.public_ip_reply_handle.take();
        if let Some(mut rh) = rh_opt {
            debug!(
                "{:?}: waiting for NatPunchReply on event {}",
                &self.local_peer,
                rh.get_event_id()
            );

            if let Err(e) = self.saturate_p2p_socket(rh.get_event_id(), &mut rh) {
                info!(
                    "{:?}: Failed to query my public IP address: {:?}",
                    &self.local_peer, &e
                );
                return Err(e);
            }

            match rh.try_send_recv() {
                Ok(message) => match message.payload {
                    StacksMessageType::NatPunchReply(data) => {
                        // peer offers us our public IP address.
                        debug!(
                            "{:?}: learned that my IP address is {:?}",
                            &self.local_peer, &data.addrbytes
                        );
                        self.public_ip_confirmed = true;
                        self.public_ip_learned_at = get_epoch_time_secs();
                        self.public_ip_retries = 0;

                        // if our IP address changed, then disconnect witih everyone
                        let old_ip = self.local_peer.public_ip_address.clone();
                        self.local_peer.public_ip_address =
                            Some((data.addrbytes, self.bind_nk.port));

                        if old_ip != self.local_peer.public_ip_address {
                            info!(
                                "IP address changed from {:?} to {:?}",
                                &old_ip, &self.local_peer.public_ip_address
                            );
                        }
                        return Ok(true);
                    }
                    other_payload => {
                        debug!(
                            "{:?}: Got unexpected payload {:?}",
                            &self.local_peer, &other_payload
                        );

                        // restart
                        return Err(net_error::InvalidMessage);
                    }
                },
                Err(req_res) => match req_res {
                    Ok(same_req) => {
                        // try again
                        self.public_ip_reply_handle = Some(same_req);
                        return Ok(false);
                    }
                    Err(e) => {
                        // disconnected
                        debug!(
                            "{:?}: Failed to get a NatPunchReply reply: {:?}",
                            &self.local_peer, &e
                        );
                        return Err(e);
                    }
                },
            }
        }

        return Ok(true);
    }

    /// Do we need to (re)fetch our public IP?
    fn need_public_ip(&mut self) -> bool {
        if !self.public_ip_learned {
            // IP was given, not learned.  nothing to do
            test_debug!("{:?}: IP address was given to us", &self.local_peer);
            return false;
        }
        if self.local_peer.public_ip_address.is_some()
            && self.public_ip_learned_at + self.connection_opts.public_ip_timeout
                >= get_epoch_time_secs()
        {
            // still fresh
            test_debug!("{:?}: learned IP address is still fresh", &self.local_peer);
            return false;
        }
        let throttle_timeout = if self.local_peer.public_ip_address.is_none() {
            self.connection_opts.public_ip_request_timeout
        } else {
            self.connection_opts.public_ip_timeout
        };

        if self.public_ip_retries > self.connection_opts.public_ip_max_retries {
            if self.public_ip_requested_at + throttle_timeout >= get_epoch_time_secs() {
                // throttle
                debug!(
                    "{:?}: throttle public IP request (max retries {} exceeded) until {}",
                    &self.local_peer,
                    self.public_ip_retries,
                    self.public_ip_requested_at + throttle_timeout
                );
                return false;
            } else {
                // try again
                self.public_ip_retries = 0;
            }
        }

        return true;
    }

    /// Reset all state for querying our public IP address
    fn public_ip_reset(&mut self) {
        debug!("{:?}: reset public IP query state", &self.local_peer);

        self.public_ip_reply_handle = None;
        self.public_ip_confirmed = false;

        if self.public_ip_learned {
            // will go relearn it if it wasn't given
            self.local_peer.public_ip_address = None;
        }
    }

    /// Learn our publicly-routable IP address
    /// return true if we're done with this state machine
    fn do_get_public_ip(&mut self) -> bool {
        if !self.need_public_ip() {
            return true;
        }
        if self.local_peer.public_ip_address.is_some()
            && self.public_ip_requested_at + self.connection_opts.public_ip_request_timeout
                >= get_epoch_time_secs()
        {
            // throttle
            debug!(
                "{:?}: throttle public IP request query until {}",
                &self.local_peer,
                self.public_ip_requested_at + self.connection_opts.public_ip_request_timeout
            );
            return true;
        }

        match self.do_learn_public_ip() {
            Ok(b) => {
                if !b {
                    test_debug!("{:?}: try do_learn_public_ip again", &self.local_peer);
                    return false;
                }
            }
            Err(e) => {
                warn!(
                    "{:?}: failed to learn public IP: {:?}",
                    &self.local_peer, &e
                );
                self.public_ip_reset();
                return true;
            }
        }
        true
    }

    /// Update the state of our neighbors' block inventories.
    /// Return true if we finish
    fn do_network_inv_sync(&mut self, sortdb: &SortitionDB, ibd: bool) -> (bool, bool) {
        if cfg!(test) && self.connection_opts.disable_inv_sync {
            test_debug!("{:?}: inv sync is disabled", &self.local_peer);
            return (true, false);
        }

        debug!("{:?}: network inventory sync", &self.local_peer);

        if self.inv_state.is_none() {
            self.init_inv_sync(sortdb);
        }

        // synchronize peer block inventories
        let (done, throttled, broken_neighbors, dead_neighbors) =
            self.sync_inventories(sortdb, ibd);

        // disconnect and ban broken peers
        for broken in broken_neighbors.into_iter() {
            self.deregister_and_ban_neighbor(&broken);
        }

        // disconnect from dead connections
        for dead in dead_neighbors.into_iter() {
            self.deregister_neighbor(&dead);
        }

        (done, throttled)
    }

    /// Download blocks, and add them to our network result.
    fn do_network_block_download(
        &mut self,
        sortdb: &SortitionDB,
        mempool: &MemPoolDB,
        chainstate: &mut StacksChainState,
        dns_client: &mut DNSClient,
        ibd: bool,
        network_result: &mut NetworkResult,
    ) -> bool {
        if self.connection_opts.disable_block_download {
            debug!("{:?}: block download is disabled", &self.local_peer);
            return true;
        }

        if self.block_downloader.is_none() {
            self.init_block_downloader();
        }

        let (
            done,
            at_chain_tip,
            old_pox_id,
            mut blocks,
            mut microblocks,
            mut broken_http_peers,
            mut broken_p2p_peers,
        ) = match self.download_blocks(sortdb, mempool, chainstate, dns_client, ibd) {
            Ok(x) => x,
            Err(net_error::NotConnected) => {
                // there was simply nothing to do
                debug!(
                    "{:?}: no progress can be made on the block downloader -- not connected",
                    &self.local_peer
                );
                return true;
            }
            Err(net_error::Transient(s)) => {
                // not fatal, but just skip and try again
                info!("Transient network error while downloading blocks: {}", &s);
                return true;
            }
            Err(e) => {
                warn!(
                    "{:?}: Failed to download blocks: {:?}",
                    &self.local_peer, &e
                );
                // done
                return true;
            }
        };

        network_result.download_pox_id = old_pox_id;
        network_result.blocks.append(&mut blocks);
        network_result
            .confirmed_microblocks
            .append(&mut microblocks);

        if cfg!(test) {
            let mut block_set = HashSet::new();
            let mut microblock_set = HashSet::new();

            for (_, block, _) in network_result.blocks.iter() {
                if block_set.contains(&block.block_hash()) {
                    test_debug!("Duplicate block {}", block.block_hash());
                }
                block_set.insert(block.block_hash());
            }

            for (_, mblocks, _) in network_result.confirmed_microblocks.iter() {
                for mblock in mblocks.iter() {
                    if microblock_set.contains(&mblock.block_hash()) {
                        test_debug!("Duplicate microblock {}", mblock.block_hash());
                    }
                    microblock_set.insert(mblock.block_hash());
                }
            }
        }

        let _ = PeerNetwork::with_network_state(self, |ref mut network, ref mut network_state| {
            for dead_event in broken_http_peers.drain(..) {
                debug!(
                    "{:?}: De-register dead/broken HTTP connection {}",
                    &network.local_peer, dead_event
                );
                PeerNetwork::with_http(network, |_, http| {
                    http.deregister_http(network_state, dead_event);
                });
            }
            Ok(())
        });

        for broken_neighbor in broken_p2p_peers.drain(..) {
            debug!(
                "{:?}: De-register dead/broken neighbor {:?}",
                &self.local_peer, &broken_neighbor
            );
            self.deregister_and_ban_neighbor(&broken_neighbor);
        }

        if done && at_chain_tip {
            debug!(
                "{:?}: Completed downloader pass {}",
                &self.local_peer,
                self.num_downloader_passes + 1
            );
            self.num_downloader_passes += 1;
        }

        done && at_chain_tip
    }

    /// Find the next block to push.
    /// Mask database errors if they occur
    fn find_next_push_block(
        &mut self,
        nk: &NeighborKey,
        reward_cycle: u64,
        height: u64,
        sortdb: &SortitionDB,
        chainstate: &StacksChainState,
        local_blocks_inv: &BlocksInvData,
        block_stats: &NeighborBlockStats,
    ) -> Option<(ConsensusHash, StacksBlock)> {
        let start_block_height = self.burnchain.reward_cycle_to_block_height(reward_cycle);
        if !local_blocks_inv.has_ith_block((height - start_block_height) as u16) {
            return None;
        }
        if block_stats.inv.get_block_height() >= height && !block_stats.inv.has_ith_block(height) {
            let ancestor_sn = match self.get_ancestor_sortition_snapshot(sortdb, height) {
                Ok(sn) => sn,
                Err(e) => {
                    debug!(
                        "{:?}: AntiEntropy: Failed to query ancestor block height {}: {:?}",
                        &self.local_peer, height, &e
                    );
                    return None;
                }
            };

            let index_block_hash = StacksBlockHeader::make_index_block_hash(
                &ancestor_sn.consensus_hash,
                &ancestor_sn.winning_stacks_block_hash,
            );
            let block = match StacksChainState::load_block(
                &chainstate.blocks_path,
                &ancestor_sn.consensus_hash,
                &ancestor_sn.winning_stacks_block_hash,
            ) {
                Ok(Some(block)) => block,
                Ok(None) => {
                    debug!(
                        "{:?}: AntiEntropy: No such block {}",
                        &self.local_peer, &index_block_hash
                    );
                    return None;
                }
                Err(e) => {
                    warn!(
                        "{:?}: AntiEntropy: failed to load block {}: {:?}",
                        &self.local_peer, &index_block_hash, &e
                    );
                    return None;
                }
            };

            debug!(
                "{:?}: AntiEntropy: Peer {:?} is missing Stacks block {} from height {}, which we have",
                &self.local_peer, nk, &index_block_hash, height
            );
            return Some((ancestor_sn.consensus_hash, block));
        } else {
            return None;
        }
    }

    /// Find the next confirmed microblock stream to push.
    /// Mask database errors
    fn find_next_push_microblocks(
        &mut self,
        nk: &NeighborKey,
        reward_cycle: u64,
        height: u64,
        sortdb: &SortitionDB,
        chainstate: &StacksChainState,
        local_blocks_inv: &BlocksInvData,
        block_stats: &NeighborBlockStats,
    ) -> Option<(ConsensusHash, BlockHeaderHash, Vec<StacksMicroblock>)> {
        let start_block_height = self.burnchain.reward_cycle_to_block_height(reward_cycle);
        if !local_blocks_inv.has_ith_microblock_stream((height - start_block_height) as u16) {
            return None;
        }
        if block_stats.inv.get_block_height() >= height
            && !block_stats.inv.has_ith_microblock_stream(height)
        {
            let ancestor_sn = match self.get_ancestor_sortition_snapshot(sortdb, height) {
                Ok(sn) => sn,
                Err(e) => {
                    debug!(
                        "{:?}: AntiEntropy: Failed to query ancestor block height {}: {:?}",
                        &self.local_peer, height, &e
                    );
                    return None;
                }
            };

            let block_info = match StacksChainState::load_staging_block_info(
                &chainstate.db(),
                &StacksBlockHeader::make_index_block_hash(
                    &ancestor_sn.consensus_hash,
                    &ancestor_sn.winning_stacks_block_hash,
                ),
            ) {
                Ok(Some(x)) => x,
                Ok(None) => {
                    debug!(
                        "{:?}: AntiEntropy: No block stored for {}/{}",
                        &self.local_peer,
                        &ancestor_sn.consensus_hash,
                        &ancestor_sn.winning_stacks_block_hash,
                    );
                    return None;
                }
                Err(e) => {
                    debug!(
                        "{:?}: AntiEntropy: Failed to query header info of {}/{}: {:?}",
                        &self.local_peer,
                        &ancestor_sn.consensus_hash,
                        &ancestor_sn.winning_stacks_block_hash,
                        &e
                    );
                    return None;
                }
            };

            let microblocks = match StacksChainState::load_processed_microblock_stream_fork(
                &chainstate.db(),
                &block_info.parent_consensus_hash,
                &block_info.parent_anchored_block_hash,
                &block_info.parent_microblock_hash,
            ) {
                Ok(Some(mblocks)) => mblocks,
                Ok(None) => {
                    debug!(
                        "{:?}: AntiEntropy: No processed microblocks in-between {}/{} and {}/{}",
                        &self.local_peer,
                        &block_info.parent_consensus_hash,
                        &block_info.parent_anchored_block_hash,
                        &block_info.consensus_hash,
                        &block_info.anchored_block_hash,
                    );
                    return None;
                }
                Err(e) => {
                    debug!("{:?}: AntiEntropy: Failed to load processed microblocks in-between {}/{} and {}/{}: {:?}",
                           &self.local_peer,
                           &block_info.parent_consensus_hash,
                           &block_info.parent_anchored_block_hash,
                           &block_info.consensus_hash,
                           &block_info.anchored_block_hash,
                           &e
                    );
                    return None;
                }
            };

            let index_block_hash = StacksBlockHeader::make_index_block_hash(
                &block_info.parent_consensus_hash,
                &block_info.parent_anchored_block_hash,
            );
            debug!(
                "{:?}: AntiEntropy: Peer {:?} is missing Stacks microblocks {} from height {}, which we have",
                &self.local_peer, nk, &index_block_hash, height
            );
            return Some((
                block_info.parent_consensus_hash,
                block_info.parent_anchored_block_hash,
                microblocks,
            ));
        } else {
            return None;
        }
    }

    /// Push any blocks and microblock streams that we're holding onto out to our neighbors.
    /// Start with the most-recently-arrived data, since this node is likely to have already
    /// fetched older data via the block-downloader.
    fn try_push_local_data(&mut self, sortdb: &SortitionDB, chainstate: &StacksChainState) {
        if self.antientropy_last_push_ts + self.connection_opts.antientropy_retry
            >= get_epoch_time_secs()
        {
            return;
        }

        self.antientropy_last_push_ts = get_epoch_time_secs();

        let num_public_inbound = self.count_public_inbound();
        debug!(
            "{:?}: AntiEntropy: Number of public inbound neighbors: {}, public={}",
            &self.local_peer, num_public_inbound, self.connection_opts.antientropy_public
        );

        if num_public_inbound > 0 && !self.connection_opts.antientropy_public {
            // we're likely not NAT'ed, and we're not supposed to push blocks to the public.
            return;
        }

        if self.relay_handles.len() as u64
            > self.connection_opts.max_block_push + self.connection_opts.max_microblock_push
        {
            // overwhelmed
            debug!(
                "{:?}: AntiEntropy: too many relay handles ({}), skipping anti-entropy",
                &self.local_peer,
                self.relay_handles.len()
            );
            return;
        }

        if self.inv_state.is_none() {
            // nothing to do
            return;
        }

        let mut total_blocks_to_broadcast = 0;
        let mut total_microblocks_to_broadcast = 0;
        let mut lowest_reward_cycle_with_missing_block = HashMap::new();
        let neighbor_keys: Vec<NeighborKey> = self
            .inv_state
            .as_ref()
            .map(|inv_state| inv_state.block_stats.keys().map(|nk| nk.clone()).collect())
            .unwrap_or(vec![]);

        if self.antientropy_start_reward_cycle == 0 {
            debug!(
                "AntiEntropy: wrap around back to reward cycle {}",
                self.pox_id.num_inventory_reward_cycles().saturating_sub(1)
            );
            self.antientropy_start_reward_cycle =
                self.pox_id.num_inventory_reward_cycles().saturating_sub(1) as u64;
        }

        let reward_cycle_start = self.antientropy_start_reward_cycle;
        let reward_cycle_finish =
            self.antientropy_start_reward_cycle
                .saturating_sub(self.connection_opts.inv_reward_cycles) as u64;

        self.antientropy_start_reward_cycle = reward_cycle_finish;

        if neighbor_keys.len() == 0 {
            return;
        }

        debug!(
            "{:?}: AntiEntropy: run protocol for {} neighbors, over reward cycles {}-{}",
            &self.local_peer,
            &neighbor_keys.len(),
            reward_cycle_start,
            reward_cycle_finish
        );

        // go from latest to earliest reward cycle
        for reward_cycle in (reward_cycle_finish..reward_cycle_start + 1).rev() {
            let local_blocks_inv = match self.get_local_blocks_inv(sortdb, chainstate, reward_cycle)
            {
                Ok(inv) => inv,
                Err(e) => {
                    debug!(
                        "{:?}: AntiEntropy: Failed to load local blocks inventory for reward cycle {}: {:?}",
                        &self.local_peer, reward_cycle, &e
                    );
                    continue;
                }
            };

            debug!(
                "{:?}: AntiEntropy: Local blocks inventory for reward cycle {} is {:?}",
                &self.local_peer, reward_cycle, &local_blocks_inv
            );

            let mut blocks_to_broadcast = HashMap::new();
            let mut microblocks_to_broadcast = HashMap::new();

            let start_block_height = self.burnchain.reward_cycle_to_block_height(reward_cycle);
            let highest_snapshot = self.burnchain_tip.clone();
            for nk in neighbor_keys.iter() {
                if total_blocks_to_broadcast >= self.connection_opts.max_block_push
                    && total_microblocks_to_broadcast >= self.connection_opts.max_microblock_push
                {
                    break;
                }
                let (blocks, microblocks) = match self.with_neighbor_blocks_inv(
                    nk,
                    |ref mut network, ref mut block_stats| {
                        let mut local_blocks = vec![];
                        let mut local_microblocks = vec![];

                        for height in start_block_height
                            ..network
                                .burnchain
                                .reward_cycle_to_block_height(reward_cycle + 1)
                        {
                            if total_blocks_to_broadcast < network.connection_opts.max_block_push
                                && local_blocks.len() < BLOCKS_PUSHED_MAX as usize
                            {
                                if let Some((consensus_hash, block)) = network
                                    .find_next_push_block(
                                        nk,
                                        reward_cycle,
                                        height,
                                        sortdb,
                                        chainstate,
                                        &local_blocks_inv,
                                        block_stats,
                                    )
                                {
                                    let index_block_hash = StacksBlockHeader::make_index_block_hash(
                                        &consensus_hash,
                                        &block.block_hash(),
                                    );

                                    if consensus_hash == highest_snapshot.consensus_hash {
                                        // This block was just sortition'ed
                                        debug!("{:?}: AntiEntropy: do not push anchored block {} just yet -- give it a chance to propagate through other means", &network.local_peer, &index_block_hash);
                                        continue;
                                    }

                                    // have we recently tried to push this out yet?
                                    if let Some(ref mut push_set) =
                                        network.antientropy_blocks.get_mut(nk)
                                    {
                                        if let Some(ts) = push_set.get(&index_block_hash) {
                                            if *ts
                                                > get_epoch_time_secs()
                                                    + network.connection_opts.antientropy_retry
                                            {
                                                // tried pushing this block recently
                                                debug!("{:?}: AntiEntropy: already recently pushed anchored block {} (will push again after {})", &network.local_peer, &index_block_hash, get_epoch_time_secs() + network.connection_opts.antientropy_retry);
                                                continue;
                                            }
                                        } else {
                                            push_set
                                                .insert(index_block_hash, get_epoch_time_secs() + network.connection_opts.antientropy_retry);
                                        }
                                    } else {
                                        let mut pushed = HashMap::new();
                                        pushed.insert(index_block_hash, get_epoch_time_secs());
                                        network.antientropy_blocks.insert(nk.clone(), pushed);
                                    }

                                    local_blocks.push(BlocksDatum(consensus_hash, block));

                                    if !lowest_reward_cycle_with_missing_block.contains_key(nk) {
                                        lowest_reward_cycle_with_missing_block
                                            .insert(nk.clone(), reward_cycle);
                                    }

                                    total_blocks_to_broadcast += 1;
                                }
                            }

                            if total_microblocks_to_broadcast
                                < network.connection_opts.max_microblock_push
                            {
                                if let Some((parent_consensus_hash, parent_block_hash, microblocks)) = network
                                    .find_next_push_microblocks(
                                        nk,
                                        reward_cycle,
                                        height,
                                        sortdb,
                                        chainstate,
                                        &local_blocks_inv,
                                        block_stats,
                                    )
                                {
                                    let index_block_hash = StacksBlockHeader::make_index_block_hash(
                                        &parent_consensus_hash,
                                        &parent_block_hash
                                    );

                                    if parent_consensus_hash == highest_snapshot.consensus_hash {
                                        // This parent block was just sortition'ed
                                        debug!("{:?}: AntiEntropy: do not push microblocks built on {} just yet -- give them a chance to propagate through other means", &network.local_peer, &index_block_hash);
                                        continue;
                                    }

                                    // have we recently tried to push this out yet?
                                    if let Some(ref mut push_set) =
                                        network.antientropy_microblocks.get_mut(nk)
                                    {
                                        if let Some(ts) = push_set.get(&index_block_hash) {
                                            if *ts
                                                > get_epoch_time_secs()
                                                    + network.connection_opts.antientropy_retry
                                            {
                                                // tried pushing this microblock stream recently
                                                debug!("{:?}: AntiEntropy: already recently pushed microblocks off of {} (will push again after {})", &network.local_peer, &index_block_hash, get_epoch_time_secs() + network.connection_opts.antientropy_retry);
                                                continue;
                                            }
                                        } else {
                                            push_set.insert(
                                                index_block_hash.clone(),
                                                get_epoch_time_secs() + network.connection_opts.antientropy_retry,
                                            );
                                        }
                                    } else {
                                        let mut pushed = HashMap::new();
                                        pushed.insert(index_block_hash, get_epoch_time_secs());
                                        network.antientropy_microblocks.insert(nk.clone(), pushed);
                                    }

                                    local_microblocks.push((index_block_hash, microblocks));

                                    if !lowest_reward_cycle_with_missing_block.contains_key(nk) {
                                        lowest_reward_cycle_with_missing_block
                                            .insert(nk.clone(), reward_cycle);
                                    }

                                    total_microblocks_to_broadcast += 1;
                                }
                            }
                        }
                        (local_blocks, local_microblocks)
                    },
                ) {
                    Ok(x) => x,
                    Err(net_error::PeerNotConnected) => {
                        debug!("{:?}: AntiEntropy: not connected: {:?}", &self.local_peer, &nk);
                        continue;
                    }
                    Err(e) => {
                        // should be unreachable, but why tempt fate?
                        debug!(
                            "{:?}: AntiEntropy: Failed to push blocks to {:?}: {:?}",
                            &self.local_peer, &nk, &e
                        );
                        break;
                    }
                };

                blocks_to_broadcast.insert(nk.clone(), blocks);
                microblocks_to_broadcast.insert(nk.clone(), microblocks);
            }

            debug!(
                "{:?}: AntiEntropy: push {} blocks and {} microblocks",
                &self.local_peer, total_blocks_to_broadcast, total_microblocks_to_broadcast
            );

            for (nk, blocks) in blocks_to_broadcast.into_iter() {
                let num_blocks = blocks.len();
                if num_blocks == 0 {
                    continue;
                }

                for block in blocks.iter() {
                    let ibh =
                        StacksBlockHeader::make_index_block_hash(&block.0, &block.1.block_hash());
                    debug!(
                        "{:?}: AntiEntropy: push anchored block {} to {}",
                        &self.local_peer, &ibh, &nk
                    );
                }

                let blocks_data = BlocksData { blocks };

                self.broadcast_message(
                    vec![nk.clone()],
                    vec![],
                    StacksMessageType::Blocks(blocks_data),
                );
            }

            for (nk, microblock_datas) in microblocks_to_broadcast.into_iter() {
                for (anchor_block_id, microblocks) in microblock_datas.into_iter() {
                    let num_microblocks = microblocks.len();
                    if num_microblocks == 0 {
                        continue;
                    }
                    let microblocks_data = MicroblocksData {
                        index_anchor_block: anchor_block_id.clone(),
                        microblocks: microblocks,
                    };

                    debug!(
                        "{:?}: AntiEntropy: push microblock stream (len={}) on {} to {}",
                        &self.local_peer,
                        microblocks_data.microblocks.len(),
                        &microblocks_data.index_anchor_block,
                        &nk
                    );

                    self.broadcast_message(
                        vec![nk.clone()],
                        vec![],
                        StacksMessageType::Microblocks(microblocks_data),
                    );
                }
            }
        }

        // invalidate inventories at and after the affected reward cycles, so we're forced to go
        // and re-download them (once our block has been received).  This prevents this code from
        // DDoS'ing remote nodes to death with blocks over and over again, and it prevents this
        // code from doing needless extra work for remote nodes that always report 0 for their
        // inventory statuses.
        for (nk, reward_cycle) in lowest_reward_cycle_with_missing_block.into_iter() {
            debug!(
                "{:?}: AntiEntropy: Invalidate inventory for {:?} at and after reward cycle {}",
                &self.local_peer, &nk, reward_cycle
            );
            PeerNetwork::with_inv_state(self, |network, inv_state| {
                if let Some(block_stats) = inv_state.block_stats.get_mut(&nk) {
                    block_stats
                        .inv
                        .truncate_pox_inventory(&network.burnchain, reward_cycle);
                }
            })
            .expect("FATAL: with_inv_state() should be infallible (not connected)");
        }
    }

    /// Extract an IP address from a UrlString if it exists
    pub fn try_get_url_ip(url_str: &UrlString) -> Result<Option<SocketAddr>, net_error> {
        let url = url_str.parse_to_block_url()?;
        let port = match url.port_or_known_default() {
            Some(p) => p,
            None => {
                warn!("Unsupported URL {:?}: unknown port", &url);
                return Ok(None);
            }
        };
        match url.host() {
            Some(url::Host::Domain(d)) => {
                if d == "localhost" {
                    Ok(Some(SocketAddr::new(
                        IpAddr::V4(Ipv4Addr::new(127, 0, 0, 1)),
                        port,
                    )))
                } else {
                    // can't use this
                    Ok(None)
                }
            }
            Some(url::Host::Ipv4(addr)) => Ok(Some(SocketAddr::new(IpAddr::V4(addr), port))),
            Some(url::Host::Ipv6(addr)) => Ok(Some(SocketAddr::new(IpAddr::V6(addr), port))),
            None => {
                warn!("Unsupported URL {:?}", &url_str);
                Ok(None)
            }
        }
    }

    /// Reset a mempool sync
    fn mempool_sync_reset(&mut self) {
        self.mempool_state = MempoolSyncState::PickOutboundPeer;
        self.mempool_sync_timeout = 0;
    }

    /// Reset a microblock tip sync
    fn microblock_tip_sync_reset(&mut self) {
        self.microblock_tip_sync_state = MicroblockTipSyncState::CollectPeerURL;
        self.microblock_tip_sync_timeout = 0;
    }

    /// Pick a peer to mempool sync with.
    /// Returns Ok(None) if we're done syncing the mempool.
    /// Returns Ok(Some(..)) if we're not done, and can proceed
    /// Returns the new sync state -- either ResolveURL if we need to resolve a data URL,
    /// or SendQuery if we got the IP address and can just issue the query.
    fn mempool_sync_pick_outbound_peer(
        &mut self,
        dns_client_opt: &mut Option<&mut DNSClient>,
        page_id: &Txid,
    ) -> Result<Option<MempoolSyncState>, net_error> {
        if self.peers.len() == 0 {
            debug!("No peers connected; cannot do mempool sync");
            return Ok(None);
        }

        let mut idx = thread_rng().gen::<usize>() % self.peers.len();
        let mut mempool_sync_data_url = None;
        for _ in 0..self.peers.len() + 1 {
            let event_id = match self.peers.keys().skip(idx).next() {
                Some(eid) => *eid,
                None => {
                    idx = 0;
                    continue;
                }
            };
            idx = (idx + 1) % self.peers.len();

            if let Some(convo) = self.peers.get(&event_id) {
                if !convo.is_authenticated() || !convo.is_outbound() {
                    continue;
                }
                if !ConversationP2P::supports_mempool_query(convo.peer_services) {
                    continue;
                }
                if convo.data_url.len() == 0 {
                    continue;
                }
                let url = convo.data_url.clone();
                if dns_client_opt.is_none() {
                    if let Ok(Some(_)) = PeerNetwork::try_get_url_ip(&url) {
                    } else {
                        // need a DNS client for this one
                        continue;
                    }
                }

                mempool_sync_data_url = Some(url);
                break;
            }
        }

        if let Some(url) = mempool_sync_data_url {
            self.mempool_sync_begin_resolve_data_url(url, dns_client_opt, page_id)
        } else {
            debug!("No peer has a data URL, so no mempool sync can happen");
            Ok(None)
        }
    }

    /// Begin resolving the DNS host of a data URL for mempool sync.
    /// Returns Ok(None) if we're done syncing the mempool.
    /// Returns Ok(Some(..)) if we're not done, and can proceed
    /// Returns the new sync state -- either ResolveURL if we need to resolve a data URL,
    /// or SendQuery if we got the IP address and can just issue the query.
    fn mempool_sync_begin_resolve_data_url(
        &self,
        url_str: UrlString,
        dns_client_opt: &mut Option<&mut DNSClient>,
        page_id: &Txid,
    ) -> Result<Option<MempoolSyncState>, net_error> {
        // start resolving
        let url = url_str.parse_to_block_url()?;
        let port = match url.port_or_known_default() {
            Some(p) => p,
            None => {
                warn!("Unsupported URL {:?}: unknown port", &url);
                return Ok(None);
            }
        };

        // bare IP address?
        if let Some(addr) = PeerNetwork::try_get_url_ip(&url_str)? {
            return Ok(Some(MempoolSyncState::SendQuery(
                url_str,
                addr,
                page_id.clone(),
            )));
        } else if let Some(url::Host::Domain(domain)) = url.host() {
            if let Some(ref mut dns_client) = dns_client_opt {
                // begin DNS query
                match dns_client.queue_lookup(
                    domain.clone(),
                    port,
                    get_epoch_time_ms() + self.connection_opts.dns_timeout,
                ) {
                    Ok(_) => {}
                    Err(_) => {
                        warn!("Failed to queue DNS lookup on {}", &url_str);
                        return Ok(None);
                    }
                }
                return Ok(Some(MempoolSyncState::ResolveURL(
                    url_str,
                    DNSRequest::new(domain.to_string(), port, 0),
                    page_id.clone(),
                )));
            } else {
                // can't proceed -- no DNS client
                return Ok(None);
            }
        } else {
            // can't proceed
            return Ok(None);
        }
    }

    /// Resolve our picked mempool sync peer's data URL.
    /// Returns Ok(true, ..) if we're done syncing the mempool.
    /// Returns Ok(false, ..) if there's more to do
    /// Returns the socket addr if we ever succeed in resolving it.
    fn mempool_sync_resolve_data_url(
        &mut self,
        url_str: &UrlString,
        request: &DNSRequest,
        dns_client_opt: &mut Option<&mut DNSClient>,
    ) -> Result<(bool, Option<SocketAddr>), net_error> {
        if let Ok(Some(addr)) = PeerNetwork::try_get_url_ip(url_str) {
            // URL contains an IP address -- go with that
            Ok((false, Some(addr)))
        } else if let Some(dns_client) = dns_client_opt {
            // keep trying to resolve
            match dns_client.poll_lookup(&request.host, request.port) {
                Ok(Some(dns_response)) => match dns_response.result {
                    Ok(mut addrs) => {
                        if let Some(addr) = addrs.pop() {
                            // resolved!
                            return Ok((false, Some(addr)));
                        } else {
                            warn!("DNS returned no results for {}", url_str);
                            return Ok((true, None));
                        }
                    }
                    Err(msg) => {
                        warn!("DNS failed to look up {:?}: {}", &url_str, msg);
                        return Ok((true, None));
                    }
                },
                Ok(None) => {
                    // still in-flight
                    return Ok((false, None));
                }
                Err(e) => {
                    warn!("DNS lookup failed on {:?}: {:?}", url_str, &e);
                    return Ok((true, None));
                }
            }
        } else {
            // can't do anything
            debug!("No DNS client, and URL contains a domain, so no mempool sync can happen");
            return Ok((true, None));
        }
    }

    /// Ask the remote peer for its mempool, connecting to it in the process if need be.
    /// Returns the event ID on success
    fn mempool_sync_send_query(
        &mut self,
        url: &UrlString,
        addr: &SocketAddr,
        mempool: &MemPoolDB,
        chainstate: &mut StacksChainState,
        page_id: Txid,
    ) -> Result<usize, net_error> {
        let sync_data = mempool.make_mempool_sync_data()?;
        let request = HttpRequestType::MemPoolQuery(
            HttpRequestMetadata::from_host(
                PeerHost::from_socketaddr(addr),
                Some(self.burnchain_tip.canonical_stacks_tip_height),
            ),
            sync_data,
            Some(page_id),
        );

        let event_id = self.connect_or_send_http_request(
            url.clone(),
            addr.clone(),
            request,
            mempool,
            chainstate,
        )?;
        return Ok(event_id);
    }

    /// Receive the mempool sync response.
    /// Return Ok(true, ..) if we're done with the mempool sync.
    /// Return Ok(false, ..) if we have more work to do.
    /// Returns the page ID of the next request to make, and the list of transactions we got
    fn mempool_sync_recv_response(
        &mut self,
        event_id: usize,
    ) -> Result<(bool, Option<Txid>, Option<Vec<StacksTransaction>>), net_error> {
        PeerNetwork::with_http(self, |network, http| {
            match http.get_conversation(event_id) {
                None => {
                    if http.is_connecting(event_id) {
                        debug!(
                            "{:?}: Mempool sync event {} is not connected yet",
                            &network.local_peer, event_id
                        );
                        return Ok((false, None, None));
                    } else {
                        // conversation died
                        debug!("{:?}: Mempool sync peer hung up", &network.local_peer);
                        return Ok((true, None, None));
                    }
                }
                Some(ref mut convo) => {
                    match convo.try_get_response() {
                        None => {
                            // still waiting
                            debug!(
                                "{:?}: Mempool sync event {} still waiting for a response",
                                &network.local_peer, event_id
                            );
                            return Ok((false, None, None));
                        }
                        Some(http_response) => match http_response {
                            HttpResponseType::MemPoolTxs(_, page_id_opt, txs) => {
                                debug!("{:?}: Mempool sync received response for {} txs, next page {:?}", &network.local_peer, txs.len(), &page_id_opt);
                                return Ok((true, page_id_opt, Some(txs)));
                            }
                            _ => {
                                warn!(
                                    "{:?}: Mempool sync request received {:?}",
                                    &network.local_peer, &http_response
                                );
                                return Ok((true, None, None));
                            }
                        },
                    }
                }
            }
        })
    }

    /// Do a mempool sync
    /// Return true if we're done and can advance to the next state.
    /// Returns the transactions as well if the sync ran to completion.
    fn do_mempool_sync(
        &mut self,
        dns_client_opt: &mut Option<&mut DNSClient>,
        mempool: &MemPoolDB,
        chainstate: &mut StacksChainState,
    ) -> (bool, Option<Vec<StacksTransaction>>) {
        if get_epoch_time_secs() <= self.mempool_sync_deadline {
            debug!(
                "{:?}: Wait until {} to do a mempool sync",
                &self.local_peer, self.mempool_sync_deadline
            );
            return (true, None);
        }

        if self.mempool_sync_timeout == 0 {
            // begin new sync
            self.mempool_sync_timeout =
                get_epoch_time_secs() + self.connection_opts.mempool_sync_timeout;
        } else {
            if get_epoch_time_secs() > self.mempool_sync_timeout {
                debug!(
                    "{:?}: Mempool sync took too long; terminating",
                    &self.local_peer
                );
                self.mempool_sync_reset();
                return (true, None);
            }
        }

        // try advancing states until we get blocked.
        // Once we get blocked, return.
        loop {
            let cur_state = self.mempool_state.clone();
            debug!(
                "{:?}: Mempool sync state is {:?}",
                &self.local_peer, &cur_state
            );
            match cur_state {
                MempoolSyncState::PickOutboundPeer => {
                    // 1. pick a random outbound conversation.
                    match self.mempool_sync_pick_outbound_peer(dns_client_opt, &Txid([0u8; 32])) {
                        Ok(Some(next_state)) => {
                            // success! can advance to either resolve a URL or to send a query
                            self.mempool_state = next_state;
                        }
                        Ok(None) => {
                            // done
                            self.mempool_sync_reset();
                            return (true, None);
                        }
                        Err(e) => {
                            // done; need reset
                            warn!("mempool_sync_pick_outbound_peer returned {:?}", &e);
                            self.mempool_sync_reset();
                            return (true, None);
                        }
                    }
                }
                MempoolSyncState::ResolveURL(ref url_str, ref dns_request, ref page_id) => {
                    // 2. resolve its data URL
                    match self.mempool_sync_resolve_data_url(url_str, dns_request, dns_client_opt) {
                        Ok((false, Some(addr))) => {
                            // success! advance
                            self.mempool_state =
                                MempoolSyncState::SendQuery(url_str.clone(), addr, page_id.clone());
                        }
                        Ok((false, None)) => {
                            // try again later
                            return (false, None);
                        }
                        Ok((true, _)) => {
                            // done
                            self.mempool_sync_reset();
                            return (true, None);
                        }
                        Err(e) => {
                            // failed
                            warn!(
                                "mempool_sync_resolve_data_url({}) failed: {:?}",
                                url_str, &e
                            );
                            self.mempool_sync_reset();
                            return (true, None);
                        }
                    }
                }
                MempoolSyncState::SendQuery(ref url, ref addr, ref page_id) => {
                    // 3. ask for the remote peer's mempool's novel txs
                    debug!(
                        "{:?}: Mempool sync will query {} for mempool transactions at {}",
                        &self.local_peer, url, page_id
                    );
                    match self.mempool_sync_send_query(
                        url,
                        addr,
                        mempool,
                        chainstate,
                        page_id.clone(),
                    ) {
                        Ok(event_id) => {
                            // success! advance
                            debug!("{:?}: Mempool sync query {} for mempool transactions at {} on event {}", &self.local_peer, url, page_id, event_id);
                            self.mempool_state =
                                MempoolSyncState::RecvResponse(url.clone(), addr.clone(), event_id);
                        }
                        Err(e) => {
                            // done
                            warn!("mempool_sync_send_query({}) returned {:?}", url, &e);
                            self.mempool_sync_reset();
                            return (true, None);
                        }
                    }
                }
                MempoolSyncState::RecvResponse(ref url, ref addr, ref event_id) => {
                    match self.mempool_sync_recv_response(*event_id) {
                        Ok((true, next_page_id_opt, Some(txs))) => {
                            debug!(
                                "{:?}: Mempool sync received {} transactions; next page is {:?}",
                                &self.local_peer,
                                txs.len(),
                                &next_page_id_opt
                            );

                            // done! got data
                            let ret = match next_page_id_opt {
                                Some(next_page_id) => {
                                    // get the next page
                                    self.mempool_state = MempoolSyncState::SendQuery(
                                        url.clone(),
                                        addr.clone(),
                                        next_page_id,
                                    );
                                    false
                                }
                                None => {
                                    // done
                                    self.mempool_sync_reset();
                                    true
                                }
                            };
                            return (ret, Some(txs));
                        }
                        Ok((true, _, None)) => {
                            // done! did not get data
                            self.mempool_sync_reset();
                            return (true, None);
                        }
                        Ok((false, _, None)) => {
                            // still receiving; try again later
                            return (false, None);
                        }
                        Ok((false, _, Some(_))) => {
                            // should never happen
                            if cfg!(test) {
                                panic!("Reached invalid state in {:?}, aborting...", &cur_state);
                            }
                            warn!("Reached invalid state in {:?}, resetting...", &cur_state);
                            self.mempool_sync_reset();
                            return (true, None);
                        }
                        Err(e) => {
                            // likely a network error
                            warn!("mempool_sync_recv_response returned {:?}", &e);
                            self.mempool_sync_reset();
                            return (true, None);
                        }
                    }
                }
            }
        }
    }

    // Begin resolving peer urls with the DNS client
    fn microblock_tip_sync_begin_resolve_url(
        &self,
        url_strs: Vec<UrlString>,
        dns_client_opt: &mut Option<&mut DNSClient>,
    ) -> Result<Option<MicroblockTipSyncState>, net_error> {
        let mut resolved_addrs = HashMap::new();
        let mut dns_lookups = vec![];
        for url_str in &url_strs {
            let url = url_str.parse_to_block_url()?;
            let port = match url.port_or_known_default() {
                Some(p) => p,
                None => {
                    warn!("Unsupported URL {:?}: unknown port", &url);
                    continue;
                }
            };

            if let Some(addr) = PeerNetwork::try_get_url_ip(&url_str)? {
                resolved_addrs.insert(url_str.clone(), addr);
            } else if let Some(url::Host::Domain(domain)) = url.host() {
                if let Some(ref mut dns_client) = dns_client_opt {
                    // begin DNS query
                    let timeout = get_epoch_time_ms() + self.connection_opts.dns_timeout;
                    match dns_client.queue_lookup(domain.clone(), port, timeout) {
                        Ok(_) => {}
                        Err(e) => {
                            warn!(
                                "Failed to queue DNS lookup on {} with error {:?}",
                                &url_str, e
                            );
                        }
                    }
                    let dns_request = DNSRequest::new(domain.to_string(), port, timeout);
                    dns_lookups.push((url_str.clone(), dns_request))
                }
            }
        }

        if dns_lookups.len() == 0 {
            if resolved_addrs.len() == 0 {
                return Ok(None);
            }
            return Ok(Some(MicroblockTipSyncState::SendInfoQuery(resolved_addrs)));
        } else {
            Ok(Some(MicroblockTipSyncState::ResolvePeerURL((
                resolved_addrs,
                dns_lookups,
            ))))
        }
    }

    // Check on the status of urls being resolved with the DNS client
    fn microblock_tip_sync_resolve_url(
        &mut self,
        resolving: Vec<(UrlString, DNSRequest)>,
        dns_client_opt: &mut Option<&mut DNSClient>,
    ) -> Result<(HashMap<UrlString, SocketAddr>, Vec<(UrlString, DNSRequest)>), net_error> {
        let mut now_resolved = HashMap::new();
        let mut still_resolving = vec![];
        // Not checking whether URL contains an IP address, since that's done in
        // `microblock_tip_sync_begin_resolve_url`
        if let Some(dns_client) = dns_client_opt {
            for (url_str, dns_request) in resolving {
                match dns_client.poll_lookup(&dns_request.host, dns_request.port) {
                    Ok(Some(dns_response)) => match dns_response.result {
                        Ok(mut addrs) => {
                            if let Some(addr) = addrs.pop() {
                                // resolved!
                                now_resolved.insert(url_str.clone(), addr);
                            } else {
                                warn!("DNS returns no results for {}", url_str);
                            }
                        }
                        Err(msg) => {
                            warn!("DNS failed to look up {:?}: {}", &url_str, msg);
                        }
                    },
                    Ok(None) => {
                        // still in-flight
                        still_resolving.push((url_str, dns_request))
                    }
                    Err(e) => {
                        warn!("DNS lookup failed on {:?}: {:?}", url_str, &e);
                    }
                }
            }
        } else {
            // can't do anything
            debug!(
                "No DNS client, and URL contains a domain, so no more addresses can be resolved \
                for the microblock tip sync"
            );
        }

        Ok((now_resolved, still_resolving))
    }

    /// Query the v2/info endpoint of the remote peers
    fn microblock_tip_sync_send_info_query(
        &mut self,
        dns_lookups: &HashMap<UrlString, SocketAddr>,
        mempool: &MemPoolDB,
        chainstate: &mut StacksChainState,
    ) -> Result<Vec<(UrlString, SocketAddr, usize)>, net_error> {
        let mut convo_info = vec![];
        for (url_str, addr) in dns_lookups {
            let request = HttpRequestType::GetInfo(HttpRequestMetadata::from_host(
                PeerHost::from_socketaddr(addr),
                Some(self.burnchain_tip.canonical_stacks_tip_height),
            ));

            let event_id = self.connect_or_send_http_request(
                url_str.clone(),
                addr.clone(),
                request.clone(),
                mempool,
                chainstate,
            )?;
            convo_info.push((url_str.clone(), addr.clone(), event_id));
        }

        return Ok(convo_info);
    }

    // Receive responses from the v2/info requests we just sent.
    // If a peer is identified as faulty, this function adds that peer's info to `faulty_peers`
    //  by mutating it.
    fn microblock_tip_sync_recv_info_response(
        &mut self,
        convo_info: Vec<(UrlString, SocketAddr, usize)>,
        canonical_consensus_hash: &ConsensusHash,
        canonical_block_hash: &BlockHeaderHash,
        faulty_peers: &mut FaultyPeersData,
    ) -> Result<
        (
            Vec<(UrlString, SocketAddr, usize)>,
            Vec<(UrlString, SocketAddr, u16)>,
        ),
        net_error,
    > {
        let mut ongoing_convos = vec![];
        let mut tip_data = vec![];

        PeerNetwork::with_http(self, |network, http| {
            for (url_str, addr, event_id) in convo_info {
                match http.get_conversation(event_id) {
                    None => {
                        if http.is_connecting(event_id) {
                            debug!(
                                "{:?}: Microblock sync event {} is not connected yet",
                                &network.local_peer, event_id
                            );
                            ongoing_convos.push((url_str, addr, event_id));
                        } else {
                            // conversation died
                            debug!(
                                "{:?}: Microblock tip sync peer hung up",
                                &network.local_peer
                            );
                            faulty_peers.dead_connections.push(event_id);
                        }
                    }
                    Some(ref mut convo) => {
                        match convo.try_get_response() {
                            None => {
                                // still waiting
                                debug!(
                                    "{:?}: Microblock tip sync event {} still waiting for a response",
                                    &network.local_peer,
                                    event_id,
                                );
                                ongoing_convos.push((url_str, addr, event_id));
                            }
                            Some(http_response) => match http_response {
                                HttpResponseType::PeerInfo(_, peer_data) => {
                                    debug!("{:?}: Microblock sync received response for v2/info request.", &network.local_peer);
                                    // check to see the chain tip matches before storing data
                                    if canonical_consensus_hash
                                        == &peer_data.stacks_tip_consensus_hash
                                        && canonical_block_hash == &peer_data.stacks_tip
                                    {
                                        if let Some(seq) = peer_data.unanchored_seq {
                                            tip_data.push((url_str, addr, seq));
                                        }
                                    }
                                }
                                _ => {
                                    warn!(
                                        "{:?}: Microblock tip sync request v2/info, but received unexpected response type {:?}",
                                        &network.local_peer,
                                        &http_response
                                    );
                                    faulty_peers.broken_connections.push(event_id);
                                }
                            },
                        }
                    }
                }
            }
        });

        Ok((ongoing_convos, tip_data))
    }

    /// Query the v2/microblocks/unconfirmed endpoint of the remote peer
    fn microblock_tip_sync_send_microblock_query(
        &mut self,
        tip_data: (UrlString, SocketAddr, u16),
        mempool: &MemPoolDB,
        chainstate: &mut StacksChainState,
        canonical_tip_block_id: StacksBlockId,
        canonical_tip_height: u64,
    ) -> Result<usize, net_error> {
        let url_str = tip_data.0;
        let addr = tip_data.1;

        // We query the remote peer for microblocks after our current microblock tip.
        // This technically asks for the microblock at the tip.
        let local_unconfirmed_seq_num = match chainstate.unconfirmed_state {
            Some(ref unconfirmed) => unconfirmed.last_mblock_seq,
            None => 0,
        };

        let request = HttpRequestType::GetMicroblocksUnconfirmed(
            HttpRequestMetadata::from_host(
                PeerHost::from_socketaddr(&addr),
                Some(canonical_tip_height),
            ),
            canonical_tip_block_id,
            local_unconfirmed_seq_num,
        );

        let event_id = self.connect_or_send_http_request(
            url_str.clone(),
            addr.clone(),
            request.clone(),
            mempool,
            chainstate,
        )?;

        return Ok(event_id);
    }

    // Receive responses from the v2/microblocks/unconfirmed requests we just sent.
    // If a peer is identified as faulty, this function adds that peer's info to `faulty_peers`
    //  by mutating it.
    // Return Ok(true..) if we're done.
    //    success: Ok(true, Some(microblocks))
    //    stop requesting current peer and request next peer: Ok(true, None)
    // Return Ok(false..) if there we need to wait longer.
    //     wait: Ok(false, None)
    //
    fn microblock_tip_sync_recv_microblock_response(
        &mut self,
        event_id: usize,
        faulty_peers: &mut FaultyPeersData,
    ) -> Result<(bool, Option<Vec<StacksMicroblock>>), net_error> {
        PeerNetwork::with_http(self, |network, http| {
            return match http.get_conversation(event_id) {
                None => {
                    if http.is_connecting(event_id) {
                        debug!(
                            "{:?}: Microblock sync event {} is not connected yet",
                            &network.local_peer, event_id
                        );
                        Ok((false, None))
                    } else {
                        // conversation died
                        debug!(
                            "{:?}: Microblock tip sync peer hung up",
                            &network.local_peer
                        );
                        faulty_peers.dead_connections.push(event_id);
                        Ok((true, None))
                    }
                }
                Some(ref mut convo) => {
                    match convo.try_get_response() {
                        None => {
                            // still waiting
                            debug!(
                                "{:?}: Mempool sync event {} still waiting for a response",
                                &network.local_peer, event_id,
                            );
                            // not done requesting this peer yet
                            Ok((false, None))
                        }
                        Some(http_response) => {
                            match http_response {
                                HttpResponseType::Microblocks(_, data) => {
                                    debug!("{:?}: Microblock sync received response with {} microblocks", &network.local_peer, data.len());
                                    Ok((true, Some(data)))
                                }
                                _ => {
                                    warn!(
                                    "{:?}: Microblock tip sync request v2/microblocks/unconfirmed, but received unexpected response type {:?}",
                                    &network.local_peer,
                                    &http_response
                                );
                                    faulty_peers.broken_connections.push(event_id);
                                    // done requesting current peer
                                    Ok((true, None))
                                }
                            }
                        }
                    }
                }
            };
        })
    }

    // This function mutates the tip_data variable. It
    // (1) Sorts the peer tip data on the sequence number, from low to high.
    // (2) Filters out any data in which the sequence number is lower than the local peer's
    //     sequence number.
    // (3) Puts the data into a queue object.
    fn sort_tip_data(
        mut tip_data: Vec<(UrlString, SocketAddr, u16)>,
        local_seq_num_opt: Option<u16>,
    ) -> VecDeque<(UrlString, SocketAddr, u16)> {
        tip_data.sort_by(|(_, _, seq_num_a), (_, _, seq_num_b)| Ord::cmp(seq_num_a, seq_num_b));

        tip_data
            .into_iter()
            .filter(|(_, _, seq_num)| {
                if let Some(local_seq_num) = local_seq_num_opt {
                    seq_num > &local_seq_num
                } else {
                    true
                }
            })
            .collect()
    }

    // This function takes in sorted_tip_data, which contains peer data sorted from low to high,
    // based on the microblock sequence number.
    // If there is no sorted tip data, the function returns None.
    // The function collects the data corresponding to the next highest sequence number (there
    //   could be multiple peers with the same sequence number) & returns that.
    // It removes the data it collects from the sorted_tip_data object, which is passed in
    //   as a mutable reference.
    fn get_neighbors_with_next_highest_seq_num(
        sorted_tip_data: &mut VecDeque<(UrlString, SocketAddr, u16)>,
    ) -> Option<Vec<(UrlString, SocketAddr, u16)>> {
        // The data is sorted from low to high, so we pop from the back of the queue
        let next_seq_num = match sorted_tip_data.back() {
            Some((_, _, seq_num)) => seq_num.clone(),
            None => {
                return None;
            }
        };

        let mut next_seq_num_data = vec![];
        loop {
            let should_pop_next = match sorted_tip_data.back() {
                Some((_, _, seq_num)) => {
                    if *seq_num == next_seq_num {
                        true
                    } else {
                        false
                    }
                }
                None => {
                    // there is no more tip data
                    false
                }
            };

            if should_pop_next {
                match sorted_tip_data.pop_back() {
                    Some(data) => next_seq_num_data.push(data),
                    None => {
                        // end the sync since it ended up in an impossible state
                        warn!("Impossible state reached in microblock tip sync.");
                        return None;
                    }
                }
            } else {
                break;
            }
        }

        if next_seq_num_data.is_empty() {
            return None;
        }

        // Shuffle the data; we want to make sure we request our peers in a random order.
        let mut rng = thread_rng();
        next_seq_num_data.shuffle(&mut rng);

        Some(next_seq_num_data)
    }

    /// This function contains the state-machine logic for the microblock tip sync protocol.
    /// It returns:
    ///   - boolean: true if the tip sync is complete (doesn't indicate success), and false otherwise.
    ///   - FaultyPeersData: a data structure that stores dead and broken connections.
    ///   - Option<SyncedMicroblocksResult>: this value is Some(..) if microblocks were successfully
    ///        retrieved by the protocol, and None otherwise.
    fn do_microblock_tip_sync(
        &mut self,
        dns_client_opt: &mut Option<&mut DNSClient>,
        mempool: &MemPoolDB,
        chainstate: &mut StacksChainState,
    ) -> (bool, FaultyPeersData, Option<SyncedMicroblocksResult>) {
        let mut faulty_peers = FaultyPeersData {
            broken_connections: vec![],
            dead_connections: vec![],
        };

        if get_epoch_time_secs() <= self.microblock_tip_sync_deadline {
            debug!(
                "{:?}: Wait until {} to do a microblock tip sync, currently {}",
                &self.local_peer,
                self.microblock_tip_sync_deadline,
                get_epoch_time_secs()
            );
            return (true, faulty_peers, None);
        }

        if self.microblock_tip_sync_timeout == 0 {
            // begin a new sync
            self.microblock_tip_sync_timeout =
                get_epoch_time_secs() + self.connection_opts.microblock_tip_sync_timeout
        } else {
            if get_epoch_time_secs() > self.microblock_tip_sync_timeout {
                debug!(
                    "{:?} Microblock tip sync took too long; terminating",
                    &self.local_peer
                );
                self.microblock_tip_sync_reset();
                return (true, faulty_peers, None);
            }
        }

        let canonical_consensus_hash = self.burnchain_tip.canonical_stacks_tip_consensus_hash;
        let canonical_block_hash = self.burnchain_tip.canonical_stacks_tip_hash;
        let canonical_tip_block_id =
            StacksBlockId::new(&canonical_consensus_hash, &canonical_block_hash);
        let canonical_tip_height = self.burnchain_tip.canonical_stacks_tip_height;

        // Try advancing states until we get blocked.
        // Once we get blocked, return.
        loop {
            let curr_state = self.microblock_tip_sync_state.clone();
            debug!(
                "{:?}: Microblock sync state is {:?}",
                &self.local_peer, &curr_state
            );
            match curr_state {
                MicroblockTipSyncState::CollectPeerURL => {
                    if self.peers.len() == 0 {
                        debug!(
                            "{:?}: No peers connected; cannot do microblock tip sync",
                            &self.local_peer
                        );
                        self.microblock_tip_sync_reset();
                        return (true, faulty_peers, None);
                    }
                    // gather URLs from peers
                    let mut urls = vec![];
                    for (_event_id, convo) in &self.peers {
                        if !convo.is_authenticated() || !convo.is_outbound() {
                            continue;
                        }
                        if convo.data_url.len() == 0 {
                            continue;
                        }
                        let url = convo.data_url.clone();
                        urls.push(url);
                    }

                    match self.microblock_tip_sync_begin_resolve_url(urls, dns_client_opt) {
                        Ok(Some(next_state)) => {
                            self.microblock_tip_sync_state = next_state;
                        }
                        Ok(None) => {
                            // done
                            self.microblock_tip_sync_reset();
                            return (true, faulty_peers, None);
                        }
                        Err(e) => {
                            // done
                            warn!(
                                "{:?}: microblock_tip_sync_begin_resolve_url failed: {:?}",
                                &self.local_peer, &e
                            );
                            self.microblock_tip_sync_reset();
                            return (true, faulty_peers, None);
                        }
                    }
                }
                MicroblockTipSyncState::ResolvePeerURL((mut resolved, resolving)) => {
                    let (new_resolved, still_resolving) =
                        match self.microblock_tip_sync_resolve_url(resolving, dns_client_opt) {
                            Ok(res) => res,
                            Err(e) => {
                                // failed
                                warn!(
                                    "{:?}: microblock_tip_sync_resolve_url failed: {:?}",
                                    &self.local_peer, &e
                                );
                                self.microblock_tip_sync_reset();
                                return (true, faulty_peers, None);
                            }
                        };
                    resolved.extend(new_resolved.into_iter());

                    if still_resolving.len() > 0 {
                        // check back later, still resolving!
                        self.microblock_tip_sync_state =
                            MicroblockTipSyncState::ResolvePeerURL((resolved, still_resolving));
                        return (false, faulty_peers, None);
                    } else {
                        if resolved.len() > 0 {
                            self.microblock_tip_sync_state =
                                MicroblockTipSyncState::SendInfoQuery(resolved);
                        } else {
                            // reset the sync since we have no addresses to query
                            self.microblock_tip_sync_reset();
                            return (true, faulty_peers, None);
                        }
                    }
                }
                MicroblockTipSyncState::SendInfoQuery(dns_lookups) => {
                    match self.microblock_tip_sync_send_info_query(
                        &dns_lookups,
                        mempool,
                        chainstate,
                    ) {
                        Ok(convo_info) => {
                            // success! advance
                            if convo_info.len() > 0 {
                                self.microblock_tip_sync_state =
                                    MicroblockTipSyncState::ResolveLatestTip((convo_info, vec![]));
                            } else {
                                // no active conversations, end sync
                                self.microblock_tip_sync_reset();
                                return (true, faulty_peers, None);
                            }
                        }
                        Err(e) => {
                            // end sync
                            warn!(
                                "{:?}: microblock_tip_sync_send_query({:?}) returned {:?}",
                                &self.local_peer, dns_lookups, &e
                            );
                            self.microblock_tip_sync_reset();
                            return (true, faulty_peers, None);
                        }
                    }
                }
                MicroblockTipSyncState::ResolveLatestTip((convo_info, mut tip_data)) => {
                    match self.microblock_tip_sync_recv_info_response(
                        convo_info,
                        &canonical_consensus_hash,
                        &canonical_block_hash,
                        &mut faulty_peers,
                    ) {
                        Ok((ongoing_convos, retrieved_tip_data)) => {
                            tip_data.extend(retrieved_tip_data.into_iter());
                            if ongoing_convos.len() > 0 {
                                // still receiving; try again later
                                self.microblock_tip_sync_state =
                                    MicroblockTipSyncState::ResolveLatestTip((
                                        ongoing_convos,
                                        tip_data,
                                    ));
                                return (false, faulty_peers, None);
                            } else {
                                if tip_data.len() > 0 {
                                    // received all the tip data, move on to the next state
                                    self.microblock_tip_sync_state =
                                        MicroblockTipSyncState::ProcessTipData(tip_data);
                                } else {
                                    // we have no data from any peer, end the sync
                                    self.microblock_tip_sync_reset();
                                    return (true, faulty_peers, None);
                                }
                            }
                        }
                        Err(e) => {
                            // end sync
                            warn!(
                                "{:?}: microblock_tip_sync_recv_info_response failed: {:?}",
                                &self.local_peer, &e
                            );
                            self.microblock_tip_sync_reset();
                            return (true, faulty_peers, None);
                        }
                    }
                }
                MicroblockTipSyncState::ProcessTipData(tip_data) => {
                    // determine local unconfirmed microblock tip height
                    let local_seq_num_opt = match chainstate.unconfirmed_state {
                        Some(ref unconfirmed) => Some(unconfirmed.last_mblock_seq),
                        None => None,
                    };

                    let mut sorted_tip_data =
                        PeerNetwork::sort_tip_data(tip_data, local_seq_num_opt);

                    match PeerNetwork::get_neighbors_with_next_highest_seq_num(&mut sorted_tip_data)
                    {
                        Some(next_seq_num_data) => {
                            self.microblock_tip_sync_state =
                                MicroblockTipSyncState::RequestMicroblocks(
                                    next_seq_num_data,
                                    sorted_tip_data,
                                );
                        }
                        None => {
                            // we have no requests to try to send, end the sync
                            self.microblock_tip_sync_reset();
                            return (true, faulty_peers, None);
                        }
                    }
                }
                MicroblockTipSyncState::RequestMicroblocks(
                    mut next_seq_num_data,
                    mut sorted_tip_data,
                ) => {
                    if let Some(tip_data) = next_seq_num_data.pop() {
                        match self.microblock_tip_sync_send_microblock_query(
                            tip_data,
                            mempool,
                            chainstate,
                            canonical_tip_block_id,
                            canonical_tip_height,
                        ) {
                            Ok(event_id) => {
                                self.microblock_tip_sync_state =
                                    MicroblockTipSyncState::WaitForMicroblocks(
                                        event_id,
                                        next_seq_num_data,
                                        sorted_tip_data,
                                    );
                            }
                            Err(e) => {
                                warn!(
                                    "{:?}: microblock_tip_sync_send_microblock_query failed: {:?}",
                                    &self.local_peer, &e
                                );
                                self.microblock_tip_sync_state =
                                    MicroblockTipSyncState::RequestMicroblocks(
                                        next_seq_num_data,
                                        sorted_tip_data,
                                    );
                            }
                        }
                    } else {
                        // try to get the neighbors with the next highest seq num
                        match PeerNetwork::get_neighbors_with_next_highest_seq_num(
                            &mut sorted_tip_data,
                        ) {
                            Some(next_data) => {
                                self.microblock_tip_sync_state =
                                    MicroblockTipSyncState::RequestMicroblocks(
                                        next_data,
                                        sorted_tip_data,
                                    );
                            }
                            None => {
                                // we have no requests to try to send, end the sync
                                self.microblock_tip_sync_reset();
                                return (true, faulty_peers, None);
                            }
                        }
                    }
                }
                MicroblockTipSyncState::WaitForMicroblocks(
                    event_id,
                    next_data,
                    sorted_tip_data,
                ) => {
                    match self
                        .microblock_tip_sync_recv_microblock_response(event_id, &mut faulty_peers)
                    {
                        Ok((true, Some(microblocks))) => {
                            debug!(
                                "{:?}: Microblock tip sync received {} microblocks",
                                &self.local_peer,
                                microblocks.len()
                            );

                            // done, got data
                            let neighbor_key = self.get_neighbor_key_from_event_id(event_id);
                            let result = SyncedMicroblocksResult {
                                stacks_tip_consensus_hash: canonical_consensus_hash,
                                stacks_tip_block_hash: canonical_block_hash,
                                neighbor_key,
                                microblocks,
                            };
                            self.microblock_tip_sync_reset();
                            return (true, faulty_peers, Some(result));
                        }
                        Ok((true, None)) => {
                            // try requesting next peer if there is one
                            if sorted_tip_data.len() > 0 || next_data.len() > 0 {
                                self.microblock_tip_sync_state =
                                    MicroblockTipSyncState::RequestMicroblocks(
                                        next_data,
                                        sorted_tip_data,
                                    );
                            } else {
                                // no more peers to request, reset protocol
                                self.microblock_tip_sync_reset();
                                return (true, faulty_peers, None);
                            }
                        }
                        Ok((false, None)) => {
                            // wait a little bit for the peer to respond!
                            return (false, faulty_peers, None);
                        }
                        Ok((false, Some(_))) => {
                            // should never happen
                            warn!("Reached invalid state in microblock tip sync protocol when waiting for microblocks, resetting...");
                            self.microblock_tip_sync_reset();
                            return (true, faulty_peers, None);
                        }
                        Err(e) => {
                            warn!(
                                "{:?}: microblock_tip_sync_recv_microblock_response failed {:?}",
                                &self.local_peer, &e
                            );
                            self.microblock_tip_sync_reset();
                            return (true, faulty_peers, None);
                        }
                    }
                }
            }
        }
    }

    /// Do the actual work in the state machine.
    /// Return true if we need to prune connections.
    fn do_network_work(
        &mut self,
        sortdb: &SortitionDB,
        mempool: &MemPoolDB,
        chainstate: &mut StacksChainState,
        dns_client_opt: &mut Option<&mut DNSClient>,
        download_backpressure: bool,
        ibd: bool,
        network_result: &mut NetworkResult,
    ) -> bool {
        // do some Actual Work(tm)
        let mut do_prune = false;
        let mut did_cycle = false;

        while !did_cycle {
            // Make the p2p state machine more aggressive about going and fetching newly-discovered
            // blocks that it gets notified about.  That is, interrupt the state machine and go
            // process the associated block download first.
            if self.have_data_to_download && self.work_state == PeerNetworkWorkState::BlockInvSync {
                self.have_data_to_download = false;
                // forcibly advance
                self.work_state = PeerNetworkWorkState::BlockDownload;
            }

            debug!(
                "{:?}: network work state is {:?}",
                &self.local_peer, &self.work_state
            );
            let cur_state = self.work_state;
            match self.work_state {
                PeerNetworkWorkState::GetPublicIP => {
                    if cfg!(test) && self.connection_opts.disable_natpunch {
                        self.work_state = PeerNetworkWorkState::BlockInvSync;
                    } else {
                        // (re)determine our public IP address
                        let done = self.do_get_public_ip();
                        if done {
                            self.work_state = PeerNetworkWorkState::BlockInvSync;
                        }
                    }
                }
                PeerNetworkWorkState::BlockInvSync => {
                    // synchronize peer block inventories
                    let (inv_done, inv_throttled) = self.do_network_inv_sync(sortdb, ibd);
                    if inv_done {
                        if !download_backpressure {
                            // proceed to get blocks, if we're not backpressured
                            self.work_state = PeerNetworkWorkState::BlockDownload;
                        } else {
                            // skip downloads for now
                            self.work_state = PeerNetworkWorkState::Prune;
                        }

                        if !inv_throttled {
                            // only count an inv_sync as passing if there's an always-allowed node
                            // in our inv state
                            let always_allowed: HashSet<_> = PeerDB::get_always_allowed_peers(
                                &self.peerdb.conn(),
                                self.local_peer.network_id,
                            )
                            .unwrap_or(vec![])
                            .into_iter()
                            .map(|neighbor| neighbor.addr)
                            .collect();

                            // have we finished a full pass of the inventory state machine on an
                            // always-allowed peer?
                            let mut finished_always_allowed_inv_sync = false;

                            if always_allowed.len() == 0 {
                                // vacuously, we have done so
                                finished_always_allowed_inv_sync = true;
                            } else {
                                // do we have an always-allowed peer that we have not fully synced
                                // with?
                                let mut have_unsynced = false;
                                if let Some(ref inv_state) = self.inv_state {
                                    for (nk, stats) in inv_state.block_stats.iter() {
                                        if self.is_bound(&nk) {
                                            // this is the same address we're bound to
                                            continue;
                                        }
                                        if Some((nk.addrbytes.clone(), nk.port))
                                            == self.local_peer.public_ip_address
                                        {
                                            // this is a peer at our address
                                            continue;
                                        }
                                        if !always_allowed.contains(&nk) {
                                            // this peer isn't in the always-allowed set
                                            continue;
                                        }

                                        if stats.inv.num_reward_cycles
                                            >= self.pox_id.num_inventory_reward_cycles() as u64
                                        {
                                            // we have fully sync'ed with an always-allowed peer
                                            debug!(
                                                "{:?}: Fully-sync'ed PoX inventory from {}",
                                                &self.local_peer, nk
                                            );
                                            finished_always_allowed_inv_sync = true;
                                        } else {
                                            // there exists an always-allowed peer that we have not
                                            // fully sync'ed with
                                            debug!(
                                                "{:?}: Have not fully sync'ed with {}",
                                                &self.local_peer, &nk
                                            );
                                            have_unsynced = true;
                                        }
                                    }
                                }

                                if !have_unsynced {
                                    // There exists one or more always-allowed peers in
                                    // the inv state machine (per the peer DB), but all such peers
                                    // report either our bind address or our public IP address.
                                    // If this is the case (i.e. a configuration error, a weird
                                    // case where nodes share an IP, etc), then we declare this inv
                                    // sync pass as finished.
                                    finished_always_allowed_inv_sync = true;
                                }
                            }

                            if finished_always_allowed_inv_sync {
                                debug!("{:?}: synchronized inventories with at least one always-allowed peer", &self.local_peer);
                                self.num_inv_sync_passes += 1;
                            } else {
                                debug!("{:?}: did NOT synchronize inventories with at least one always-allowed peer", &self.local_peer);
                            }
                            debug!(
                                "{:?}: Finished full inventory state-machine pass ({})",
                                &self.local_peer, self.num_inv_sync_passes
                            );

                            // hint to the downloader to start scanning at the sortition
                            // height we just synchronized
                            let start_download_sortition = if let Some(ref inv_state) =
                                self.inv_state
                            {
                                let (consensus_hash, _) =
                                    SortitionDB::get_canonical_stacks_chain_tip_hash(
                                        sortdb.conn(),
                                    )
                                    .expect("FATAL: failed to load canonical stacks chain tip hash from sortition DB");

                                let stacks_tip_sortition_height =
                                    SortitionDB::get_block_snapshot_consensus(
                                        sortdb.conn(),
                                        &consensus_hash,
                                    )
                                    .expect("FATAL: failed to query sortition DB")
                                    .map(|sn| sn.block_height)
                                    .unwrap_or(self.burnchain.first_block_height)
                                    .saturating_sub(self.burnchain.first_block_height);

                                let sortition_height_start = cmp::min(
                                    stacks_tip_sortition_height,
                                    inv_state.block_sortition_start,
                                );

                                debug!(
                                        "{:?}: Begin downloader synchronization at sortition height {} min({},{})",
                                        &self.local_peer,
                                        sortition_height_start,
                                        inv_state.block_sortition_start,
                                        stacks_tip_sortition_height
                                    );

                                sortition_height_start
                            } else {
                                // really unreachable, but why tempt fate?
                                warn!(
                                    "{:?}: Inventory state machine not yet initialized",
                                    &self.local_peer
                                );
                                0
                            };

                            if let Some(ref mut downloader) = self.block_downloader {
                                debug!(
                                    "{:?}: wake up downloader at sortition height {}",
                                    &self.local_peer, start_download_sortition
                                );
                                downloader.hint_block_sortition_height_available(
                                    start_download_sortition,
                                    ibd,
                                    false,
                                );
                                downloader.hint_microblock_sortition_height_available(
                                    start_download_sortition,
                                    ibd,
                                    false,
                                );
                            } else {
                                warn!(
                                    "{:?}: Block downloader not yet initialized",
                                    &self.local_peer
                                );
                            }
                        }
                    }
                }
                PeerNetworkWorkState::BlockDownload => {
                    // go fetch blocks
                    match dns_client_opt {
                        Some(ref mut dns_client) => {
                            let done = self.do_network_block_download(
                                sortdb,
                                mempool,
                                chainstate,
                                *dns_client,
                                ibd,
                                network_result,
                            );
                            if done {
                                // advance work state
                                self.work_state = PeerNetworkWorkState::AntiEntropy;
                            }
                        }
                        None => {
                            // skip this step -- no DNS client available
                            test_debug!(
                                "{:?}: no DNS client provided; skipping block download",
                                &self.local_peer
                            );
                            self.work_state = PeerNetworkWorkState::AntiEntropy;
                        }
                    }
                }
                PeerNetworkWorkState::AntiEntropy => {
                    if ibd {
                        debug!(
                            "{:?}: Skip AntiEntropy while in initial block download",
                            &self.local_peer
                        );
                    } else {
                        self.try_push_local_data(sortdb, chainstate);
                    }
                    self.work_state = PeerNetworkWorkState::Prune;
                }
                PeerNetworkWorkState::Prune => {
                    // did one pass
                    did_cycle = true;
                    do_prune = true;

                    // restart
                    self.work_state = PeerNetworkWorkState::GetPublicIP;
                }
            }

            if self.work_state == cur_state {
                // only break early if we can't make progress
                break;
            }
        }

        if did_cycle {
            self.num_state_machine_passes += 1;
            debug!(
                "{:?}: Finished full p2p state-machine pass ({})",
                &self.local_peer, self.num_state_machine_passes
            );
        }

        do_prune
    }

    fn do_attachment_downloads(
        &mut self,
        mempool: &MemPoolDB,
        chainstate: &mut StacksChainState,
        mut dns_client_opt: Option<&mut DNSClient>,
        network_result: &mut NetworkResult,
    ) {
        if self.attachments_downloader.is_none() {
            self.atlasdb
                .evict_expired_uninstantiated_attachments()
                .expect("FATAL: atlasdb error: evict_expired_uninstantiated_attachments");
            self.atlasdb
                .evict_expired_unresolved_attachment_instances()
                .expect("FATAL: atlasdb error: evict_expired_unresolved_attachment_instances");
            let initial_batch = self
                .atlasdb
                .find_unresolved_attachment_instances()
                .expect("FATAL: atlasdb error: find_unresolved_attachment_instances");

            self.init_attachments_downloader(initial_batch);
        }

        match dns_client_opt {
            Some(ref mut dns_client) => {
                let mut dead_events = PeerNetwork::with_attachments_downloader(
                    self,
                    |network, attachments_downloader| {
                        let mut dead_events = vec![];
                        match attachments_downloader.run(dns_client, mempool, chainstate, network) {
                            Ok((ref mut attachments, ref mut events_to_deregister)) => {
                                network_result.attachments.append(attachments);
                                dead_events.append(events_to_deregister);
                            }
                            Err(e) => {
                                warn!(
                                    "Atlas: AttachmentsDownloader failed running with error {:?}",
                                    e
                                );
                            }
                        }
                        Ok(dead_events)
                    },
                ).expect("FATAL: with_attachments_downloader() should be infallible (and it is not initialized)");

                let _ = PeerNetwork::with_network_state(
                    self,
                    |ref mut network, ref mut network_state| {
                        for event_id in dead_events.drain(..) {
                            debug!(
                                "Atlas: Deregistering faulty connection (event_id: {})",
                                event_id
                            );
                            PeerNetwork::with_http(network, |_, http| {
                                http.deregister_http(network_state, event_id);
                            });
                        }
                        Ok(())
                    },
                );
            }
            None => {
                // skip this step -- no DNS client available
                test_debug!(
                    "{:?}: no DNS client provided; skipping block download",
                    &self.local_peer
                );
            }
        }
    }

    /// Given an event ID, find the other event ID corresponding
    /// to the same remote peer.  There will be at most two such events
    /// -- one registered as the inbound connection, and one registered as the
    /// outbound connection.
    fn find_reciprocal_event(&self, event_id: usize) -> Option<usize> {
        let pubkey = match self.peers.get(&event_id) {
            Some(convo) => match convo.get_public_key() {
                Some(pubk) => pubk,
                None => {
                    return None;
                }
            },
            None => {
                return None;
            }
        };

        for (ev_id, convo) in self.peers.iter() {
            if *ev_id == event_id {
                continue;
            }
            if let Some(pubk) = convo.ref_public_key() {
                if *pubk == pubkey {
                    return Some(*ev_id);
                }
            }
        }
        None
    }

    /// Given an event ID, find the NeighborKey that corresponds to the outbound connection we have
    /// to the peer the event ID references.  This checks both the conversation referenced by the
    /// event ID, as well as the reciprocal conversation of the event ID.
    pub fn find_outbound_neighbor(&self, event_id: usize) -> Option<NeighborKey> {
        let (is_authenticated, is_outbound, neighbor_key) = match self.peers.get(&event_id) {
            Some(convo) => (
                convo.is_authenticated(),
                convo.is_outbound(),
                convo.to_neighbor_key(),
            ),
            None => {
                test_debug!("No such neighbor event={}", event_id);
                return None;
            }
        };

        let outbound_neighbor_key = if !is_outbound {
            let reciprocal_event_id = match self.find_reciprocal_event(event_id) {
                Some(re) => re,
                None => {
                    test_debug!(
                        "{:?}: no reciprocal conversation for {:?}",
                        &self.local_peer,
                        &neighbor_key
                    );
                    return None;
                }
            };

            let (reciprocal_is_authenticated, reciprocal_is_outbound, reciprocal_neighbor_key) =
                match self.peers.get(&reciprocal_event_id) {
                    Some(convo) => (
                        convo.is_authenticated(),
                        convo.is_outbound(),
                        convo.to_neighbor_key(),
                    ),
                    None => {
                        test_debug!(
                            "{:?}: No reciprocal conversation for {} (event={})",
                            &self.local_peer,
                            &neighbor_key,
                            event_id
                        );
                        return None;
                    }
                };

            if !is_authenticated && !reciprocal_is_authenticated {
                test_debug!(
                    "{:?}: {:?} and {:?} are not authenticated",
                    &self.local_peer,
                    &neighbor_key,
                    &reciprocal_neighbor_key
                );
                return None;
            }

            if !is_outbound && !reciprocal_is_outbound {
                test_debug!(
                    "{:?}: {:?} and {:?} are not outbound",
                    &self.local_peer,
                    &neighbor_key,
                    &reciprocal_neighbor_key
                );
                return None;
            }

            reciprocal_neighbor_key
        } else {
            neighbor_key
        };

        Some(outbound_neighbor_key)
    }

    /// Update a peer's inventory state to indicate that the given block is available.
    /// If updated, return the sortition height of the bit in the inv that was set.
    fn handle_unsolicited_inv_update(
        &mut self,
        sortdb: &SortitionDB,
        event_id: usize,
        outbound_neighbor_key: &NeighborKey,
        consensus_hash: &ConsensusHash,
        microblocks: bool,
    ) -> Result<Option<u64>, net_error> {
        let block_sortition_height = match self.inv_state {
            Some(ref mut inv) => {
                let res = if microblocks {
                    inv.set_microblocks_available(
                        &self.burnchain,
                        outbound_neighbor_key,
                        sortdb,
                        consensus_hash,
                    )
                } else {
                    inv.set_block_available(
                        &self.burnchain,
                        outbound_neighbor_key,
                        sortdb,
                        consensus_hash,
                    )
                };

                match res {
                    Ok(Some(block_height)) => block_height,
                    Ok(None) => {
                        debug!(
                            "{:?}: We already know the inventory state in {} for {}",
                            &self.local_peer, outbound_neighbor_key, consensus_hash
                        );
                        return Ok(None);
                    }
                    Err(net_error::NotFoundError) => {
                        // is this remote node simply ahead of us?
                        if let Some(convo) = self.peers.get(&event_id) {
                            if self.chain_view.burn_block_height < convo.burnchain_tip_height {
                                debug!("{:?}: Unrecognized consensus hash {}; it is possible that {} is ahead of us", &self.local_peer, consensus_hash, outbound_neighbor_key);
                                return Err(net_error::NotFoundError);
                            }
                        }
                        // not ahead of us -- it's a bad consensus hash
                        debug!("{:?}: Unrecognized consensus hash {}; assuming that {} has a different chain view", &self.local_peer, consensus_hash, outbound_neighbor_key);
                        return Ok(None);
                    }
                    Err(net_error::InvalidMessage) => {
                        // punish this peer
                        info!(
                            "Peer {:?} sent an invalid update for {}",
                            &outbound_neighbor_key,
                            if microblocks {
                                "streamed microblocks"
                            } else {
                                "blocks"
                            }
                        );
                        self.bans.insert(event_id);

                        if let Some(outbound_event_id) = self.events.get(&outbound_neighbor_key) {
                            self.bans.insert(*outbound_event_id);
                        }
                        return Ok(None);
                    }
                    Err(e) => {
                        warn!(
                            "Failed to update inv state for {:?}: {:?}",
                            &outbound_neighbor_key, &e
                        );
                        return Ok(None);
                    }
                }
            }
            None => {
                return Ok(None);
            }
        };
        Ok(Some(block_sortition_height))
    }

    /// Buffer a message for re-processing once the burnchain view updates
    fn buffer_data_message(&mut self, event_id: usize, msg: StacksMessage) -> () {
        if let Some(msgs) = self.pending_messages.get_mut(&event_id) {
            // check limits:
            // at most 1 BlocksAvailable
            // at most 1 MicroblocksAvailable
            // at most 1 BlocksData
            // at most $self.connection_opts.max_buffered_microblocks MicroblocksDatas
            let mut blocks_available = 0;
            let mut microblocks_available = 0;
            let mut blocks_data = 0;
            let mut microblocks_data = 0;
            for msg in msgs.iter() {
                match &msg.payload {
                    StacksMessageType::BlocksAvailable(_) => {
                        blocks_available += 1;
                    }
                    StacksMessageType::MicroblocksAvailable(_) => {
                        microblocks_available += 1;
                    }
                    StacksMessageType::Blocks(_) => {
                        blocks_data += 1;
                    }
                    StacksMessageType::Microblocks(_) => {
                        microblocks_data += 1;
                    }
                    _ => {}
                }
            }

            if let StacksMessageType::BlocksAvailable(_) = &msg.payload {
                if blocks_available >= self.connection_opts.max_buffered_blocks_available {
                    debug!(
                        "{:?}: Drop BlocksAvailable from event {} -- already have {} buffered",
                        &self.local_peer, event_id, blocks_available
                    );
                    return;
                }
            }
            if let StacksMessageType::MicroblocksAvailable(_) = &msg.payload {
                if microblocks_available >= self.connection_opts.max_buffered_microblocks_available
                {
                    debug!(
                        "{:?}: Drop MicroblocksAvailable from event {} -- already have {} buffered",
                        &self.local_peer, event_id, microblocks_available
                    );
                    return;
                }
            }
            if let StacksMessageType::Blocks(_) = &msg.payload {
                if blocks_data >= self.connection_opts.max_buffered_blocks {
                    debug!(
                        "{:?}: Drop BlocksData from event {} -- already have {} buffered",
                        &self.local_peer, event_id, blocks_data
                    );
                    return;
                }
            }
            if let StacksMessageType::Microblocks(_) = &msg.payload {
                if microblocks_data >= self.connection_opts.max_buffered_microblocks {
                    debug!(
                        "{:?}: Drop MicroblocksData from event {} -- already have {} buffered",
                        &self.local_peer, event_id, microblocks_data
                    );
                    return;
                }
            }
            msgs.push(msg);
            debug!(
                "{:?}: Event {} has {} messages buffered",
                &self.local_peer,
                event_id,
                msgs.len()
            );
        } else {
            self.pending_messages.insert(event_id, vec![msg]);
            debug!(
                "{:?}: Event {} has 1 messages buffered",
                &self.local_peer, event_id
            );
        }
    }

    /// Do we need a block or microblock stream, given its sortition's consensus hash?
    fn need_block_or_microblock_stream(
        sortdb: &SortitionDB,
        chainstate: &StacksChainState,
        consensus_hash: &ConsensusHash,
        is_microblock: bool,
    ) -> Result<bool, net_error> {
        let sn = SortitionDB::get_block_snapshot_consensus(sortdb.conn(), &consensus_hash)?
            .ok_or(chainstate_error::NoSuchBlockError)?;
        let block_hash_opt = if sn.sortition {
            Some(sn.winning_stacks_block_hash)
        } else {
            None
        };

        let inv = chainstate.get_blocks_inventory(&[(consensus_hash.clone(), block_hash_opt)])?;
        if is_microblock {
            // checking for microblock absence
            Ok(inv.microblocks_bitvec[0] == 0)
        } else {
            // checking for block absence
            Ok(inv.block_bitvec[0] == 0)
        }
    }

    /// Handle unsolicited BlocksAvailable.
    /// Update our inv for this peer.
    /// Mask errors.
    /// Return whether or not we need to buffer this message
    fn handle_unsolicited_BlocksAvailable(
        &mut self,
        sortdb: &SortitionDB,
        chainstate: &StacksChainState,
        event_id: usize,
        new_blocks: &BlocksAvailableData,
        ibd: bool,
        buffer: bool,
    ) -> bool {
        let outbound_neighbor_key = match self.find_outbound_neighbor(event_id) {
            Some(onk) => onk,
            None => {
                return false;
            }
        };

        debug!(
            "{:?}: Process BlocksAvailable from {:?} with {} entries",
            &self.local_peer,
            outbound_neighbor_key,
            new_blocks.available.len()
        );

        let mut to_buffer = false;
        for (consensus_hash, block_hash) in new_blocks.available.iter() {
            let block_sortition_height = match self.handle_unsolicited_inv_update(
                sortdb,
                event_id,
                &outbound_neighbor_key,
                consensus_hash,
                false,
            ) {
                Ok(Some(bsh)) => bsh,
                Ok(None) => {
                    continue;
                }
                Err(net_error::NotFoundError) => {
                    if buffer {
                        debug!("{:?}: Will buffer BlocksAvailable for {} until the next burnchain view update", &self.local_peer, &consensus_hash);
                        to_buffer = true;
                    }
                    continue;
                }
                Err(e) => {
                    info!(
                        "{:?}: Failed to handle BlocksAvailable({}/{}) from {}: {:?}",
                        &self.local_peer, &consensus_hash, &block_hash, &outbound_neighbor_key, &e
                    );
                    continue;
                }
            };

            let need_block = match PeerNetwork::need_block_or_microblock_stream(
                sortdb,
                chainstate,
                &consensus_hash,
                false,
            ) {
                Ok(x) => x,
                Err(e) => {
                    warn!(
                        "Failed to determine if we need block for consensus hash {}: {:?}",
                        &consensus_hash, &e
                    );
                    false
                }
            };

            debug!(
                "Need block {}/{}? {}",
                &consensus_hash, &block_hash, need_block
            );

            if need_block {
                // have the downloader request this block if it's new and we don't have it
                match self.block_downloader {
                    Some(ref mut downloader) => {
                        downloader.hint_block_sortition_height_available(
                            block_sortition_height,
                            ibd,
                            need_block,
                        );

                        // advance straight to download state if we're in inv state
                        if self.work_state == PeerNetworkWorkState::BlockInvSync {
                            debug!("{:?}: advance directly to block download with knowledge of block sortition {}", &self.local_peer, block_sortition_height);
                        }
                        self.have_data_to_download = true;
                    }
                    None => {}
                }
            }
        }

        to_buffer
    }

    /// Handle unsolicited MicroblocksAvailable.
    /// Update our inv for this peer.
    /// Mask errors.
    /// Return whether or not we need to buffer this message
    fn handle_unsolicited_MicroblocksAvailable(
        &mut self,
        sortdb: &SortitionDB,
        chainstate: &StacksChainState,
        event_id: usize,
        new_mblocks: &BlocksAvailableData,
        ibd: bool,
        buffer: bool,
    ) -> bool {
        let outbound_neighbor_key = match self.find_outbound_neighbor(event_id) {
            Some(onk) => onk,
            None => {
                return false;
            }
        };

        debug!(
            "{:?}: Process MicroblocksAvailable from {:?} with {} entries",
            &self.local_peer,
            outbound_neighbor_key,
            new_mblocks.available.len()
        );

        let mut to_buffer = false;
        for (consensus_hash, block_hash) in new_mblocks.available.iter() {
            let mblock_sortition_height = match self.handle_unsolicited_inv_update(
                sortdb,
                event_id,
                &outbound_neighbor_key,
                consensus_hash,
                true,
            ) {
                Ok(Some(bsh)) => bsh,
                Ok(None) => {
                    continue;
                }
                Err(net_error::NotFoundError) => {
                    if buffer {
                        debug!("{:?}: Will buffer MicroblocksAvailable for {} until the next burnchain view update", &self.local_peer, &consensus_hash);
                        to_buffer = true;
                    }
                    continue;
                }
                Err(e) => {
                    info!(
                        "{:?}: Failed to handle MicroblocksAvailable({}/{}) from {}: {:?}",
                        &self.local_peer, &consensus_hash, &block_hash, &outbound_neighbor_key, &e
                    );
                    continue;
                }
            };

            let need_microblock_stream = match PeerNetwork::need_block_or_microblock_stream(
                sortdb,
                chainstate,
                &consensus_hash,
                true,
            ) {
                Ok(x) => x,
                Err(e) => {
                    warn!("Failed to determine if we need microblock stream for consensus hash {}: {:?}", &consensus_hash, &e);
                    false
                }
            };

            debug!(
                "Need microblock stream {}/{}? {}",
                &consensus_hash, &block_hash, need_microblock_stream
            );

            if need_microblock_stream {
                // have the downloader request this microblock stream if it's new to us
                match self.block_downloader {
                    Some(ref mut downloader) => {
                        downloader.hint_microblock_sortition_height_available(
                            mblock_sortition_height,
                            ibd,
                            need_microblock_stream,
                        );

                        // advance straight to download state if we're in inv state
                        if self.work_state == PeerNetworkWorkState::BlockInvSync {
                            debug!("{:?}: advance directly to block download with knowledge of microblock stream {}", &self.local_peer, mblock_sortition_height);
                        }
                        self.have_data_to_download = true;
                    }
                    None => {}
                }
            }
        }
        to_buffer
    }

    /// Handle unsolicited BlocksData.
    /// Don't (yet) validate the data, but do update our inv for the peer that sent it, if we have
    /// an outbound connection to that peer.  Accept the blocks data either way if it corresponds
    /// to a winning sortition -- this will cause the blocks data to be fed into the relayer, which
    /// will then decide whether or not it needs to be stored and/or forwarded.
    /// Mask errors.
    fn handle_unsolicited_BlocksData(
        &mut self,
        sortdb: &SortitionDB,
        event_id: usize,
        new_blocks: &BlocksData,
        buffer: bool,
    ) -> bool {
        let (remote_neighbor_key, remote_is_authenticated) = match self.peers.get(&event_id) {
            Some(convo) => (convo.to_neighbor_key(), convo.is_authenticated()),
            None => {
                test_debug!(
                    "{:?}: No such neighbor event={}",
                    &self.local_peer,
                    event_id
                );
                return false;
            }
        };

        if !remote_is_authenticated {
            // drop -- a correct peer will have authenticated before sending this message
            test_debug!(
                "{:?}: Drop unauthenticated BlocksData from {:?}",
                &self.local_peer,
                &remote_neighbor_key
            );
            return false;
        }

        let outbound_neighbor_key_opt = self.find_outbound_neighbor(event_id);

        debug!(
            "{:?}: Process BlocksData from {:?} with {} entries",
            &self.local_peer,
            outbound_neighbor_key_opt
                .as_ref()
                .unwrap_or(&remote_neighbor_key),
            new_blocks.blocks.len()
        );

        let mut to_buffer = false;

        for BlocksDatum(consensus_hash, block) in new_blocks.blocks.iter() {
            let sn = match SortitionDB::get_block_snapshot_consensus(
                &sortdb.conn(),
                &consensus_hash,
            ) {
                Ok(Some(sn)) => sn,
                Ok(None) => {
                    if buffer {
                        debug!(
                                "{:?}: Will buffer unsolicited BlocksData({}/{}) ({}) -- consensus hash not (yet) recognized",
                                &self.local_peer,
                                &consensus_hash,
                                &block.block_hash(),
                                StacksBlockHeader::make_index_block_hash(
                                    &consensus_hash,
                                    &block.block_hash()
                                )
                            );
                        to_buffer = true;
                    } else {
                        debug!(
                                "{:?}: Will drop unsolicited BlocksData({}/{}) ({}) -- consensus hash not (yet) recognized",
                                &self.local_peer,
                                &consensus_hash,
                                &block.block_hash(),
                                StacksBlockHeader::make_index_block_hash(
                                    &consensus_hash,
                                    &block.block_hash()
                                )
                            );
                    }
                    continue;
                }
                Err(e) => {
                    info!(
                        "{:?}: Failed to query block snapshot for {}: {:?}",
                        &self.local_peer, consensus_hash, &e
                    );
                    continue;
                }
            };

            if !sn.pox_valid {
                info!(
                    "{:?}: Failed to query snapshot for {}: not on the valid PoX fork",
                    &self.local_peer, consensus_hash
                );
                continue;
            }

            if sn.winning_stacks_block_hash != block.block_hash() {
                info!(
                    "{:?}: Ignoring block {} -- winning block was {} (sortition: {})",
                    &self.local_peer,
                    block.block_hash(),
                    sn.winning_stacks_block_hash,
                    sn.sortition
                );
                continue;
            }

            // only bother updating the inventory for this event's peer if we have an outbound
            // connection to it.
            if let Some(outbound_neighbor_key) = outbound_neighbor_key_opt.as_ref() {
                let _ = self.handle_unsolicited_inv_update(
                    sortdb,
                    event_id,
                    &outbound_neighbor_key,
                    &sn.consensus_hash,
                    false,
                );
            }
        }

        to_buffer
    }

    /// Handle unsolicited MicroblocksData.
    /// Returns whether or not to buffer (if buffer is true)
    /// Returns whether or not to pass to the relayer (if buffer is false).
    fn handle_unsolicited_MicroblocksData(
        &mut self,
        chainstate: &StacksChainState,
        event_id: usize,
        new_microblocks: &MicroblocksData,
        buffer: bool,
    ) -> bool {
        let (remote_neighbor_key, remote_is_authenticated) = match self.peers.get(&event_id) {
            Some(convo) => (convo.to_neighbor_key(), convo.is_authenticated()),
            None => {
                test_debug!(
                    "{:?}: No such neighbor event={}",
                    &self.local_peer,
                    event_id
                );
                return false;
            }
        };

        if !remote_is_authenticated {
            // drop -- a correct peer will have authenticated before sending this message
            test_debug!(
                "{:?}: Drop unauthenticated MicroblocksData from {:?}",
                &self.local_peer,
                &remote_neighbor_key
            );
            return false;
        }

        let outbound_neighbor_key_opt = self.find_outbound_neighbor(event_id);

        debug!(
            "{:?}: Process MicroblocksData from {:?} for {} with {} entries",
            &self.local_peer,
            outbound_neighbor_key_opt
                .as_ref()
                .unwrap_or(&remote_neighbor_key),
            &new_microblocks.index_anchor_block,
            new_microblocks.microblocks.len()
        );

        // do we have the associated anchored block?
        match chainstate.get_block_header_hashes(&new_microblocks.index_anchor_block) {
            Ok(Some(_)) => {
                // yup; can process now
                debug!("{:?}: have microblock parent anchored block {}, so can process its microblocks", &self.local_peer, &new_microblocks.index_anchor_block);
                !buffer
            }
            Ok(None) => {
                if buffer {
                    debug!(
                        "{:?}: Will buffer unsolicited MicroblocksData({})",
                        &self.local_peer, &new_microblocks.index_anchor_block
                    );
                    true
                } else {
                    debug!(
                        "{:?}: Will not buffer unsolicited MicroblocksData({})",
                        &self.local_peer, &new_microblocks.index_anchor_block
                    );
                    false
                }
            }
            Err(e) => {
                warn!(
                    "{:?}: Failed to get header hashes for {:?}: {:?}",
                    &self.local_peer, &new_microblocks.index_anchor_block, &e
                );
                false
            }
        }
    }

    /// Returns (true, x) if we should buffer the message and try again
    /// Returns (x, true) if the relayer should receive the message
    fn handle_unsolicited_message(
        &mut self,
        sortdb: &SortitionDB,
        chainstate: &StacksChainState,
        event_id: usize,
        payload: &StacksMessageType,
        ibd: bool,
        buffer: bool,
    ) -> (bool, bool) {
        match payload {
            // Update our inv state for this peer, but only do so if we have an
            // outbound connection to it and it's authenticated (we don't synchronize inv
            // state with inbound peers).  Since we will have received this message
            // from an _inbound_ conversation, we need to find the reciprocal _outbound_
            // conversation and use _that_ conversation's neighbor key to identify
            // which inventory we need to update.
            StacksMessageType::BlocksAvailable(ref new_blocks) => {
                let to_buffer = self.handle_unsolicited_BlocksAvailable(
                    sortdb, chainstate, event_id, new_blocks, ibd, buffer,
                );
                (to_buffer, false)
            }
            StacksMessageType::MicroblocksAvailable(ref new_mblocks) => {
                let to_buffer = self.handle_unsolicited_MicroblocksAvailable(
                    sortdb,
                    chainstate,
                    event_id,
                    new_mblocks,
                    ibd,
                    buffer,
                );
                (to_buffer, false)
            }
            StacksMessageType::Blocks(ref new_blocks) => {
                // update inv state for this peer
                let to_buffer =
                    self.handle_unsolicited_BlocksData(sortdb, event_id, new_blocks, buffer);

                // forward to relayer for processing
                (to_buffer, true)
            }
            StacksMessageType::Microblocks(ref new_mblocks) => {
                let to_buffer = self.handle_unsolicited_MicroblocksData(
                    chainstate,
                    event_id,
                    new_mblocks,
                    buffer,
                );

                // only forward to the relayer if we don't need to buffer it.
                (to_buffer, true)
            }
            _ => (false, true),
        }
    }

    /// Handle unsolicited messages propagated up to us from our ongoing ConversationP2Ps.
    /// Return messages that we couldn't handle here, but key them by neighbor, not event.
    /// Drop invalid messages.
    /// If buffer is true, then re-try handling this message once the burnchain view advances.
    fn handle_unsolicited_messages(
        &mut self,
        sortdb: &SortitionDB,
        chainstate: &StacksChainState,
        unsolicited: HashMap<usize, Vec<StacksMessage>>,
        ibd: bool,
        buffer: bool,
    ) -> HashMap<NeighborKey, Vec<StacksMessage>> {
        let mut unhandled: HashMap<NeighborKey, Vec<StacksMessage>> = HashMap::new();
        for (event_id, messages) in unsolicited.into_iter() {
            let neighbor_key = match self.peers.get(&event_id) {
                Some(convo) => convo.to_neighbor_key(),
                None => {
                    debug!(
                        "{:?}: No longer such neighbor event={}, dropping {} unsolicited messages",
                        &self.local_peer,
                        event_id,
                        messages.len()
                    );
                    continue;
                }
            };

            if messages.len() == 0 {
                continue;
            }

            debug!("{:?}: Process {} unsolicited messages from {:?}", &self.local_peer, messages.len(), &neighbor_key; "buffer" => %buffer);

            for message in messages.into_iter() {
                if !buffer {
                    debug!(
                        "{:?}: Re-try handling buffered message {} from {:?}",
                        &self.local_peer,
                        &message.payload.get_message_description(),
                        &neighbor_key
                    );
                }
                let (to_buffer, relay) = self.handle_unsolicited_message(
                    sortdb,
                    chainstate,
                    event_id,
                    &message.payload,
                    ibd,
                    buffer,
                );
                if buffer && to_buffer {
                    self.buffer_data_message(event_id, message);
                } else if relay {
                    // forward to relayer for processing
                    debug!(
                        "{:?}: Will forward message {} from {:?} to relayer",
                        &self.local_peer,
                        &message.payload.get_message_description(),
                        &neighbor_key
                    );
                    if let Some(msgs) = unhandled.get_mut(&neighbor_key) {
                        msgs.push(message);
                    } else {
                        unhandled.insert(neighbor_key.clone(), vec![message]);
                    }
                }
            }
        }
        unhandled
    }

    /// Find unauthenticated inbound conversations
    fn find_unauthenticated_inbound_convos(&self) -> Vec<usize> {
        let mut ret = vec![];
        for (event_id, convo) in self.peers.iter() {
            if !convo.is_outbound() && !convo.is_authenticated() {
                ret.push(*event_id);
            }
        }
        ret
    }

    /// Find inbound conversations that have authenticated, given a list of event ids to search
    /// for.  Add them to our network pingbacks
    fn schedule_network_pingbacks(&mut self, event_ids: Vec<usize>) {
        if cfg!(test) && self.connection_opts.disable_pingbacks {
            test_debug!("{:?}: pingbacks are disabled for testing", &self.local_peer);
            return;
        }

        // clear timed-out pingbacks
        let mut to_remove = vec![];
        for (naddr, pingback) in self.walk_pingbacks.iter() {
            if pingback.ts + self.connection_opts.pingback_timeout < get_epoch_time_secs() {
                to_remove.push((*naddr).clone());
            }
        }

        for naddr in to_remove.into_iter() {
            self.walk_pingbacks.remove(&naddr);
        }

        let my_pubkey_hash = Hash160::from_node_public_key(&Secp256k1PublicKey::from_private(
            &self.local_peer.private_key,
        ));

        // add new pingbacks
        for event_id in event_ids.into_iter() {
            if let Some(ref convo) = self.peers.get(&event_id) {
                if !convo.is_outbound() && convo.is_authenticated() {
                    let nk = convo.to_handshake_neighbor_key();
                    let addr = convo.to_handshake_neighbor_address();
                    let pubkey = convo
                        .get_public_key()
                        .expect("BUG: convo is authenticated but we have no public key for it");

                    if addr.public_key_hash == my_pubkey_hash {
                        // don't talk to ourselves
                        continue;
                    }

                    let neighbor_opt = PeerDB::get_peer(
                        self.peerdb.conn(),
                        self.local_peer.network_id,
                        &addr.addrbytes,
                        addr.port,
                    )
                    .expect("FATAL: failed to read from peer database");

                    if neighbor_opt.is_some() {
                        debug!(
                            "{:?}: will not ping back {:?}: already known to us",
                            &self.local_peer, &nk
                        );
                        continue;
                    }

                    debug!(
                        "{:?}: will ping back {:?} ({:?}) to see if it's routable from us",
                        &self.local_peer, &nk, convo
                    );
                    self.walk_pingbacks.insert(
                        addr,
                        NeighborPingback {
                            peer_version: nk.peer_version,
                            network_id: nk.network_id,
                            ts: get_epoch_time_secs(),
                            pubkey: pubkey,
                        },
                    );

                    if self.walk_pingbacks.len() > MAX_NEIGHBORS_DATA_LEN as usize {
                        // drop one at random
                        let idx = thread_rng().gen::<usize>() % self.walk_pingbacks.len();
                        let drop_addr = match self.walk_pingbacks.keys().skip(idx).next() {
                            Some(ref addr) => (*addr).clone(),
                            None => {
                                continue;
                            }
                        };

                        debug!("{:?}: drop pingback {:?}", &self.local_peer, drop_addr);
                        self.walk_pingbacks.remove(&drop_addr);
                    }
                }
            }
        }

        test_debug!(
            "{:?}: have {} pingbacks scheduled",
            &self.local_peer,
            self.walk_pingbacks.len()
        );
    }

    /// Count up the number of inbound neighbors that have public IP addresses (i.e. that we have
    /// outbound connections to) and report it.
    /// If we're NAT'ed, then this value will be 0.
    pub fn count_public_inbound(&self) -> usize {
        let mut num_public_inbound = 0;
        for (event_id, convo) in self.peers.iter() {
            if convo.is_outbound() {
                continue;
            }

            // convo is inbound
            // does it have a reciprocal outbound event?
            if self.find_reciprocal_event(*event_id).is_some() {
                num_public_inbound += 1;
            }
        }
        num_public_inbound
    }

    /// Do we need to call .run() again, shortly, to advance the downloader state?
    pub fn has_more_downloads(&self) -> bool {
        if self.work_state == PeerNetworkWorkState::BlockDownload {
            if let Some(ref dl) = self.block_downloader {
                (!dl.is_download_idle() || dl.is_initial_download())
                    && dl.num_requests_inflight() == 0
            } else {
                false
            }
        } else {
            false
        }
    }

    /// Get the local peer from the peer DB, but also preserve the public IP address
    pub fn load_local_peer(&self) -> Result<LocalPeer, net_error> {
        let mut lp = PeerDB::get_local_peer(&self.peerdb.conn())?;
        lp.public_ip_address = self.local_peer.public_ip_address.clone();
        Ok(lp)
    }

    /// Refresh view of local peer
    pub fn refresh_local_peer(&mut self) -> Result<(), net_error> {
        // update local-peer state
        self.local_peer = self.load_local_peer()?;
        Ok(())
    }

    /// Refresh view of burnchain, if needed.
    /// If the burnchain view changes, then take the following additional steps:
    /// * hint to the inventory sync state-machine to restart, since we potentially have a new
    /// block to go fetch
    /// * hint to the download state machine to start looking for the new block at the new
    /// stable sortition height
    /// * hint to the antientropy protocol to reset to the latest reward cycle
    pub fn refresh_burnchain_view<B: BurnchainHeaderReader>(
        &mut self,
        indexer: &B,
        sortdb: &SortitionDB,
        chainstate: &StacksChainState,
        ibd: bool,
    ) -> Result<HashMap<NeighborKey, Vec<StacksMessage>>, net_error> {
        // update burnchain snapshot if we need to (careful -- it's expensive)
        let sn = SortitionDB::get_canonical_burn_chain_tip(&sortdb.conn())?;
        let mut ret: HashMap<NeighborKey, Vec<StacksMessage>> = HashMap::new();
        if sn.block_height != self.chain_view.burn_block_height {
            debug!(
                "{:?}: load chain view for burn block {}",
                &self.local_peer, sn.block_height
            );
            let new_chain_view =
                SortitionDB::get_burnchain_view(&sortdb.conn(), &self.burnchain, &sn)?;

            let new_chain_view_stable_consensus_hash = {
                let ic = sortdb.index_conn();
                let ancestor_sn = SortitionDB::get_ancestor_snapshot(
                    &ic,
                    new_chain_view.burn_stable_block_height,
                    &sn.sortition_id,
                )?
                .unwrap_or(SortitionDB::get_first_block_snapshot(sortdb.conn())?);
                ancestor_sn.consensus_hash
            };

            // wake up the inv-sync and downloader -- we have potentially more sortitions
            self.hint_sync_invs(self.chain_view.burn_stable_block_height);
            self.hint_download_rescan(
                self.chain_view
                    .burn_stable_block_height
                    .saturating_sub(self.burnchain.first_block_height),
                false,
            );

            // set up the antientropy protocol to try pushing the latest block
            // (helps if you're a miner who gets temporarily disconnected)
            self.antientropy_last_push_ts = get_epoch_time_secs();
            self.antientropy_start_reward_cycle =
                self.pox_id.num_inventory_reward_cycles().saturating_sub(1) as u64;

            // update cached burnchain view for /v2/info
            self.chain_view = new_chain_view;
            self.chain_view_stable_consensus_hash = new_chain_view_stable_consensus_hash;

            // update tx validation information
            self.ast_rules = SortitionDB::get_ast_rules(sortdb.conn(), sn.block_height)?;

            // update heaviest affirmation map view
            let burnchain_db = self.burnchain.open_burnchain_db(false)?;

            self.heaviest_affirmation_map = static_get_heaviest_affirmation_map(
                &self.burnchain,
                indexer,
                &burnchain_db,
                sortdb,
                &sn.sortition_id,
            )
            .map_err(|_| {
                net_error::Transient("Unable to query heaviest affirmation map".to_string())
            })?;

            self.tentative_best_affirmation_map = static_get_canonical_affirmation_map(
                &self.burnchain,
                indexer,
                &burnchain_db,
                sortdb,
                chainstate,
                &sn.sortition_id,
            )
            .map_err(|_| {
                net_error::Transient("Unable to query canonical affirmation map".to_string())
            })?;

            self.sortition_tip_affirmation_map =
                SortitionDB::find_sortition_tip_affirmation_map(sortdb, &sn.sortition_id)?;

            // update last anchor data
            let ih = sortdb.index_handle(&sn.sortition_id);
            self.last_anchor_block_hash = ih
                .get_last_selected_anchor_block_hash()?
                .unwrap_or(BlockHeaderHash([0x00; 32]));
            self.last_anchor_block_txid = ih
                .get_last_selected_anchor_block_txid()?
                .unwrap_or(Txid([0x00; 32]));
        }

        if sn.canonical_stacks_tip_hash != self.burnchain_tip.canonical_stacks_tip_hash
            || sn.canonical_stacks_tip_consensus_hash
                != self.burnchain_tip.canonical_stacks_tip_consensus_hash
        {
            // update stacks tip affirmation map view
            let burnchain_db = self.burnchain.open_burnchain_db(false)?;
            self.stacks_tip_affirmation_map = static_get_stacks_tip_affirmation_map(
                &burnchain_db,
                sortdb,
                &sn.sortition_id,
                &sn.canonical_stacks_tip_consensus_hash,
                &sn.canonical_stacks_tip_hash,
            )
            .map_err(|_| {
                net_error::Transient("Unable to query stacks tip affirmation map".to_string())
            })?;
        }

        // can't fail after this point

        if sn.burn_header_hash != self.burnchain_tip.burn_header_hash {
            // try processing previously-buffered messages (best-effort)
            let buffered_messages = mem::replace(&mut self.pending_messages, HashMap::new());
            ret =
                self.handle_unsolicited_messages(sortdb, chainstate, buffered_messages, ibd, false);
        }

        // update cached stacks chain view for /v2/info
        self.burnchain_tip = sn;
        Ok(ret)
    }

    /// Update p2p networking state.
    /// -- accept new connections
    /// -- send data on ready sockets
    /// -- receive data on ready sockets
    /// -- clear out timed-out requests
    fn dispatch_network(
        &mut self,
        network_result: &mut NetworkResult,
        sortdb: &SortitionDB,
        mempool: &MemPoolDB,
        chainstate: &mut StacksChainState,
        mut dns_client_opt: Option<&mut DNSClient>,
        download_backpressure: bool,
        ibd: bool,
        mut poll_state: NetworkPollState,
    ) {
        if self.network.is_none() {
            warn!("{:?}: network not connected", &self.local_peer);
            return;
        }

        // set up new inbound conversations
        self.process_new_sockets(&mut poll_state);

        // set up sockets that have finished connecting
        self.process_connecting_sockets(&mut poll_state);

        // find out who is inbound and unauthenticated
        let unauthenticated_inbounds = self.find_unauthenticated_inbound_convos();

        // run existing conversations, clear out broken ones, and get back messages forwarded to us
        let (error_events, unsolicited_messages) =
            self.process_ready_sockets(sortdb, chainstate, &mut poll_state);
        for error_event in error_events {
            debug!(
                "{:?}: Failed connection on event {}",
                &self.local_peer, error_event
            );
            self.deregister_peer(error_event);
        }
        let unhandled_messages =
            self.handle_unsolicited_messages(sortdb, chainstate, unsolicited_messages, ibd, true);
        network_result.consume_unsolicited(unhandled_messages);

        // schedule now-authenticated inbound convos for pingback
        self.schedule_network_pingbacks(unauthenticated_inbounds);

        // do some Actual Work(tm)
        // do this _after_ processing new sockets, so the act of opening a socket doesn't trample
        // an already-used network ID.
        let do_prune = self.do_network_work(
            sortdb,
            mempool,
            chainstate,
            &mut dns_client_opt,
            download_backpressure,
            ibd,
            network_result,
        );
        if do_prune {
            // prune back our connections if it's been a while
            // (only do this if we're done with all other tasks).
            // Also, process banned peers.
            if let Ok(mut dead_events) = self.process_bans() {
                for dead in dead_events.drain(..) {
                    debug!(
                        "{:?}: Banned connection on event {}",
                        &self.local_peer, dead
                    );
                    self.deregister_peer(dead);
                }
            }
            self.prune_connections();
        }

        // In parallel, do a neighbor walk
        self.do_network_neighbor_walk(ibd);

        // In parallel, do a mempool sync.
        // Remember any txs we get, so we can feed them to the relayer thread.
        if let Some(mut txs) =
            self.do_network_mempool_sync(&mut dns_client_opt, mempool, chainstate, ibd)
        {
            network_result.synced_transactions.append(&mut txs);
        }

        // In parallel, do a microblock antientropy pull.
        network_result.synced_microblock_result =
            self.do_network_microblock_tip_sync(ibd, &mut dns_client_opt, mempool, chainstate);

        // download attachments
        self.do_attachment_downloads(mempool, chainstate, dns_client_opt, network_result);

        // remove timed-out requests from other threads
        for (_, convo) in self.peers.iter_mut() {
            convo.clear_timeouts();
        }

        // clear out peers that we haven't heard from in our heartbeat interval
        self.disconnect_unresponsive();

        // queue up pings to neighbors we haven't spoken to in a while
        self.queue_ping_heartbeats();

        // move conversations along
        let error_events = self.flush_relay_handles();
        for error_event in error_events {
            debug!(
                "{:?}: Failed connection on event {}",
                &self.local_peer, error_event
            );
            self.deregister_peer(error_event);
        }

        // is our key about to expire?  do we need to re-key?
        // NOTE: must come last since it invalidates local_peer
        if self.local_peer.private_key_expire < self.chain_view.burn_block_height + 1 {
            self.peerdb
                .rekey(
                    self.local_peer.private_key_expire + self.connection_opts.private_key_lifetime,
                )
                .expect("FATAL: failed to rekey peer DB");

            let new_local_peer = self
                .load_local_peer()
                .expect("FATAL: failed to load local peer from peer DB");
            let old_local_peer = self.local_peer.clone();
            self.local_peer = new_local_peer;
            self.rekey(Some(&old_local_peer));
        }

        // update our relay statistics, so we know who to forward messages to
        self.update_relayer_stats(&network_result);

        // finally, handle network I/O requests from other threads, and get back reply handles to them.
        // do this after processing new sockets, so we don't accidentally re-use an event ID.
        self.dispatch_requests();

        let outbound_neighbors = PeerNetwork::count_outbound_conversations(&self.peers);
        let inbound_neighbors = self.peers.len() - outbound_neighbors as usize;
        update_outbound_neighbors(outbound_neighbors as i64);
        update_inbound_neighbors(inbound_neighbors as i64);

        // fault injection -- periodically disconnect from everyone
        if cfg!(test) {
            if let Some(disconnect_interval) = self.connection_opts.force_disconnect_interval {
                if self.fault_last_disconnect + disconnect_interval < get_epoch_time_secs() {
                    debug!(
                        "{:?}: Fault injection: forcing disconnect",
                        &self.local_peer
                    );
                    self.disconnect_all();
                    self.fault_last_disconnect = get_epoch_time_secs();
                }
            }
        }
    }

    /// Store a single transaction
    /// Return true if stored; false if it was a dup or if it's temporarily blacklisted.
    /// Has to be done here, since only the p2p network has the unconfirmed state.
    fn store_transaction(
        mempool: &mut MemPoolDB,
        sortdb: &SortitionDB,
        chainstate: &mut StacksChainState,
        burnchain_tip: &BlockSnapshot,
        consensus_hash: &ConsensusHash,
        block_hash: &BlockHeaderHash,
        tx: StacksTransaction,
        event_observer: Option<&dyn MemPoolEventDispatcher>,
    ) -> bool {
        let txid = tx.txid();
        if mempool.has_tx(&txid) {
            debug!("Already have tx {}", txid);
            return false;
        }
        let stacks_epoch = match sortdb
            .index_conn()
            .get_stacks_epoch(burnchain_tip.block_height as u32)
        {
            Some(epoch) => epoch,
            None => {
                warn!(
                        "Failed to store transaction because could not load Stacks epoch for canonical burn height = {}",
                        burnchain_tip.block_height
                    );
                return false;
            }
        };

        if let Err(e) = mempool.submit(
            chainstate,
            sortdb,
            consensus_hash,
            block_hash,
            &tx,
            event_observer,
            &stacks_epoch.block_limit,
            &stacks_epoch.epoch_id,
        ) {
            warn!("Transaction rejected from mempool, {}", &e.into_json(&txid));
            return false;
        }

        debug!("Stored tx {}", txid);
        return true;
    }

    /// Store all inbound transactions, and return the ones that we actually stored so they can be
    /// relayed.
    pub fn store_transactions(
        mempool: &mut MemPoolDB,
        chainstate: &mut StacksChainState,
        sortdb: &SortitionDB,
        network_result: &mut NetworkResult,
        event_observer: Option<&dyn MemPoolEventDispatcher>,
    ) -> Result<(), net_error> {
        let (canonical_consensus_hash, canonical_block_hash) =
            SortitionDB::get_canonical_stacks_chain_tip_hash(sortdb.conn())?;

        let sn = SortitionDB::get_canonical_burn_chain_tip(&sortdb.conn())?;

        let mut ret: HashMap<NeighborKey, Vec<(Vec<RelayData>, StacksTransaction)>> =
            HashMap::new();

        // messages pushed via the p2p network
        for (nk, tx_data) in network_result.pushed_transactions.drain() {
            for (relayers, tx) in tx_data.into_iter() {
                if PeerNetwork::store_transaction(
                    mempool,
                    sortdb,
                    chainstate,
                    &sn,
                    &canonical_consensus_hash,
                    &canonical_block_hash,
                    tx.clone(),
                    event_observer,
                ) {
                    if let Some(ref mut new_tx_data) = ret.get_mut(&nk) {
                        new_tx_data.push((relayers, tx));
                    } else {
                        ret.insert(nk.clone(), vec![(relayers, tx)]);
                    }
                }
            }
        }

        // (HTTP-uploaded transactions are already in the mempool)
        // Mempool-synced transactions (don't re-relay these)
        for tx in network_result.synced_transactions.drain(..) {
            PeerNetwork::store_transaction(
                mempool,
                sortdb,
                chainstate,
                &sn,
                &canonical_consensus_hash,
                &canonical_block_hash,
                tx,
                event_observer,
            );
        }

        network_result.pushed_transactions.extend(ret);
        Ok(())
    }

    /// Top-level main-loop circuit to take.
    /// -- polls the peer network and http network server sockets to get new sockets and detect ready sockets
    /// -- carries out network conversations
    /// -- receives and dispatches requests from other threads
    /// -- runs the p2p and http peer main loop
    /// Returns the table of unhandled network messages to be acted upon, keyed by the neighbors
    /// that sent them (i.e. keyed by their event IDs)
    ///
    /// This method can only fail if the internal network object (self.network) is not
    /// instantiated.
    pub fn run<B: BurnchainHeaderReader>(
        &mut self,
        indexer: &B,
        sortdb: &SortitionDB,
        chainstate: &mut StacksChainState,
        mempool: &mut MemPoolDB,
        dns_client_opt: Option<&mut DNSClient>,
        download_backpressure: bool,
        ibd: bool,
        poll_timeout: u64,
        handler_args: &RPCHandlerArgs,
    ) -> Result<NetworkResult, net_error> {
        debug!(">>>>>>>>>>>>>>>>>>>>>>> Begin Network Dispatch (poll for {}) >>>>>>>>>>>>>>>>>>>>>>>>>>>>", poll_timeout);
        let mut poll_states = match self.network {
            None => {
                debug!("{:?}: network not connected", &self.local_peer);
                Err(net_error::NotConnected)
            }
            Some(ref mut network) => {
                let poll_result = network.poll(poll_timeout);
                poll_result
            }
        }?;

        let p2p_poll_state = poll_states
            .remove(&self.p2p_network_handle)
            .expect("BUG: no poll state for p2p network handle");
        let http_poll_state = poll_states
            .remove(&self.http_network_handle)
            .expect("BUG: no poll state for http network handle");

        // update local-peer state
        self.refresh_local_peer()
            .expect("FATAL: failed to read local peer from the peer DB");

        // update burnchain view, before handling any HTTP connections
        let unsolicited_buffered_messages =
            match self.refresh_burnchain_view(indexer, sortdb, chainstate, ibd) {
                Ok(msgs) => msgs,
                Err(e) => {
                    warn!("Failed to refresh burnchain view: {:?}", &e);
                    HashMap::new()
                }
            };

        let mut network_result = NetworkResult::new(
            self.num_state_machine_passes,
            self.num_inv_sync_passes,
            self.num_downloader_passes,
            self.chain_view.burn_block_height,
        );

        network_result.consume_unsolicited(unsolicited_buffered_messages);

        // update PoX view, before handling any HTTP connections
        self.refresh_sortition_view(sortdb)
            .expect("FATAL: failed to refresh sortition view from sortition DB");

        // This operation needs to be performed before any early return:
        // Events are being parsed and dispatched here once and we want to
        // enqueue them.
        PeerNetwork::with_attachments_downloader(self, |network, attachments_downloader| {
            let mut known_attachments = attachments_downloader
                .check_queued_attachment_instances(&mut network.atlasdb)
                .expect("FATAL: failed to store new attachments to the atlas DB");
            network_result.attachments.append(&mut known_attachments);
            Ok(())
        })
        .expect("FATAL: with_attachments_downloader should be infallable (not connected)");

        PeerNetwork::with_network_state(self, |ref mut network, ref mut network_state| {
            let http_stacks_msgs = PeerNetwork::with_http(network, |ref mut net, ref mut http| {
                http.run(
                    network_state,
                    net,
                    sortdb,
                    chainstate,
                    mempool,
                    http_poll_state,
                    handler_args,
                )
            });
            network_result.consume_http_uploads(http_stacks_msgs);
            Ok(())
        })
        .expect("FATAL: with_network_state should be infallable (not connected)");

        self.dispatch_network(
            &mut network_result,
            sortdb,
            mempool,
            chainstate,
            dns_client_opt,
            download_backpressure,
            ibd,
            p2p_poll_state,
        );

        debug!("<<<<<<<<<<<<<<<<<<<<<<<<<<<<<<<<< End Network Dispatch <<<<<<<<<<<<<<<<<<<<<<<<<<<<<<<<<<<<");
        Ok(network_result)
    }
}

#[cfg(test)]
mod test {
    use async_std::net::{TcpListener, TcpStream};
    use async_std::prelude::*;
    use std::thread;
    use std::time;
    use std::time::Duration;
    // use mio::net::TcpListener;

    use http_types::{Body, Method, Request, Response, StatusCode, Url};
    use rand;
    use rand::RngCore;

    use crate::burnchains::burnchain::*;
    use crate::burnchains::*;
    use crate::chainstate::stacks::test::*;
    use crate::chainstate::stacks::*;
    use crate::core::StacksEpochExtension;
    use crate::net::atlas::*;
    use crate::net::codec::*;
    use crate::net::db::*;
    use crate::net::relay::test::make_contract_tx;
    use crate::net::test::*;
    use crate::net::*;
    use crate::types::chainstate::BurnchainHeaderHash;
    use crate::util_lib::test::*;
    use clarity::vm::types::StacksAddressExtensions;
    use stacks_common::util::log;
    use stacks_common::util::sleep_ms;

    use crate::chainstate::stacks::db::blocks::test::make_sample_microblock_stream;
    use clarity::vm::ast::stack_depth_checker::AST_CALL_STACK_DEPTH_BUFFER;
    use clarity::vm::MAX_CALL_STACK_DEPTH;

    use super::*;

    fn make_random_peer_address() -> PeerAddress {
        let mut rng = rand::thread_rng();
        let mut bytes = [0u8; 16];
        rng.fill_bytes(&mut bytes);
        PeerAddress(bytes)
    }

    fn make_test_neighbor(port: u16) -> Neighbor {
        let neighbor = Neighbor {
            addr: NeighborKey {
                peer_version: 0x12345678,
                network_id: 0x9abcdef0,
                addrbytes: PeerAddress([
                    0x00, 0x00, 0x00, 0x00, 0x00, 0x00, 0x00, 0x00, 0x00, 0x00, 0xff, 0xff, 0x7f,
                    0x00, 0x00, 0x01,
                ]),
                port: port,
            },
            public_key: Secp256k1PublicKey::from_hex(
                "02fa66b66f8971a8cd4d20ffded09674e030f0f33883f337f34b95ad4935bac0e3",
            )
            .unwrap(),
            expire_block: 23456,
            last_contact_time: 1552509642,
            allowed: -1,
            denied: -1,
            asn: 34567,
            org: 45678,
            in_degree: 1,
            out_degree: 1,
        };
        neighbor
    }

    fn make_test_p2p_network(initial_neighbors: &Vec<Neighbor>) -> PeerNetwork {
        let mut conn_opts = ConnectionOptions::default();
        conn_opts.inbox_maxlen = 5;
        conn_opts.outbox_maxlen = 5;

        let first_burn_hash = BurnchainHeaderHash::from_hex(
            "0000000000000000000000000000000000000000000000000000000000000000",
        )
        .unwrap();

        let burnchain = Burnchain {
            pox_constants: PoxConstants::test_default(),
            peer_version: 0x012345678,
            network_id: 0x9abcdef0,
            chain_name: "bitcoin".to_string(),
            network_name: "testnet".to_string(),
            working_dir: "/nope".to_string(),
            consensus_hash_lifetime: 24,
            stable_confirmations: 7,
            initial_reward_start_block: 50,
            first_block_height: 50,
            first_block_timestamp: 0,
            first_block_hash: first_burn_hash.clone(),
        };

        let mut burnchain_view = BurnchainView {
            burn_block_height: 12345,
            burn_block_hash: BurnchainHeaderHash([0x11; 32]),
            burn_stable_block_height: 12339,
            burn_stable_block_hash: BurnchainHeaderHash([0x22; 32]),
            last_burn_block_hashes: HashMap::new(),
        };
        burnchain_view.make_test_data();

        let db = PeerDB::connect_memory(
            0x9abcdef0,
            0,
            23456,
            "http://test-p2p.com".into(),
            &vec![],
            initial_neighbors,
        )
        .unwrap();
        let atlas_config = AtlasConfig::default(false);
        let atlasdb = AtlasDB::connect_memory(atlas_config).unwrap();

        let local_peer = PeerDB::get_local_peer(db.conn()).unwrap();
        let p2p = PeerNetwork::new(
            db,
            atlasdb,
            local_peer,
            0x12345678,
            burnchain,
            burnchain_view,
            conn_opts,
            StacksEpoch::unit_test_pre_2_05(0),
        );
        p2p
    }

    #[test]
    fn test_event_id_no_connecting_leaks() {
        with_timeout(100, || {
            let neighbor = make_test_neighbor(2300);
            let mut p2p = make_test_p2p_network(&vec![]);

            use std::net::TcpListener;
            let listener = TcpListener::bind("127.0.0.1:2300").unwrap();

            // start fake neighbor endpoint, which will accept once and wait 35 seconds
            let endpoint_thread = thread::spawn(move || {
                let (sock, addr) = listener.accept().unwrap();
                test_debug!("Accepted {:?}", &addr);
                thread::sleep(time::Duration::from_millis(35_000));
            });

            p2p.bind(
                &"127.0.0.1:2400".parse().unwrap(),
                &"127.0.0.1:2401".parse().unwrap(),
            )
            .unwrap();
            p2p.connect_peer(&neighbor.addr).unwrap();

            // start dispatcher
            let p2p_thread = thread::spawn(move || {
                let mut total_disconnected = 0;
                for i in 0..40 {
                    test_debug!("dispatch batch {}", i);

                    p2p.dispatch_requests();
                    let mut poll_states = match p2p.network {
                        None => {
                            panic!("network not connected");
                        }
                        Some(ref mut network) => network.poll(100).unwrap(),
                    };

                    let mut p2p_poll_state = poll_states.remove(&p2p.p2p_network_handle).unwrap();

                    p2p.process_new_sockets(&mut p2p_poll_state);
                    p2p.process_connecting_sockets(&mut p2p_poll_state);
                    total_disconnected += p2p.disconnect_unresponsive();

                    let ne = p2p.network.as_ref().unwrap().num_events();
                    test_debug!("{} events", ne);

                    thread::sleep(time::Duration::from_millis(1000));
                }

                assert_eq!(total_disconnected, 1);

                // no leaks -- only server events remain
                assert_eq!(p2p.network.as_ref().unwrap().num_events(), 2);
            });

            p2p_thread.join().unwrap();
            test_debug!("dispatcher thread joined");

            endpoint_thread.join().unwrap();
            test_debug!("fake endpoint thread joined");
        })
    }

    // tests relay_signed_message()
    #[test]
    #[ignore]
    fn test_dispatch_requests_connect_and_message_relay() {
        with_timeout(100, || {
            let neighbor = make_test_neighbor(2100);

            let mut p2p = make_test_p2p_network(&vec![]);

            let ping = StacksMessage::new(
                p2p.peer_version,
                p2p.local_peer.network_id,
                p2p.chain_view.burn_block_height,
                &p2p.chain_view.burn_block_hash,
                p2p.chain_view.burn_stable_block_height,
                &p2p.chain_view.burn_stable_block_hash,
                StacksMessageType::Ping(PingData::new()),
            );

            let mut h = p2p.new_handle(1);

            use std::net::TcpListener;
            let listener = TcpListener::bind("127.0.0.1:2100").unwrap();

            // start fake neighbor endpoint, which will accept once and wait 5 seconds
            let endpoint_thread = thread::spawn(move || {
                let (sock, addr) = listener.accept().unwrap();
                test_debug!("Accepted {:?}", &addr);
                thread::sleep(time::Duration::from_millis(5000));
            });

            p2p.bind(
                &"127.0.0.1:2000".parse().unwrap(),
                &"127.0.0.1:2001".parse().unwrap(),
            )
            .unwrap();
            p2p.connect_peer(&neighbor.addr).unwrap();

            // start dispatcher
            let p2p_thread = thread::spawn(move || {
                for i in 0..5 {
                    test_debug!("dispatch batch {}", i);

                    p2p.dispatch_requests();
                    let mut poll_states = match p2p.network {
                        None => {
                            panic!("network not connected");
                        }
                        Some(ref mut network) => network.poll(100).unwrap(),
                    };

                    let mut p2p_poll_state = poll_states.remove(&p2p.p2p_network_handle).unwrap();

                    p2p.process_new_sockets(&mut p2p_poll_state);
                    p2p.process_connecting_sockets(&mut p2p_poll_state);

                    thread::sleep(time::Duration::from_millis(1000));
                }
            });

            // will eventually accept
            let mut sent = false;
            for i in 0..10 {
                match h.relay_signed_message(neighbor.addr.clone(), ping.clone()) {
                    Ok(_) => {
                        sent = true;
                        break;
                    }
                    Err(net_error::NoSuchNeighbor) | Err(net_error::FullHandle) => {
                        test_debug!("Failed to relay; try again in {} ms", (i + 1) * 1000);
                        sleep_ms((i + 1) * 1000);
                    }
                    Err(e) => {
                        eprintln!("{:?}", &e);
                        assert!(false);
                    }
                }
            }

            if !sent {
                error!("Failed to relay to neighbor");
                assert!(false);
            }

            p2p_thread.join().unwrap();
            test_debug!("dispatcher thread joined");

            endpoint_thread.join().unwrap();
            test_debug!("fake endpoint thread joined");
        })
    }

    #[test]
    #[ignore]
    fn test_dispatch_requests_connect_and_ban() {
        with_timeout(100, || {
            let neighbor = make_test_neighbor(2200);

            let mut p2p = make_test_p2p_network(&vec![]);

            let txn = StacksMessage::new(
                p2p.peer_version,
                p2p.local_peer.network_id,
                p2p.chain_view.burn_block_height,
                &p2p.chain_view.burn_block_hash,
                p2p.chain_view.burn_stable_block_height,
                &p2p.chain_view.burn_stable_block_hash,
                StacksMessageType::Ping(PingData::new()),
            );

            let mut h = p2p.new_handle(1);

            use std::net::TcpListener;
            let listener = TcpListener::bind("127.0.0.1:2200").unwrap();

            // start fake neighbor endpoint, which will accept once and wait 5 seconds
            let endpoint_thread = thread::spawn(move || {
                let (sock, addr) = listener.accept().unwrap();
                test_debug!("Accepted {:?}", &addr);
                thread::sleep(time::Duration::from_millis(5000));
            });

            p2p.bind(
                &"127.0.0.1:2010".parse().unwrap(),
                &"127.0.0.1:2011".parse().unwrap(),
            )
            .unwrap();
            p2p.connect_peer(&neighbor.addr).unwrap();

            let (sx, rx) = sync_channel(1);

            // start dispatcher, and relay back the list of peers we banned
            let p2p_thread = thread::spawn(move || {
                let mut banned_peers = vec![];
                for i in 0..5 {
                    test_debug!("dispatch batch {}", i);

                    p2p.dispatch_requests();
                    let mut poll_state = match p2p.network {
                        None => {
                            panic!("network not connected");
                        }
                        Some(ref mut network) => network.poll(100).unwrap(),
                    };

                    let mut p2p_poll_state = poll_state.remove(&p2p.p2p_network_handle).unwrap();

                    p2p.process_new_sockets(&mut p2p_poll_state);
                    p2p.process_connecting_sockets(&mut p2p_poll_state);

                    let mut banned = p2p.process_bans().unwrap();
                    if banned.len() > 0 {
                        test_debug!("Banned {} peer(s)", banned.len());
                    }

                    banned_peers.append(&mut banned);

                    thread::sleep(time::Duration::from_millis(5000));
                }

                let _ = sx.send(banned_peers);
            });

            // will eventually accept and ban
            for i in 0..5 {
                match h.ban_peers(vec![neighbor.addr.clone()]) {
                    Ok(_) => {
                        continue;
                    }
                    Err(net_error::FullHandle) => {
                        test_debug!("Failed to relay; try again in {} ms", 1000 * (i + 1));
                        sleep_ms(1000 * (i + 1));
                    }
                    Err(e) => {
                        eprintln!("{:?}", &e);
                        assert!(false);
                    }
                }
            }

            let banned = rx.recv().unwrap();
            assert!(banned.len() >= 1);

            p2p_thread.join().unwrap();
            test_debug!("dispatcher thread joined");

            endpoint_thread.join().unwrap();
            test_debug!("fake endpoint thread joined");
        })
    }

    #[test]
    fn test_mempool_sync_2_peers() {
        // peer 1 gets some transactions; verify peer 2 gets the recent ones and not the old
        // ones
        let mut peer_1_config = TestPeerConfig::new(function_name!(), 2210, 2211);
        let mut peer_2_config = TestPeerConfig::new(function_name!(), 2212, 2213);

        peer_1_config.add_neighbor(&peer_2_config.to_neighbor());
        peer_2_config.add_neighbor(&peer_1_config.to_neighbor());

        peer_1_config.connection_opts.mempool_sync_interval = 1;
        peer_2_config.connection_opts.mempool_sync_interval = 1;

        let num_txs = 10;
        let pks: Vec<_> = (0..num_txs).map(|_| StacksPrivateKey::new()).collect();
        let addrs: Vec<_> = pks.iter().map(|pk| to_addr(pk)).collect();
        let initial_balances: Vec<_> = addrs
            .iter()
            .map(|a| (a.to_account_principal(), 1000000000))
            .collect();

        peer_1_config.initial_balances = initial_balances.clone();
        peer_2_config.initial_balances = initial_balances.clone();

        let mut peer_1 = TestPeer::new(peer_1_config);
        let mut peer_2 = TestPeer::new(peer_2_config);

        let num_blocks = 10;
        let first_stacks_block_height = {
            let sn =
                SortitionDB::get_canonical_burn_chain_tip(&peer_1.sortdb.as_ref().unwrap().conn())
                    .unwrap();
            sn.block_height + 1
        };

        for i in 0..(num_blocks / 2) {
            let (burn_ops, stacks_block, microblocks) = peer_2.make_default_tenure();

            peer_1.next_burnchain_block(burn_ops.clone());
            peer_2.next_burnchain_block(burn_ops.clone());

            peer_1.process_stacks_epoch_at_tip(&stacks_block, &microblocks);
            peer_2.process_stacks_epoch_at_tip(&stacks_block, &microblocks);
        }

        let addr = StacksAddress {
            version: C32_ADDRESS_VERSION_TESTNET_SINGLESIG,
            bytes: Hash160([0xff; 20]),
        };

        // old transactions
        let num_txs = 10;
        let mut old_txs = HashMap::new();
        let mut peer_1_mempool = peer_1.mempool.take().unwrap();
        let mut mempool_tx = peer_1_mempool.tx_begin().unwrap();
        for i in 0..num_txs {
            let pk = &pks[i];
            let mut tx = StacksTransaction {
                version: TransactionVersion::Testnet,
                chain_id: 0x80000000,
                auth: TransactionAuth::from_p2pkh(&pk).unwrap(),
                anchor_mode: TransactionAnchorMode::Any,
                post_condition_mode: TransactionPostConditionMode::Allow,
                post_conditions: vec![],
                payload: TransactionPayload::TokenTransfer(
                    addr.to_account_principal(),
                    123,
                    TokenTransferMemo([0u8; 34]),
                ),
            };
            tx.set_tx_fee(1000);
            tx.set_origin_nonce(0);

            let mut tx_signer = StacksTransactionSigner::new(&tx);
            tx_signer.sign_origin(&pk).unwrap();

            let tx = tx_signer.get_tx().unwrap();

            let txid = tx.txid();
            let tx_bytes = tx.serialize_to_vec();
            let origin_addr = tx.origin_address();
            let origin_nonce = tx.get_origin_nonce();
            let sponsor_addr = tx.sponsor_address().unwrap_or(origin_addr.clone());
            let sponsor_nonce = tx.get_sponsor_nonce().unwrap_or(origin_nonce);
            let tx_fee = tx.get_tx_fee();

            old_txs.insert(tx.txid(), tx.clone());

            // should succeed
            MemPoolDB::try_add_tx(
                &mut mempool_tx,
                peer_1.chainstate(),
                &ConsensusHash([0x1 + (num_blocks as u8); 20]),
                &BlockHeaderHash([0x2 + (num_blocks as u8); 32]),
                txid.clone(),
                tx_bytes,
                tx_fee,
                (num_blocks / 2) as u64,
                &origin_addr,
                origin_nonce,
                &sponsor_addr,
                sponsor_nonce,
                None,
            )
            .unwrap();

            eprintln!("Added {} {}", i, &txid);
        }
        mempool_tx.commit().unwrap();
        peer_1.mempool = Some(peer_1_mempool);

        // keep mining to make these txs old
        for i in (num_blocks / 2)..num_blocks {
            let (burn_ops, stacks_block, microblocks) = peer_2.make_default_tenure();

            peer_1.next_burnchain_block(burn_ops.clone());
            peer_2.next_burnchain_block(burn_ops.clone());

            peer_1.process_stacks_epoch_at_tip(&stacks_block, &microblocks);
            peer_2.process_stacks_epoch_at_tip(&stacks_block, &microblocks);
        }

        let num_burn_blocks = {
            let sn =
                SortitionDB::get_canonical_burn_chain_tip(peer_1.sortdb.as_ref().unwrap().conn())
                    .unwrap();
            sn.block_height + 1
        };

        let mut txs = HashMap::new();
        let mut peer_1_mempool = peer_1.mempool.take().unwrap();
        let mut mempool_tx = peer_1_mempool.tx_begin().unwrap();
        for i in 0..num_txs {
            let pk = &pks[i];
            let mut tx = StacksTransaction {
                version: TransactionVersion::Testnet,
                chain_id: 0x80000000,
                auth: TransactionAuth::from_p2pkh(&pk).unwrap(),
                anchor_mode: TransactionAnchorMode::Any,
                post_condition_mode: TransactionPostConditionMode::Allow,
                post_conditions: vec![],
                payload: TransactionPayload::TokenTransfer(
                    addr.to_account_principal(),
                    123,
                    TokenTransferMemo([0u8; 34]),
                ),
            };
            tx.set_tx_fee(1000);
            tx.set_origin_nonce(1);

            let mut tx_signer = StacksTransactionSigner::new(&tx);
            tx_signer.sign_origin(&pk).unwrap();

            let tx = tx_signer.get_tx().unwrap();

            let txid = tx.txid();
            let tx_bytes = tx.serialize_to_vec();
            let origin_addr = tx.origin_address();
            let origin_nonce = tx.get_origin_nonce();
            let sponsor_addr = tx.sponsor_address().unwrap_or(origin_addr.clone());
            let sponsor_nonce = tx.get_sponsor_nonce().unwrap_or(origin_nonce);
            let tx_fee = tx.get_tx_fee();

            txs.insert(tx.txid(), tx.clone());

            // should succeed
            MemPoolDB::try_add_tx(
                &mut mempool_tx,
                peer_1.chainstate(),
                &ConsensusHash([0x1 + (num_blocks as u8); 20]),
                &BlockHeaderHash([0x2 + (num_blocks as u8); 32]),
                txid.clone(),
                tx_bytes,
                tx_fee,
                num_blocks as u64,
                &origin_addr,
                origin_nonce,
                &sponsor_addr,
                sponsor_nonce,
                None,
            )
            .unwrap();

            eprintln!("Added {} {}", i, &txid);
        }
        mempool_tx.commit().unwrap();
        peer_1.mempool = Some(peer_1_mempool);

        let mut round = 0;
        let mut peer_1_mempool_txs = 0;
        let mut peer_2_mempool_txs = 0;

        while peer_1_mempool_txs < num_txs || peer_2_mempool_txs < num_txs {
            if let Ok(mut result) = peer_1.step_with_ibd(false) {
                let lp = peer_1.network.local_peer.clone();
                peer_1
                    .with_db_state(|sortdb, chainstate, relayer, mempool| {
                        relayer.process_network_result(
                            &lp,
                            &mut result,
                            sortdb,
                            chainstate,
                            mempool,
                            false,
                            None,
                            None,
                        )
                    })
                    .unwrap();
            }

            if let Ok(mut result) = peer_2.step_with_ibd(false) {
                let lp = peer_2.network.local_peer.clone();
                peer_2
                    .with_db_state(|sortdb, chainstate, relayer, mempool| {
                        relayer.process_network_result(
                            &lp,
                            &mut result,
                            sortdb,
                            chainstate,
                            mempool,
                            false,
                            None,
                            None,
                        )
                    })
                    .unwrap();
            }

            round += 1;

            let mp = peer_1.mempool.take().unwrap();
            peer_1_mempool_txs = MemPoolDB::get_all_txs(mp.conn()).unwrap().len();
            peer_1.mempool.replace(mp);

            let mp = peer_2.mempool.take().unwrap();
            peer_2_mempool_txs = MemPoolDB::get_all_txs(mp.conn()).unwrap().len();
            peer_2.mempool.replace(mp);

            info!(
                "Peer 1: {}, Peer 2: {}",
                peer_1_mempool_txs, peer_2_mempool_txs
            );
        }

        info!("Completed mempool sync in {} step(s)", round);

        let mp = peer_2.mempool.take().unwrap();
        let peer_2_mempool_txs = MemPoolDB::get_all_txs(mp.conn()).unwrap();
        peer_2.mempool.replace(mp);

        // peer 2 has all the recent txs
        // peer 2 has none of the old ones
        for tx in peer_2_mempool_txs {
            assert_eq!(&tx.tx, txs.get(&tx.tx.txid()).unwrap());
            assert!(old_txs.get(&tx.tx.txid()).is_none());
        }
    }

    #[test]
    fn test_mempool_sync_2_peers_paginated() {
        // peer 1 gets some transactions; verify peer 2 gets them all
        let mut peer_1_config = TestPeerConfig::new(function_name!(), 2214, 2215);
        let mut peer_2_config = TestPeerConfig::new(function_name!(), 2216, 2217);

        peer_1_config.add_neighbor(&peer_2_config.to_neighbor());
        peer_2_config.add_neighbor(&peer_1_config.to_neighbor());

        peer_1_config.connection_opts.mempool_sync_interval = 1;
        peer_2_config.connection_opts.mempool_sync_interval = 1;

        let num_txs = 1024;
        let pks: Vec<_> = (0..num_txs).map(|_| StacksPrivateKey::new()).collect();
        let addrs: Vec<_> = pks.iter().map(|pk| to_addr(pk)).collect();
        let initial_balances: Vec<_> = addrs
            .iter()
            .map(|a| (a.to_account_principal(), 1000000000))
            .collect();

        peer_1_config.initial_balances = initial_balances.clone();
        peer_2_config.initial_balances = initial_balances.clone();

        let mut peer_1 = TestPeer::new(peer_1_config);
        let mut peer_2 = TestPeer::new(peer_2_config);

        let num_blocks = 10;
        let first_stacks_block_height = {
            let sn =
                SortitionDB::get_canonical_burn_chain_tip(&peer_1.sortdb.as_ref().unwrap().conn())
                    .unwrap();
            sn.block_height + 1
        };

        for i in 0..num_blocks {
            let (burn_ops, stacks_block, microblocks) = peer_2.make_default_tenure();

            peer_1.next_burnchain_block(burn_ops.clone());
            peer_2.next_burnchain_block(burn_ops.clone());

            peer_1.process_stacks_epoch_at_tip(&stacks_block, &microblocks);
            peer_2.process_stacks_epoch_at_tip(&stacks_block, &microblocks);
        }

        let addr = StacksAddress {
            version: C32_ADDRESS_VERSION_TESTNET_SINGLESIG,
            bytes: Hash160([0xff; 20]),
        };

        // fill peer 1 with lots of transactions
        let mut txs = HashMap::new();
        let mut peer_1_mempool = peer_1.mempool.take().unwrap();
        let mut mempool_tx = peer_1_mempool.tx_begin().unwrap();
        for i in 0..num_txs {
            let pk = &pks[i];
            let mut tx = StacksTransaction {
                version: TransactionVersion::Testnet,
                chain_id: 0x80000000,
                auth: TransactionAuth::from_p2pkh(&pk).unwrap(),
                anchor_mode: TransactionAnchorMode::Any,
                post_condition_mode: TransactionPostConditionMode::Allow,
                post_conditions: vec![],
                payload: TransactionPayload::TokenTransfer(
                    addr.to_account_principal(),
                    123,
                    TokenTransferMemo([0u8; 34]),
                ),
            };
            tx.set_tx_fee(1000);
            tx.set_origin_nonce(0);

            let mut tx_signer = StacksTransactionSigner::new(&tx);
            tx_signer.sign_origin(&pk).unwrap();

            let tx = tx_signer.get_tx().unwrap();

            let txid = tx.txid();
            let tx_bytes = tx.serialize_to_vec();
            let origin_addr = tx.origin_address();
            let origin_nonce = tx.get_origin_nonce();
            let sponsor_addr = tx.sponsor_address().unwrap_or(origin_addr.clone());
            let sponsor_nonce = tx.get_sponsor_nonce().unwrap_or(origin_nonce);
            let tx_fee = tx.get_tx_fee();

            txs.insert(tx.txid(), tx.clone());

            // should succeed
            MemPoolDB::try_add_tx(
                &mut mempool_tx,
                peer_1.chainstate(),
                &ConsensusHash([0x1 + (num_blocks as u8); 20]),
                &BlockHeaderHash([0x2 + (num_blocks as u8); 32]),
                txid.clone(),
                tx_bytes,
                tx_fee,
                num_blocks,
                &origin_addr,
                origin_nonce,
                &sponsor_addr,
                sponsor_nonce,
                None,
            )
            .unwrap();

            eprintln!("Added {} {}", i, &txid);
        }
        mempool_tx.commit().unwrap();
        peer_1.mempool = Some(peer_1_mempool);

        let num_burn_blocks = {
            let sn =
                SortitionDB::get_canonical_burn_chain_tip(peer_1.sortdb.as_ref().unwrap().conn())
                    .unwrap();
            sn.block_height + 1
        };

        let mut round = 0;
        let mut peer_1_mempool_txs = 0;
        let mut peer_2_mempool_txs = 0;

        while peer_1_mempool_txs < num_txs || peer_2_mempool_txs < num_txs {
            if let Ok(mut result) = peer_1.step_with_ibd(false) {
                let lp = peer_1.network.local_peer.clone();
                peer_1
                    .with_db_state(|sortdb, chainstate, relayer, mempool| {
                        relayer.process_network_result(
                            &lp,
                            &mut result,
                            sortdb,
                            chainstate,
                            mempool,
                            false,
                            None,
                            None,
                        )
                    })
                    .unwrap();
            }

            if let Ok(mut result) = peer_2.step_with_ibd(false) {
                let lp = peer_2.network.local_peer.clone();
                peer_2
                    .with_db_state(|sortdb, chainstate, relayer, mempool| {
                        relayer.process_network_result(
                            &lp,
                            &mut result,
                            sortdb,
                            chainstate,
                            mempool,
                            false,
                            None,
                            None,
                        )
                    })
                    .unwrap();
            }

            round += 1;

            let mp = peer_1.mempool.take().unwrap();
            peer_1_mempool_txs = MemPoolDB::get_all_txs(mp.conn()).unwrap().len();
            peer_1.mempool.replace(mp);

            let mp = peer_2.mempool.take().unwrap();
            peer_2_mempool_txs = MemPoolDB::get_all_txs(mp.conn()).unwrap().len();
            peer_2.mempool.replace(mp);

            info!(
                "Peer 1: {}, Peer 2: {}",
                peer_1_mempool_txs, peer_2_mempool_txs
            );
        }

        info!("Completed mempool sync in {} step(s)", round);

        let mp = peer_2.mempool.take().unwrap();
        let peer_2_mempool_txs = MemPoolDB::get_all_txs(mp.conn()).unwrap();
        peer_2.mempool.replace(mp);

        for tx in peer_2_mempool_txs {
            assert_eq!(&tx.tx, txs.get(&tx.tx.txid()).unwrap());
        }
    }

    #[test]
    fn test_mempool_sync_2_peers_blacklisted() {
        // peer 1 gets some transactions; peer 2 blacklists some of them;
        // verify peer 2 gets only the non-blacklisted ones.
        let mut peer_1_config = TestPeerConfig::new(function_name!(), 2218, 2219);
        let mut peer_2_config = TestPeerConfig::new(function_name!(), 2220, 2221);

        peer_1_config.add_neighbor(&peer_2_config.to_neighbor());
        peer_2_config.add_neighbor(&peer_1_config.to_neighbor());

        peer_1_config.connection_opts.mempool_sync_interval = 1;
        peer_2_config.connection_opts.mempool_sync_interval = 1;

        let num_txs = 1024;
        let pks: Vec<_> = (0..num_txs).map(|_| StacksPrivateKey::new()).collect();
        let addrs: Vec<_> = pks.iter().map(|pk| to_addr(pk)).collect();
        let initial_balances: Vec<_> = addrs
            .iter()
            .map(|a| (a.to_account_principal(), 1000000000))
            .collect();

        peer_1_config.initial_balances = initial_balances.clone();
        peer_2_config.initial_balances = initial_balances.clone();

        let mut peer_1 = TestPeer::new(peer_1_config);
        let mut peer_2 = TestPeer::new(peer_2_config);

        let num_blocks = 10;
        let first_stacks_block_height = {
            let sn =
                SortitionDB::get_canonical_burn_chain_tip(&peer_1.sortdb.as_ref().unwrap().conn())
                    .unwrap();
            sn.block_height + 1
        };

        for i in 0..num_blocks {
            let (burn_ops, stacks_block, microblocks) = peer_2.make_default_tenure();

            peer_1.next_burnchain_block(burn_ops.clone());
            peer_2.next_burnchain_block(burn_ops.clone());

            peer_1.process_stacks_epoch_at_tip(&stacks_block, &microblocks);
            peer_2.process_stacks_epoch_at_tip(&stacks_block, &microblocks);
        }

        let addr = StacksAddress {
            version: C32_ADDRESS_VERSION_TESTNET_SINGLESIG,
            bytes: Hash160([0xff; 20]),
        };

        // fill peer 1 with lots of transactions
        let mut txs = HashMap::new();
        let mut peer_1_mempool = peer_1.mempool.take().unwrap();
        let mut mempool_tx = peer_1_mempool.tx_begin().unwrap();
        let mut peer_2_blacklist = vec![];
        for i in 0..num_txs {
            let pk = &pks[i];
            let mut tx = StacksTransaction {
                version: TransactionVersion::Testnet,
                chain_id: 0x80000000,
                auth: TransactionAuth::from_p2pkh(&pk).unwrap(),
                anchor_mode: TransactionAnchorMode::Any,
                post_condition_mode: TransactionPostConditionMode::Allow,
                post_conditions: vec![],
                payload: TransactionPayload::TokenTransfer(
                    addr.to_account_principal(),
                    123,
                    TokenTransferMemo([0u8; 34]),
                ),
            };
            tx.set_tx_fee(1000);
            tx.set_origin_nonce(0);

            let mut tx_signer = StacksTransactionSigner::new(&tx);
            tx_signer.sign_origin(&pk).unwrap();

            let tx = tx_signer.get_tx().unwrap();

            let txid = tx.txid();
            let tx_bytes = tx.serialize_to_vec();
            let origin_addr = tx.origin_address();
            let origin_nonce = tx.get_origin_nonce();
            let sponsor_addr = tx.sponsor_address().unwrap_or(origin_addr.clone());
            let sponsor_nonce = tx.get_sponsor_nonce().unwrap_or(origin_nonce);
            let tx_fee = tx.get_tx_fee();

            txs.insert(tx.txid(), tx.clone());

            // should succeed
            MemPoolDB::try_add_tx(
                &mut mempool_tx,
                peer_1.chainstate(),
                &ConsensusHash([0x1 + (num_blocks as u8); 20]),
                &BlockHeaderHash([0x2 + (num_blocks as u8); 32]),
                txid.clone(),
                tx_bytes,
                tx_fee,
                num_blocks,
                &origin_addr,
                origin_nonce,
                &sponsor_addr,
                sponsor_nonce,
                None,
            )
            .unwrap();

            eprintln!("Added {} {}", i, &txid);

            if i % 2 == 0 {
                // peer 2 blacklists even-numbered txs
                peer_2_blacklist.push(txid);
            }
        }
        mempool_tx.commit().unwrap();
        peer_1.mempool = Some(peer_1_mempool);

        // peer 2 blacklists them all
        let mut peer_2_mempool = peer_2.mempool.take().unwrap();

        // blacklisted txs never time out
        peer_2_mempool.blacklist_timeout = u64::MAX / 2;

        let mempool_tx = peer_2_mempool.tx_begin().unwrap();
        MemPoolDB::inner_blacklist_txs(&mempool_tx, &peer_2_blacklist, get_epoch_time_secs())
            .unwrap();
        mempool_tx.commit().unwrap();

        peer_2.mempool = Some(peer_2_mempool);

        let num_burn_blocks = {
            let sn =
                SortitionDB::get_canonical_burn_chain_tip(peer_1.sortdb.as_ref().unwrap().conn())
                    .unwrap();
            sn.block_height + 1
        };

        let mut round = 0;
        let mut peer_1_mempool_txs = 0;
        let mut peer_2_mempool_txs = 0;

        while peer_1_mempool_txs < num_txs || peer_2_mempool_txs < num_txs / 2 {
            if let Ok(mut result) = peer_1.step_with_ibd(false) {
                let lp = peer_1.network.local_peer.clone();
                peer_1
                    .with_db_state(|sortdb, chainstate, relayer, mempool| {
                        relayer.process_network_result(
                            &lp,
                            &mut result,
                            sortdb,
                            chainstate,
                            mempool,
                            false,
                            None,
                            None,
                        )
                    })
                    .unwrap();
            }

            if let Ok(mut result) = peer_2.step_with_ibd(false) {
                let lp = peer_2.network.local_peer.clone();
                peer_2
                    .with_db_state(|sortdb, chainstate, relayer, mempool| {
                        relayer.process_network_result(
                            &lp,
                            &mut result,
                            sortdb,
                            chainstate,
                            mempool,
                            false,
                            None,
                            None,
                        )
                    })
                    .unwrap();
            }

            round += 1;

            let mp = peer_1.mempool.take().unwrap();
            peer_1_mempool_txs = MemPoolDB::get_all_txs(mp.conn()).unwrap().len();
            peer_1.mempool.replace(mp);

<<<<<<< HEAD
            let mp = peer_2.mempool.take().unwrap();
            peer_2_mempool_txs = MemPoolDB::get_all_txs(mp.conn()).unwrap().len();
            peer_2.mempool.replace(mp);
=======
        let db = PeerDB::connect_memory(
            0x9abcdef0,
            0,
            23456,
            "http://test-p2p.com".into(),
            &vec![],
            initial_neighbors,
        )
        .unwrap();
        let atlas_config = AtlasConfig::new(false);
        let atlasdb = AtlasDB::connect_memory(atlas_config).unwrap();
>>>>>>> 73aee665

            info!(
                "Peer 1: {}, Peer 2: {}",
                peer_1_mempool_txs, peer_2_mempool_txs
            );
        }

        info!("Completed mempool sync in {} step(s)", round);

        let mp = peer_2.mempool.take().unwrap();
        let peer_2_mempool_txs = MemPoolDB::get_all_txs(mp.conn()).unwrap();
        peer_2.mempool.replace(mp);

        for tx in peer_2_mempool_txs {
            assert_eq!(&tx.tx, txs.get(&tx.tx.txid()).unwrap());
            assert!(!peer_2_blacklist.contains(&tx.tx.txid()));
        }
    }

    /// Make sure mempool sync never stores problematic transactions
    #[test]
    fn test_mempool_sync_2_peers_problematic() {
        // peer 1 gets some transactions; peer 2 blacklists them all due to being invalid.
        // verify peer 2 stores nothing.
        let mut peer_1_config = TestPeerConfig::new(function_name!(), 2218, 2219);
        let mut peer_2_config = TestPeerConfig::new(function_name!(), 2220, 2221);

        peer_1_config.add_neighbor(&peer_2_config.to_neighbor());
        peer_2_config.add_neighbor(&peer_1_config.to_neighbor());

        peer_1_config.connection_opts.mempool_sync_interval = 1;
        peer_2_config.connection_opts.mempool_sync_interval = 1;

        let num_txs = 128;
        let pks: Vec<_> = (0..num_txs).map(|_| StacksPrivateKey::new()).collect();
        let addrs: Vec<_> = pks.iter().map(|pk| to_addr(pk)).collect();
        let initial_balances: Vec<_> = addrs
            .iter()
            .map(|a| (a.to_account_principal(), 1000000000))
            .collect();

        peer_1_config.initial_balances = initial_balances.clone();
        peer_2_config.initial_balances = initial_balances.clone();

        let mut peer_1 = TestPeer::new(peer_1_config);
        let mut peer_2 = TestPeer::new(peer_2_config);

        let num_blocks = 10;
        let first_stacks_block_height = {
            let sn =
                SortitionDB::get_canonical_burn_chain_tip(&peer_1.sortdb.as_ref().unwrap().conn())
                    .unwrap();
            sn.block_height + 1
        };

        for i in 0..num_blocks {
            let (burn_ops, stacks_block, microblocks) = peer_2.make_default_tenure();

            peer_1.next_burnchain_block(burn_ops.clone());
            peer_2.next_burnchain_block(burn_ops.clone());

            peer_1.process_stacks_epoch_at_tip(&stacks_block, &microblocks);
            peer_2.process_stacks_epoch_at_tip(&stacks_block, &microblocks);
        }

        let addr = StacksAddress {
            version: C32_ADDRESS_VERSION_TESTNET_SINGLESIG,
            bytes: Hash160([0xff; 20]),
        };

        // fill peer 1 with lots of transactions
        let mut txs = HashMap::new();
        let mut peer_1_mempool = peer_1.mempool.take().unwrap();
        let mut mempool_tx = peer_1_mempool.tx_begin().unwrap();
        for i in 0..num_txs {
            let pk = &pks[i];

            let exceeds_repeat_factor = AST_CALL_STACK_DEPTH_BUFFER + (MAX_CALL_STACK_DEPTH as u64);
            let tx_exceeds_body_start = "{ a : ".repeat(exceeds_repeat_factor as usize);
            let tx_exceeds_body_end = "} ".repeat(exceeds_repeat_factor as usize);
            let tx_exceeds_body = format!("{}u1 {}", tx_exceeds_body_start, tx_exceeds_body_end);

            let tx = make_contract_tx(
                &pk,
                0,
                (tx_exceeds_body.len() * 100) as u64,
                "test-exceeds",
                &tx_exceeds_body,
            );

            let txid = tx.txid();
            let tx_bytes = tx.serialize_to_vec();
            let origin_addr = tx.origin_address();
            let origin_nonce = tx.get_origin_nonce();
            let sponsor_addr = tx.sponsor_address().unwrap_or(origin_addr.clone());
            let sponsor_nonce = tx.get_sponsor_nonce().unwrap_or(origin_nonce);
            let tx_fee = tx.get_tx_fee();

            txs.insert(tx.txid(), tx.clone());

            // should succeed
            MemPoolDB::try_add_tx(
                &mut mempool_tx,
                peer_1.chainstate(),
                &ConsensusHash([0x1 + (num_blocks as u8); 20]),
                &BlockHeaderHash([0x2 + (num_blocks as u8); 32]),
                txid.clone(),
                tx_bytes,
                tx_fee,
                num_blocks,
                &origin_addr,
                origin_nonce,
                &sponsor_addr,
                sponsor_nonce,
                None,
            )
            .unwrap();

            eprintln!("Added {} {}", i, &txid);
        }
        mempool_tx.commit().unwrap();
        peer_1.mempool = Some(peer_1_mempool);

        // blacklisted txs never time out
        let mut peer_2_mempool = peer_2.mempool.take().unwrap();
        peer_2_mempool.blacklist_timeout = u64::MAX / 2;
        peer_2.mempool = Some(peer_2_mempool);

        let num_burn_blocks = {
            let sn =
                SortitionDB::get_canonical_burn_chain_tip(peer_1.sortdb.as_ref().unwrap().conn())
                    .unwrap();
            sn.block_height + 1
        };

        let mut round = 0;
        let mut peer_1_mempool_txs = 0;

        while peer_1_mempool_txs < num_txs || peer_2.network.mempool_sync_txs < (num_txs as u64) {
            if let Ok(mut result) = peer_1.step_with_ibd(false) {
                let lp = peer_1.network.local_peer.clone();
                peer_1
                    .with_db_state(|sortdb, chainstate, relayer, mempool| {
                        relayer.process_network_result(
                            &lp,
                            &mut result,
                            sortdb,
                            chainstate,
                            mempool,
                            false,
                            None,
                            None,
                        )
                    })
                    .unwrap();
            }

            if let Ok(mut result) = peer_2.step_with_ibd(false) {
                let lp = peer_2.network.local_peer.clone();
                peer_2
                    .with_db_state(|sortdb, chainstate, relayer, mempool| {
                        relayer.process_network_result(
                            &lp,
                            &mut result,
                            sortdb,
                            chainstate,
                            mempool,
                            false,
                            None,
                            None,
                        )
                    })
                    .unwrap();
            }

            round += 1;

            let mp = peer_1.mempool.take().unwrap();
            peer_1_mempool_txs = MemPoolDB::get_all_txs(mp.conn()).unwrap().len();
            peer_1.mempool.replace(mp);

            info!(
                "Peer 1: {}, Peer 2: {}",
                peer_1_mempool_txs, peer_2.network.mempool_sync_txs
            );
        }

        info!("Completed mempool sync in {} step(s)", round);

        let mp = peer_2.mempool.take().unwrap();
        let peer_2_mempool_txs = MemPoolDB::get_all_txs(mp.conn()).unwrap();
        peer_2.mempool.replace(mp);

        assert_eq!(peer_2_mempool_txs.len(), 128);
    }

    // Verify that the sorting functions used in the microblock tip sync to organize
    // its peers' data work correctly.
    // In this test, the local microblock sequence number is less than all of their peers'
    // sequence numbers, so no peer data is filtered out.
    #[test]
    fn test_neighbor_sorting_no_filtering() {
        let peer_1_config = TestPeerConfig::new(function_name!(), 2210, 2211);
        let peer_1 = TestPeer::new(peer_1_config);

        let socket_addr = SocketAddr::new(IpAddr::V4(Ipv4Addr::new(0, 0, 0, 0)), 1345);
        let url_string = UrlString::try_from("test".to_string()).unwrap();
        let tip_data = vec![
            (url_string.clone(), socket_addr.clone(), 4),
            (url_string.clone(), socket_addr.clone(), 2),
            (url_string.clone(), socket_addr.clone(), 1),
            (url_string.clone(), socket_addr.clone(), 2),
            (url_string.clone(), socket_addr.clone(), 4),
            (url_string.clone(), socket_addr.clone(), 3),
        ];
        let expected_sorted_tip_data = vec![
            (url_string.clone(), socket_addr.clone(), 1),
            (url_string.clone(), socket_addr.clone(), 2),
            (url_string.clone(), socket_addr.clone(), 2),
            (url_string.clone(), socket_addr.clone(), 3),
            (url_string.clone(), socket_addr.clone(), 4),
            (url_string.clone(), socket_addr.clone(), 4),
        ];
        let mut sorted_tip_data = PeerNetwork::sort_tip_data(tip_data, Some(0));
        assert_eq!(sorted_tip_data, expected_sorted_tip_data);

        // Make sure that the peers with the highest sequence numbers are selected.
        let expected_next_highest = vec![
            (url_string.clone(), socket_addr.clone(), 4),
            (url_string.clone(), socket_addr.clone(), 4),
        ];
        let next_highest =
            PeerNetwork::get_neighbors_with_next_highest_seq_num(&mut sorted_tip_data);
        assert_eq!(next_highest, Some(expected_next_highest));

        // Call the function one more time, and make sure that the *next* highest peer heights are popped.
        let next_highest =
            PeerNetwork::get_neighbors_with_next_highest_seq_num(&mut sorted_tip_data);
        let expected_next_highest = vec![(url_string.clone(), socket_addr.clone(), 3)];
        assert_eq!(next_highest, Some(expected_next_highest));
    }

    // Verify that the sorting functions used in the microblock tip sync to organize
    // its peers' data work correctly.
    // In this test, the local microblock sequence number is greater than some of their peers'
    // sequence numbers, so no peer data is filtered out.
    #[test]
    fn test_neighbor_sorting_with_filtering() {
        let peer_1_config = TestPeerConfig::new(function_name!(), 2210, 2211);
        let peer_1 = TestPeer::new(peer_1_config);

        let socket_addr = SocketAddr::new(IpAddr::V4(Ipv4Addr::new(0, 0, 0, 0)), 1345);
        let url_string = UrlString::try_from("test".to_string()).unwrap();
        let tip_data = vec![
            (url_string.clone(), socket_addr.clone(), 4),
            (url_string.clone(), socket_addr.clone(), 2),
            (url_string.clone(), socket_addr.clone(), 10),
            (url_string.clone(), socket_addr.clone(), 2),
            (url_string.clone(), socket_addr.clone(), 4),
            (url_string.clone(), socket_addr.clone(), 3),
        ];
        let expected_sorted_tip_data = vec![
            (url_string.clone(), socket_addr.clone(), 3),
            (url_string.clone(), socket_addr.clone(), 4),
            (url_string.clone(), socket_addr.clone(), 4),
            (url_string.clone(), socket_addr.clone(), 10),
        ];
        let mut sorted_tip_data = PeerNetwork::sort_tip_data(tip_data, Some(2));
        assert_eq!(sorted_tip_data, expected_sorted_tip_data);

        // Make sure that the peers with the highest sequence numbers are selected.
        let expected_next_highest = vec![(url_string.clone(), socket_addr.clone(), 10)];
        let next_highest =
            PeerNetwork::get_neighbors_with_next_highest_seq_num(&mut sorted_tip_data);
        assert_eq!(next_highest, Some(expected_next_highest));

        // Call the function one more time, and make sure that the *next* highest peer heights are popped.
        let next_highest =
            PeerNetwork::get_neighbors_with_next_highest_seq_num(&mut sorted_tip_data);
        let expected_next_highest = vec![
            (url_string.clone(), socket_addr.clone(), 4),
            (url_string.clone(), socket_addr.clone(), 4),
        ];
        assert_eq!(next_highest, Some(expected_next_highest));
    }

    // At the tip, peer 2 has microblocks that peer 1 does not have. This test verifies that
    // peer 1 gets the microblocks.
    #[test]
    fn test_microblock_tip_sync_2_peers() {
        let mut peer_1_config = TestPeerConfig::new(function_name!(), 2210, 2211);
        let mut peer_2_config = TestPeerConfig::new(function_name!(), 2212, 2213);

        peer_1_config.add_neighbor(&peer_2_config.to_neighbor());
        peer_2_config.add_neighbor(&peer_1_config.to_neighbor());

        peer_1_config.connection_opts.microblock_tip_sync_interval = 3;
        peer_2_config.connection_opts.microblock_tip_sync_interval = 3;

        let mut peer_1 = TestPeer::new(peer_1_config);
        let mut peer_2 = TestPeer::new(peer_2_config);

        for i in 0..5 {
            let (burn_ops, stacks_block, microblocks) = peer_2.make_default_tenure();
            peer_1.next_burnchain_block(burn_ops.clone());
            peer_2.next_burnchain_block(burn_ops.clone());

            if i < 4 {
                peer_1.process_stacks_epoch_at_tip(&stacks_block, &microblocks);
                peer_2.process_stacks_epoch_at_tip(&stacks_block, &microblocks);
            } else {
                // do not process the microblocks on peer 1 on the last iteration
                peer_1.process_stacks_epoch_at_tip(&stacks_block, &vec![]);
                peer_2.process_stacks_epoch_at_tip(&stacks_block, &microblocks);
            }
        }

        peer_1
            .with_db_state(|sortdb, peer_1_chainstate, relayer, mempool| {
                let (consensus_hash, bhh) =
                    SortitionDB::get_canonical_stacks_chain_tip_hash(sortdb.conn()).unwrap();

                let index_block_hash =
                    StacksBlockHeader::make_index_block_hash(&consensus_hash, &bhh);
                // check that peer 1 has no microblocks at the tip
                assert_eq!(
                    peer_1_chainstate
                        .has_microblocks_indexed(&index_block_hash)
                        .unwrap(),
                    false
                );
                peer_1_chainstate
                    .reload_unconfirmed_state(&sortdb.index_conn(), index_block_hash)
                    .unwrap();
                Ok(())
            })
            .unwrap();

        peer_2
            .with_db_state(|sortdb, peer_2_chainstate, relayer, mempool| {
                let (consensus_hash, bhh) =
                    SortitionDB::get_canonical_stacks_chain_tip_hash(sortdb.conn()).unwrap();

                let index_block_hash =
                    StacksBlockHeader::make_index_block_hash(&consensus_hash, &bhh);
                // check that peer 2 does have microblocks at the tip
                assert!(peer_2_chainstate
                    .has_microblocks_indexed(&index_block_hash)
                    .unwrap());
                peer_2_chainstate
                    .reload_unconfirmed_state(&sortdb.index_conn(), index_block_hash)
                    .unwrap();
                Ok(())
            })
            .unwrap();

        let mut peer_1_num_synced = 0;
        let mut peer_2_num_synced = 0;
        for i in 0..20 {
            if let Ok(mut result) = peer_1.step_with_ibd(false) {
                let lp = peer_1.network.local_peer.clone();
                let net_receipts = peer_1
                    .with_db_state(|sortdb, chainstate, relayer, mempool| {
                        relayer.process_network_result(
                            &lp,
                            &mut result,
                            sortdb,
                            chainstate,
                            mempool,
                            false,
                            None,
                            None,
                        )
                    })
                    .unwrap();
                if net_receipts.num_new_synced_microblocks > 0 {
                    peer_1_num_synced += net_receipts.num_new_synced_microblocks;
                }
            }

            if let Ok(mut result) = peer_2.step_with_ibd(false) {
                let lp = peer_2.network.local_peer.clone();
                let net_reciepts = peer_2
                    .with_db_state(|sortdb, chainstate, relayer, mempool| {
                        relayer.process_network_result(
                            &lp,
                            &mut result,
                            sortdb,
                            chainstate,
                            mempool,
                            false,
                            None,
                            None,
                        )
                    })
                    .unwrap();
                if net_reciepts.num_new_synced_microblocks > 0 {
                    peer_2_num_synced += net_reciepts.num_new_synced_microblocks;
                }
            }
        }
        assert_eq!(peer_1_num_synced, 3);
        assert_eq!(peer_2_num_synced, 0);
        assert_eq!(peer_1.network.microblock_tip_sync_amount, 3);
        assert_eq!(peer_2.network.microblock_tip_sync_amount, 0);
    }

    // In this test, peer 1 and peer 2 are not neighbors.
    // The chain tip of peer 1 & peer 2 match, and peer 2 contains microblocks that peer 1 does not
    // have. Peer 1 does not successfully sync its microblock chain tip because it doesn't have
    // any peers.
    #[test]
    fn test_microblock_tip_sync_lone_peer() {
        let mut peer_1_config = TestPeerConfig::new(function_name!(), 2210, 2211);
        let mut peer_2_config = TestPeerConfig::new(function_name!(), 2212, 2213);

        peer_1_config.connection_opts.microblock_tip_sync_interval = 3;
        peer_2_config.connection_opts.microblock_tip_sync_interval = 3;

        let mut peer_1 = TestPeer::new(peer_1_config);
        let mut peer_2 = TestPeer::new(peer_2_config);

        for i in 0..5 {
            let (burn_ops, stacks_block, microblocks) = peer_2.make_default_tenure();
            peer_1.next_burnchain_block(burn_ops.clone());
            peer_2.next_burnchain_block(burn_ops.clone());

            if i < 4 {
                peer_1.process_stacks_epoch_at_tip(&stacks_block, &microblocks);
                peer_2.process_stacks_epoch_at_tip(&stacks_block, &microblocks);
            } else {
                // do not process the microblocks on peer 1 on the last iteration
                peer_1.process_stacks_epoch_at_tip(&stacks_block, &vec![]);
                peer_2.process_stacks_epoch_at_tip(&stacks_block, &microblocks);
            }
        }

        peer_1
            .with_db_state(|sortdb, peer_1_chainstate, relayer, mempool| {
                let (consensus_hash, bhh) =
                    SortitionDB::get_canonical_stacks_chain_tip_hash(sortdb.conn()).unwrap();

                let index_block_hash =
                    StacksBlockHeader::make_index_block_hash(&consensus_hash, &bhh);
                // make sure peer 1 does *not* have microblocks at the canonical chain tip
                assert_eq!(
                    peer_1_chainstate
                        .has_microblocks_indexed(&index_block_hash)
                        .unwrap(),
                    false
                );
                peer_1_chainstate
                    .reload_unconfirmed_state(&sortdb.index_conn(), index_block_hash)
                    .unwrap();
                Ok(())
            })
            .unwrap();

        peer_2
            .with_db_state(|sortdb, peer_2_chainstate, relayer, mempool| {
                let (consensus_hash, bhh) =
                    SortitionDB::get_canonical_stacks_chain_tip_hash(sortdb.conn()).unwrap();

                let index_block_hash =
                    StacksBlockHeader::make_index_block_hash(&consensus_hash, &bhh);
                // make sure peer 2 does have microblocks at the canonical chain tip
                assert!(peer_2_chainstate
                    .has_microblocks_indexed(&index_block_hash)
                    .unwrap());
                peer_2_chainstate
                    .reload_unconfirmed_state(&sortdb.index_conn(), index_block_hash)
                    .unwrap();
                Ok(())
            })
            .unwrap();

        let mut peer_1_num_synced = 0;
        let mut peer_2_num_synced = 0;
        for i in 0..20 {
            if let Ok(mut result) = peer_1.step_with_ibd(false) {
                let lp = peer_1.network.local_peer.clone();
                let net_reciepts = peer_1
                    .with_db_state(|sortdb, chainstate, relayer, mempool| {
                        relayer.process_network_result(
                            &lp,
                            &mut result,
                            sortdb,
                            chainstate,
                            mempool,
                            false,
                            None,
                            None,
                        )
                    })
                    .unwrap();
                if net_reciepts.num_new_synced_microblocks > 0 {
                    peer_1_num_synced += net_reciepts.num_new_synced_microblocks;
                }
            }

            if let Ok(mut result) = peer_2.step_with_ibd(false) {
                let lp = peer_2.network.local_peer.clone();
                let net_reciepts = peer_2
                    .with_db_state(|sortdb, chainstate, relayer, mempool| {
                        relayer.process_network_result(
                            &lp,
                            &mut result,
                            sortdb,
                            chainstate,
                            mempool,
                            false,
                            None,
                            None,
                        )
                    })
                    .unwrap();
                if net_reciepts.num_new_synced_microblocks > 0 {
                    peer_2_num_synced += net_reciepts.num_new_synced_microblocks;
                }
            }
        }
        assert_eq!(peer_1_num_synced, 0);
        assert_eq!(peer_2_num_synced, 0);
        assert_eq!(peer_1.network.microblock_tip_sync_amount, 0);
        assert_eq!(peer_2.network.microblock_tip_sync_amount, 0);
    }

    // In this test, the stacks chain tip on peer 1 and peer 2 are different. So, while peer 2
    // has 3 unconfirmed microblocks at its chain tip, peer 1 should not retrieve those through
    // the microblock tip sync protocol since their canonical tips do not match.
    #[test]
    fn test_microblock_tip_sync_2_peers_different_chaintip() {
        let mut peer_1_config = TestPeerConfig::new(function_name!(), 2210, 2211);
        let mut peer_2_config = TestPeerConfig::new(function_name!(), 2212, 2213);

        peer_1_config.add_neighbor(&peer_2_config.to_neighbor());
        peer_2_config.add_neighbor(&peer_1_config.to_neighbor());

        peer_1_config.connection_opts.microblock_tip_sync_interval = 3;
        peer_2_config.connection_opts.microblock_tip_sync_interval = 3;

        let pks: Vec<_> = (0..3).map(|_| StacksPrivateKey::new()).collect();
        let addrs: Vec<_> = pks.iter().map(|pk| to_addr(pk)).collect();
        let initial_balances: Vec<_> = addrs
            .iter()
            .map(|a| (a.to_account_principal(), 1000000000))
            .collect();

        peer_1_config.initial_balances = initial_balances.clone();
        peer_2_config.initial_balances = initial_balances.clone();

        let mut peer_1 = TestPeer::new(peer_1_config);
        let mut peer_2 = TestPeer::new(peer_2_config);

        let mut coinbase_nonce = 4;
        for i in 0..6 {
            if i < 4 {
                let (burn_ops, stacks_block, microblocks) = peer_2.make_default_tenure();
                let (_burn_ops, _stacks_block, _microblocks) = peer_1.make_default_tenure();
                peer_1.next_burnchain_block(burn_ops.clone());
                peer_2.next_burnchain_block(burn_ops.clone());

                peer_1.process_stacks_epoch_at_tip(&stacks_block, &microblocks);
                peer_2.process_stacks_epoch_at_tip(&stacks_block, &microblocks);
            } else {
                // make the chain tips of peer 1 and peer 2 diverge on the last two iterations
                let (burn_ops, stacks_block, microblocks) = peer_2.make_default_tenure();
                peer_2.next_burnchain_block(burn_ops.clone());
                peer_2.process_stacks_epoch_at_tip(&stacks_block, &microblocks);

                let origin_auth = TransactionAuth::Standard(
                    TransactionSpendingCondition::new_singlesig_p2pkh(
                        StacksPublicKey::from_private(&pks[0]),
                    )
                    .unwrap(),
                );
                let stx_address = StacksAddress {
                    version: 0,
                    bytes: Hash160([0u8; 20]),
                };
                let tx_transfer = StacksTransaction::new(
                    TransactionVersion::Testnet,
                    origin_auth.clone(),
                    TransactionPayload::TokenTransfer(
                        stx_address.into(),
                        123,
                        TokenTransferMemo([1u8; 34]),
                    ),
                );

                // tenure_with_txs creates no microblocks off of the anchored block
                peer_1.tenure_with_txs(&[tx_transfer], &mut coinbase_nonce);
            }
        }

        let peer_1_canonical_block_id = peer_1
            .with_db_state(|sortdb, peer_1_chainstate, relayer, mempool| {
                let (peer_1_consensus_hash, peer_1_bhh) =
                    SortitionDB::get_canonical_stacks_chain_tip_hash(sortdb.conn()).unwrap();
                let index_block_hash =
                    StacksBlockHeader::make_index_block_hash(&peer_1_consensus_hash, &peer_1_bhh);
                // make sure that peer 1 does *not* have microblocks off its canonical chain tip
                assert_eq!(
                    peer_1_chainstate
                        .has_microblocks_indexed(&index_block_hash)
                        .unwrap(),
                    false
                );
                peer_1_chainstate
                    .reload_unconfirmed_state(&sortdb.index_conn(), index_block_hash)
                    .unwrap();
                Ok(index_block_hash)
            })
            .unwrap();

        let peer_2_canonical_block_id = peer_2
            .with_db_state(|sortdb, peer_2_chainstate, relayer, mempool| {
                let (peer_2_consensus_hash, peer_2_bhh) =
                    SortitionDB::get_canonical_stacks_chain_tip_hash(sortdb.conn()).unwrap();
                let index_block_hash =
                    StacksBlockHeader::make_index_block_hash(&peer_2_consensus_hash, &peer_2_bhh);
                // make sure that peer 2 does have microblocks off of its canonical tip
                assert!(peer_2_chainstate
                    .has_microblocks_indexed(&index_block_hash)
                    .unwrap());
                peer_2_chainstate
                    .reload_unconfirmed_state(&sortdb.index_conn(), index_block_hash)
                    .unwrap();
                Ok(index_block_hash)
            })
            .unwrap();

        // make sure that the canonical tips of peer 1 and peer 2 do not match
        assert_ne!(peer_1_canonical_block_id, peer_2_canonical_block_id);

        let mut peer_1_num_synced = 0;
        let mut peer_2_num_synced = 0;
        for i in 0..20 {
            if let Ok(mut result) = peer_1.step_with_ibd(false) {
                let lp = peer_1.network.local_peer.clone();
                let net_receipts = peer_1
                    .with_db_state(|sortdb, chainstate, relayer, mempool| {
                        relayer.process_network_result(
                            &lp,
                            &mut result,
                            sortdb,
                            chainstate,
                            mempool,
                            false,
                            None,
                            None,
                        )
                    })
                    .unwrap();
                if net_receipts.num_new_synced_microblocks > 0 {
                    peer_1_num_synced += net_receipts.num_new_synced_microblocks;
                }
            }

            if let Ok(mut result) = peer_2.step_with_ibd(false) {
                let lp = peer_2.network.local_peer.clone();
                let net_receipts = peer_2
                    .with_db_state(|sortdb, chainstate, relayer, mempool| {
                        relayer.process_network_result(
                            &lp,
                            &mut result,
                            sortdb,
                            chainstate,
                            mempool,
                            false,
                            None,
                            None,
                        )
                    })
                    .unwrap();
                if net_receipts.num_new_synced_microblocks > 0 {
                    peer_2_num_synced += net_receipts.num_new_synced_microblocks;
                }
            }
        }
        assert_eq!(peer_1_num_synced, 0);
        assert_eq!(peer_2_num_synced, 0);
        assert_eq!(peer_1.network.microblock_tip_sync_amount, 0);
        assert_eq!(peer_2.network.microblock_tip_sync_amount, 0);
    }

    // This test has three peers. Peer 2 has some of the microblocks that peer 3 has, and peer 1
    // has no microblocks on its tip. Make sure that peer 2 and peer 1 are able to successfully
    // retrieve microblocks at the chain tip.
    #[test]
    fn test_microblock_tip_sync_3_peers() {
        let mut peer_1_config = TestPeerConfig::new(function_name!(), 2210, 2211);
        let mut peer_2_config = TestPeerConfig::new(function_name!(), 2212, 2213);
        let mut peer_3_config = TestPeerConfig::new(function_name!(), 2214, 2215);

        peer_1_config.connection_opts.microblock_tip_sync_interval = 0;
        peer_2_config.connection_opts.microblock_tip_sync_interval = 0;
        peer_3_config.connection_opts.microblock_tip_sync_interval = 0;

        peer_1_config.add_neighbor(&peer_2_config.to_neighbor());
        peer_1_config.add_neighbor(&peer_3_config.to_neighbor());
        peer_2_config.add_neighbor(&peer_1_config.to_neighbor());
        peer_2_config.add_neighbor(&peer_3_config.to_neighbor());
        peer_3_config.add_neighbor(&peer_1_config.to_neighbor());
        peer_3_config.add_neighbor(&peer_2_config.to_neighbor());

        let mut peer_1 = TestPeer::new(peer_1_config);
        let mut peer_2 = TestPeer::new(peer_2_config);
        let mut peer_3 = TestPeer::new(peer_3_config);

        for i in 0..5 {
            let (burn_ops, stacks_block, microblocks) = peer_2.make_default_tenure();
            peer_1.next_burnchain_block(burn_ops.clone());
            peer_2.next_burnchain_block(burn_ops.clone());
            peer_3.next_burnchain_block(burn_ops.clone());

            if i < 4 {
                peer_1.process_stacks_epoch_at_tip(&stacks_block, &microblocks);
                peer_2.process_stacks_epoch_at_tip(&stacks_block, &microblocks);
                peer_3.process_stacks_epoch_at_tip(&stacks_block, &microblocks);
            } else {
                // at the tip, peer 1 has zero microblocks,
                // peer 2 has one microblock, and peer 3 has three microblocks.
                peer_3.process_stacks_epoch_at_tip(&stacks_block, &microblocks);
                let shorter_mb = microblocks[0..2].to_vec();
                peer_2.process_stacks_epoch_at_tip(&stacks_block, &shorter_mb);
                peer_1.process_stacks_epoch_at_tip(&stacks_block, &vec![]);
            }
        }

        peer_1
            .with_db_state(|sortdb, peer_1_chainstate, relayer, mempool| {
                let (consensus_hash, bhh) =
                    SortitionDB::get_canonical_stacks_chain_tip_hash(sortdb.conn()).unwrap();

                let index_block_hash =
                    StacksBlockHeader::make_index_block_hash(&consensus_hash, &bhh);
                // check that peer 1 has zero microblocks off of the tip
                let mbs = StacksChainState::stream_microblock_get_info(
                    &peer_1_chainstate.db(),
                    &index_block_hash,
                )
                .unwrap();
                assert_eq!(mbs.len(), 0);

                peer_1_chainstate
                    .reload_unconfirmed_state(&sortdb.index_conn(), index_block_hash)
                    .unwrap();
                Ok(())
            })
            .unwrap();

        peer_2
            .with_db_state(|sortdb, peer_2_chainstate, relayer, mempool| {
                let (consensus_hash, bhh) =
                    SortitionDB::get_canonical_stacks_chain_tip_hash(sortdb.conn()).unwrap();

                let index_block_hash =
                    StacksBlockHeader::make_index_block_hash(&consensus_hash, &bhh);
                // check that peer 2 has two microblocks off of the tip
                let mbs = StacksChainState::stream_microblock_get_info(
                    &peer_2_chainstate.db(),
                    &index_block_hash,
                )
                .unwrap();
                assert_eq!(mbs.len(), 2);

                peer_2_chainstate
                    .reload_unconfirmed_state(&sortdb.index_conn(), index_block_hash)
                    .unwrap();
                Ok(())
            })
            .unwrap();

        peer_3
            .with_db_state(|sortdb, peer_3_chainstate, relayer, mempool| {
                let (consensus_hash, bhh) =
                    SortitionDB::get_canonical_stacks_chain_tip_hash(sortdb.conn()).unwrap();

                let index_block_hash =
                    StacksBlockHeader::make_index_block_hash(&consensus_hash, &bhh);
                // check that peer 3 has three microblocks off of the tip
                let mbs = StacksChainState::stream_microblock_get_info(
                    &peer_3_chainstate.db(),
                    &index_block_hash,
                )
                .unwrap();
                assert_eq!(mbs.len(), 3);

                peer_3_chainstate
                    .reload_unconfirmed_state(&sortdb.index_conn(), index_block_hash)
                    .unwrap();
                Ok(())
            })
            .unwrap();

        let mut peer_1_num_synced = 0;
        let mut peer_2_num_synced = 0;
        let mut peer_3_num_synced = 0;
        for i in 0..150 {
            if let Ok(mut result) = peer_1.step_with_ibd(false) {
                let lp = peer_1.network.local_peer.clone();
                let net_receipts = peer_1
                    .with_db_state(|sortdb, chainstate, relayer, mempool| {
                        relayer.process_network_result(
                            &lp,
                            &mut result,
                            sortdb,
                            chainstate,
                            mempool,
                            false,
                            None,
                            None,
                        )
                    })
                    .unwrap();
                if net_receipts.num_new_synced_microblocks > 0 {
                    peer_1_num_synced += net_receipts.num_new_synced_microblocks;
                }
            }

            if let Ok(mut result) = peer_2.step_with_ibd(false) {
                let lp = peer_2.network.local_peer.clone();
                let net_receipts = peer_2
                    .with_db_state(|sortdb, chainstate, relayer, mempool| {
                        relayer.process_network_result(
                            &lp,
                            &mut result,
                            sortdb,
                            chainstate,
                            mempool,
                            false,
                            None,
                            None,
                        )
                    })
                    .unwrap();
                if net_receipts.num_new_synced_microblocks > 0 {
                    peer_2_num_synced += net_receipts.num_new_synced_microblocks;
                }
            }

            if let Ok(mut result) = peer_3.step_with_ibd(false) {
                let lp = peer_3.network.local_peer.clone();
                let net_receipts = peer_3
                    .with_db_state(|sortdb, chainstate, relayer, mempool| {
                        relayer.process_network_result(
                            &lp,
                            &mut result,
                            sortdb,
                            chainstate,
                            mempool,
                            false,
                            None,
                            None,
                        )
                    })
                    .unwrap();
                if net_receipts.num_new_synced_microblocks > 0 {
                    peer_3_num_synced += net_receipts.num_new_synced_microblocks;
                }
            }
            sleep_ms(25);
        }

        // check that peer 1 now has three microblocks
        peer_1
            .with_db_state(|sortdb, peer_1_chainstate, relayer, mempool| {
                let (consensus_hash, bhh) =
                    SortitionDB::get_canonical_stacks_chain_tip_hash(sortdb.conn()).unwrap();

                let index_block_hash =
                    StacksBlockHeader::make_index_block_hash(&consensus_hash, &bhh);
                let mbs = StacksChainState::stream_microblock_get_info(
                    &peer_1_chainstate.db(),
                    &index_block_hash,
                )
                .unwrap();
                assert_eq!(mbs.len(), 3);
                peer_1_chainstate
                    .reload_unconfirmed_state(&sortdb.index_conn(), index_block_hash)
                    .unwrap();
                Ok(())
            })
            .unwrap();

        // check that peer 2 now has three microblocks
        peer_2
            .with_db_state(|sortdb, peer_2_chainstate, relayer, mempool| {
                let (consensus_hash, bhh) =
                    SortitionDB::get_canonical_stacks_chain_tip_hash(sortdb.conn()).unwrap();

                let index_block_hash =
                    StacksBlockHeader::make_index_block_hash(&consensus_hash, &bhh);
                let mbs = StacksChainState::stream_microblock_get_info(
                    &peer_2_chainstate.db(),
                    &index_block_hash,
                )
                .unwrap();
                assert_eq!(mbs.len(), 3);
                peer_2_chainstate
                    .reload_unconfirmed_state(&sortdb.index_conn(), index_block_hash)
                    .unwrap();
                Ok(())
            })
            .unwrap();

        // we don't check strict equality here since the peers could've received the same block from
        // multiple peers
        assert!(peer_1_num_synced >= 3);
        assert!(peer_2_num_synced >= 1);
        assert_eq!(peer_3_num_synced, 0);
        assert!(peer_1.network.microblock_tip_sync_amount >= 3);
        assert!(peer_2.network.microblock_tip_sync_amount >= 1);
        assert_eq!(peer_3.network.microblock_tip_sync_amount, 0);
    }

    // Set the tip_sync deadline in the future. Ensure that peer 1 does not get peer 2's
    // microblocks, because the tip sync protocol should not run at all.
    #[test]
    fn test_microblock_tip_sync_2_peers_timeout() {
        let mut peer_1_config = TestPeerConfig::new(function_name!(), 2210, 2211);
        let mut peer_2_config = TestPeerConfig::new(function_name!(), 2212, 2213);

        peer_1_config.add_neighbor(&peer_2_config.to_neighbor());
        peer_2_config.add_neighbor(&peer_1_config.to_neighbor());

        peer_1_config.connection_opts.microblock_tip_sync_interval = 3;
        peer_2_config.connection_opts.microblock_tip_sync_interval = 3;

        let mut peer_1 = TestPeer::new(peer_1_config);
        let mut peer_2 = TestPeer::new(peer_2_config);

        peer_1.network.microblock_tip_sync_deadline = get_epoch_time_secs() + 30;

        for i in 0..5 {
            let (burn_ops, stacks_block, microblocks) = peer_2.make_default_tenure();

            peer_1.next_burnchain_block(burn_ops.clone());
            peer_2.next_burnchain_block(burn_ops.clone());

            if i < 4 {
                peer_1.process_stacks_epoch_at_tip(&stacks_block, &microblocks);
                peer_2.process_stacks_epoch_at_tip(&stacks_block, &microblocks);
            } else {
                // do not process the microblocks on peer 1 on the last iteration
                peer_1.process_stacks_epoch_at_tip(&stacks_block, &vec![]);
                peer_2.process_stacks_epoch_at_tip(&stacks_block, &microblocks);
            }
        }

        peer_1
            .with_db_state(|sortdb, peer_1_chainstate, relayer, mempool| {
                let (consensus_hash, bhh) =
                    SortitionDB::get_canonical_stacks_chain_tip_hash(sortdb.conn()).unwrap();

                let index_block_hash =
                    StacksBlockHeader::make_index_block_hash(&consensus_hash, &bhh);
                // check that peer 1 does *not* have any microblocks off of the chain tip
                assert_eq!(
                    peer_1_chainstate
                        .has_microblocks_indexed(&index_block_hash)
                        .unwrap(),
                    false
                );
                peer_1_chainstate
                    .reload_unconfirmed_state(&sortdb.index_conn(), index_block_hash)
                    .unwrap();
                Ok(())
            })
            .unwrap();

        peer_2
            .with_db_state(|sortdb, peer_2_chainstate, relayer, mempool| {
                let (consensus_hash, bhh) =
                    SortitionDB::get_canonical_stacks_chain_tip_hash(sortdb.conn()).unwrap();

                let index_block_hash =
                    StacksBlockHeader::make_index_block_hash(&consensus_hash, &bhh);
                // check that peer 2 does have microblocks off of the chain tip
                assert!(peer_2_chainstate
                    .has_microblocks_indexed(&index_block_hash)
                    .unwrap());
                peer_2_chainstate
                    .reload_unconfirmed_state(&sortdb.index_conn(), index_block_hash)
                    .unwrap();
                Ok(())
            })
            .unwrap();

        let mut peer_1_num_synced = 0;
        let mut peer_2_num_synced = 0;
        for i in 0..20 {
            if let Ok(mut result) = peer_1.step_with_ibd(false) {
                let lp = peer_1.network.local_peer.clone();
                let net_receipts = peer_1
                    .with_db_state(|sortdb, chainstate, relayer, mempool| {
                        relayer.process_network_result(
                            &lp,
                            &mut result,
                            sortdb,
                            chainstate,
                            mempool,
                            false,
                            None,
                            None,
                        )
                    })
                    .unwrap();
                if net_receipts.num_new_synced_microblocks > 0 {
                    peer_1_num_synced += net_receipts.num_new_synced_microblocks;
                }
            }

            if let Ok(mut result) = peer_2.step_with_ibd(false) {
                let lp = peer_2.network.local_peer.clone();
                let net_receipts = peer_2
                    .with_db_state(|sortdb, chainstate, relayer, mempool| {
                        relayer.process_network_result(
                            &lp,
                            &mut result,
                            sortdb,
                            chainstate,
                            mempool,
                            false,
                            None,
                            None,
                        )
                    })
                    .unwrap();
                if net_receipts.num_new_synced_microblocks > 0 {
                    peer_2_num_synced += net_receipts.num_new_synced_microblocks;
                }
            }
        }
        assert_eq!(peer_1_num_synced, 0);
        assert_eq!(peer_2_num_synced, 0);
    }

    // This function takes a stream (which contains a request) and obtains a response for
    // that request from peer 2's RPC endpoint.
    async fn accept(stream: TcpStream) -> http_types::Result<()> {
        async_h1::accept(stream.clone(), |req| async move {
            let response = async_std::task::block_on(async {
                // try to connect to peer 2's rpc endpoint
                let peer_2_stream = TcpStream::connect("127.0.0.1:2213").await?;

                // forward the request the proxy received to peer 2
                match async_h1::client::connect(peer_2_stream, req).await {
                    Ok(response) => Ok(response),
                    Err(err) => {
                        return Err(err);
                    }
                }
            });
            response
        })
        .await?;
        Ok(())
    }

    // This function creates an endpoint. This endpoint is set as peer 2's data url endpoint in
    // the test below.
    fn create_test_proxy(proxy_addr: &str, rx: Receiver<()>) {
        async_std::task::block_on(async {
            let listener = TcpListener::bind(proxy_addr).await.unwrap();

            let mut incoming = listener.incoming();

            loop {
                let res = async_std::io::timeout(Duration::from_secs(5), async {
                    while let Some(stream) = incoming.next().await {
                        let stream = stream.unwrap();
                        async_std::task::spawn(async {
                            if let Err(e) = accept(stream).await {
                                test_debug!("Error accepting in proxy: {:?}", e);
                            }
                        });
                    }
                    Ok(())
                })
                .await;

                match rx.try_recv() {
                    Ok(_) | Err(TryRecvError::Disconnected) => {
                        break;
                    }
                    Err(TryRecvError::Empty) => {}
                }
            }
        });
    }

    // This test ensures the tip sync protocol functions as expected if peer 2's data URL is
    // replaced with a proxy server. This test mostly exists to ensure that the proxy works
    // correctly.
    #[test]
    fn test_microblock_tip_sync_2_peers_with_proxy() {
        with_timeout(30, || {
            // peer 1 has microblocks that peer 2 does not have; verify that peer 2 gets the microblocks
            let mut peer_1_config = TestPeerConfig::new(function_name!(), 2210, 2211);
            let mut peer_2_config = TestPeerConfig::new(function_name!(), 2212, 2213);
            let data_url = UrlString::try_from("http://127.0.0.1:3260".to_string()).unwrap();
            peer_2_config.data_url = data_url;

            let (tx, rx) = sync_channel(1);
            let proxy_thread_handle =
                thread::spawn(move || create_test_proxy("127.0.0.1:3260", rx));

            peer_1_config.add_neighbor(&peer_2_config.to_neighbor());
            peer_2_config.add_neighbor(&peer_1_config.to_neighbor());

            peer_1_config.connection_opts.microblock_tip_sync_interval = 3;
            peer_2_config.connection_opts.microblock_tip_sync_interval = 3;

            let mut peer_1 = TestPeer::new(peer_1_config);
            let mut peer_2 = TestPeer::new(peer_2_config);

            for i in 0..5 {
                let (burn_ops, stacks_block, microblocks) = peer_2.make_default_tenure();

                peer_1.next_burnchain_block(burn_ops.clone());
                peer_2.next_burnchain_block(burn_ops.clone());

                // do not process the microblocks on peer 1
                peer_1.process_stacks_epoch_at_tip(&stacks_block, &microblocks);
                peer_2.process_stacks_epoch_at_tip(&stacks_block, &microblocks);
            }

            let (burn_ops, stacks_block, microblocks) = peer_2.make_default_tenure();

            peer_1.next_burnchain_block(burn_ops.clone());
            peer_2.next_burnchain_block(burn_ops.clone());

            // do not process the microblocks on peer 1
            peer_1.process_stacks_epoch_at_tip(&stacks_block, &vec![]);
            peer_2.process_stacks_epoch_at_tip(&stacks_block, &microblocks);

            peer_1
                .with_db_state(|sortdb, peer_1_chainstate, relayer, mempool| {
                    let (consensus_hash, bhh) =
                        SortitionDB::get_canonical_stacks_chain_tip_hash(sortdb.conn()).unwrap();

                    let index_block_hash =
                        StacksBlockHeader::make_index_block_hash(&consensus_hash, &bhh);
                    // check that peer 1 does *not* have microblocks on the chain tip
                    assert_eq!(
                        peer_1_chainstate
                            .has_microblocks_indexed(&index_block_hash)
                            .unwrap(),
                        false
                    );
                    peer_1_chainstate
                        .reload_unconfirmed_state(&sortdb.index_conn(), index_block_hash)
                        .unwrap();
                    Ok(())
                })
                .unwrap();

            peer_2
                .with_db_state(|sortdb, peer_2_chainstate, relayer, mempool| {
                    let (consensus_hash, bhh) =
                        SortitionDB::get_canonical_stacks_chain_tip_hash(sortdb.conn()).unwrap();

                    let index_block_hash =
                        StacksBlockHeader::make_index_block_hash(&consensus_hash, &bhh);
                    // check that peer 2 does have microblocks on the chain tip
                    assert!(peer_2_chainstate
                        .has_microblocks_indexed(&index_block_hash)
                        .unwrap());
                    peer_2_chainstate
                        .reload_unconfirmed_state(&sortdb.index_conn(), index_block_hash)
                        .unwrap();
                    Ok(())
                })
                .unwrap();

            // now we know peer 2 has microblocks at the tip, and peer 1 does not.
            // call step_with_ibd(false) on both peers so that the microblock tip sync protocol runs.
            let mut peer_1_num_synced = 0;
            let mut peer_2_num_synced = 0;
            for i in 0..20 {
                if let Ok(mut result) = peer_1.step_with_ibd(false) {
                    let lp = peer_1.network.local_peer.clone();
                    let net_receipts = peer_1
                        .with_db_state(|sortdb, chainstate, relayer, mempool| {
                            relayer.process_network_result(
                                &lp,
                                &mut result,
                                sortdb,
                                chainstate,
                                mempool,
                                false,
                                None,
                                None,
                            )
                        })
                        .unwrap();
                    if net_receipts.num_new_synced_microblocks > 0 {
                        peer_1_num_synced += net_receipts.num_new_synced_microblocks;
                    }
                }

                if let Ok(mut result) = peer_2.step_with_ibd(false) {
                    let lp = peer_2.network.local_peer.clone();
                    let net_receipts = peer_2
                        .with_db_state(|sortdb, chainstate, relayer, mempool| {
                            relayer.process_network_result(
                                &lp,
                                &mut result,
                                sortdb,
                                chainstate,
                                mempool,
                                false,
                                None,
                                None,
                            )
                        })
                        .unwrap();
                    if net_receipts.num_new_synced_microblocks > 0 {
                        peer_2_num_synced += net_receipts.num_new_synced_microblocks;
                    }
                }
            }

            assert_eq!(peer_1_num_synced, 3);
            assert_eq!(peer_2_num_synced, 0);

            // gracefully join the proxy thread
            tx.send(()).unwrap();
            proxy_thread_handle.join().unwrap();
        });
    }

    // In most cases, the server forwards the incoming request to peer 2's rpc endpoint, and
    // returns what it gets.
    // If the request is for the `v2/info` endpoint, then the request
    // path is altered so that the response is the wrong response type.
    async fn accept_bad_info(stream: TcpStream) -> http_types::Result<()> {
        async_h1::accept(stream.clone(), |mut req| async move {
            if req.url().path() == "/v2/info" {
                req.url_mut().set_path("/v2/pox");
            }

            let response = async_std::task::block_on(async {
                // try to connect to peer 2's rpc endpoint
                let peer_2_stream = TcpStream::connect("127.0.0.1:2213").await?;

                // send the request the proxy received to peer 2
                match async_h1::client::connect(peer_2_stream, req).await {
                    Ok(response) => Ok(response),
                    Err(err) => {
                        return Err(err);
                    }
                }
            });

            response
        })
        .await?;

        Ok(())
    }

    // This function creates an endpoint which is set as peer 2's data url endpoint in the test
    // below.
    fn create_test_proxy_bad_info(proxy_addr: &str, rx: Receiver<()>) {
        async_std::task::block_on(async {
            let listener = TcpListener::bind(proxy_addr).await.unwrap();

            let mut incoming = listener.incoming();
            loop {
                let res = async_std::io::timeout(Duration::from_secs(5), async {
                    while let Some(stream) = incoming.next().await {
                        let stream = stream.unwrap();
                        async_std::task::spawn(async {
                            if let Err(e) = accept_bad_info(stream).await {
                                test_debug!("Error accepting in proxy: {:?}", e);
                            }
                        });
                    }
                    Ok(())
                })
                .await;

                match rx.try_recv() {
                    Ok(_) | Err(TryRecvError::Disconnected) => {
                        break;
                    }
                    Err(TryRecvError::Empty) => {}
                }
            }
        });
    }

    // In this test, we re-route requests to peer 2's data plane through a proxy server.
    // The proxy server mostly just forwards requests to peer 2's rpc endpoint, but if it
    // receives a request for the `v2/info` endpoint, it morphs the request into `v2/pox`, which
    // ensures that peer 1 receives unexpected data. This causes the sync to not complete
    // successfully.
    #[test]
    fn test_microblock_tip_sync_2_peers_bad_info() {
        // peer 1 has microblocks that peer 2 does not have; verify that peer 2 gets the microblocks
        let mut peer_1_config = TestPeerConfig::new(function_name!(), 2210, 2211);
        let mut peer_2_config = TestPeerConfig::new(function_name!(), 2212, 2213);
        let data_url = UrlString::try_from("http://127.0.0.1:3260".to_string()).unwrap();
        peer_2_config.data_url = data_url;

        let (tx, rx) = sync_channel(1);
        let proxy_thread_handle =
            thread::spawn(move || create_test_proxy_bad_info("127.0.0.1:3260", rx));

        let peer_1_as_neighbor = peer_1_config.to_neighbor();
        let peer_2_as_neighbor = peer_2_config.to_neighbor();
        peer_1_config.add_neighbor(&peer_2_as_neighbor);
        peer_2_config.add_neighbor(&peer_1_as_neighbor);
        peer_1_config.connection_opts.microblock_tip_sync_interval = 3;
        peer_2_config.connection_opts.microblock_tip_sync_interval = 3;

        let mut peer_1 = TestPeer::new(peer_1_config);
        let mut peer_2 = TestPeer::new(peer_2_config);

        for i in 0..5 {
            let (burn_ops, stacks_block, microblocks) = peer_2.make_default_tenure();

            peer_1.next_burnchain_block(burn_ops.clone());
            peer_2.next_burnchain_block(burn_ops.clone());

            // do not process the microblocks on peer 1
            peer_1.process_stacks_epoch_at_tip(&stacks_block, &microblocks);
            peer_2.process_stacks_epoch_at_tip(&stacks_block, &microblocks);
        }

        let (burn_ops, stacks_block, microblocks) = peer_2.make_default_tenure();

        peer_1.next_burnchain_block(burn_ops.clone());
        peer_2.next_burnchain_block(burn_ops.clone());

        // do not process the microblocks on peer 1
        peer_1.process_stacks_epoch_at_tip(&stacks_block, &vec![]);
        peer_2.process_stacks_epoch_at_tip(&stacks_block, &microblocks);

        peer_1
            .with_db_state(|sortdb, peer_1_chainstate, relayer, mempool| {
                let (consensus_hash, bhh) =
                    SortitionDB::get_canonical_stacks_chain_tip_hash(sortdb.conn()).unwrap();

                let index_block_hash =
                    StacksBlockHeader::make_index_block_hash(&consensus_hash, &bhh);
                // check that peer 1 has no microblocks off of its canonical tip
                assert_eq!(
                    peer_1_chainstate
                        .has_microblocks_indexed(&index_block_hash)
                        .unwrap(),
                    false
                );
                peer_1_chainstate
                    .reload_unconfirmed_state(&sortdb.index_conn(), index_block_hash)
                    .unwrap();
                Ok(())
            })
            .unwrap();

        peer_2
            .with_db_state(|sortdb, peer_2_chainstate, relayer, mempool| {
                let (consensus_hash, bhh) =
                    SortitionDB::get_canonical_stacks_chain_tip_hash(sortdb.conn()).unwrap();

                let index_block_hash =
                    StacksBlockHeader::make_index_block_hash(&consensus_hash, &bhh);
                // check that peer 2 does have microblocks off of its canonical tip
                assert!(peer_2_chainstate
                    .has_microblocks_indexed(&index_block_hash)
                    .unwrap());
                peer_2_chainstate
                    .reload_unconfirmed_state(&sortdb.index_conn(), index_block_hash)
                    .unwrap();
                Ok(())
            })
            .unwrap();

        let mut peer_1_num_synced = 0;
        let mut peer_2_num_synced = 0;
        for i in 0..20 {
            if let Ok(mut result) = peer_1.step_with_ibd(false) {
                let lp = peer_1.network.local_peer.clone();
                let net_receipts = peer_1
                    .with_db_state(|sortdb, chainstate, relayer, mempool| {
                        relayer.process_network_result(
                            &lp,
                            &mut result,
                            sortdb,
                            chainstate,
                            mempool,
                            false,
                            None,
                            None,
                        )
                    })
                    .unwrap();
                if net_receipts.num_new_synced_microblocks > 0 {
                    peer_1_num_synced += net_receipts.num_new_synced_microblocks;
                }
            }

            if let Ok(mut result) = peer_2.step_with_ibd(false) {
                let lp = peer_2.network.local_peer.clone();
                let net_receipts = peer_2
                    .with_db_state(|sortdb, chainstate, relayer, mempool| {
                        relayer.process_network_result(
                            &lp,
                            &mut result,
                            sortdb,
                            chainstate,
                            mempool,
                            false,
                            None,
                            None,
                        )
                    })
                    .unwrap();
                if net_receipts.num_new_synced_microblocks > 0 {
                    peer_2_num_synced += net_receipts.num_new_synced_microblocks;
                }
            }
        }

        assert_eq!(peer_1_num_synced, 0);
        assert_eq!(peer_2_num_synced, 0);

        // gracefully join the proxy thread
        tx.send(()).unwrap();
        proxy_thread_handle.join().unwrap();
    }

    // In most cases, the server forwards the incoming request to peer 2's rpc endpoint, and
    // returns what it gets.
    // If the request is for the `v2/microblocks/unconfirmed` endpoint, then the request
    // path is altered so that the response is the wrong response type.
    async fn accept_bad_microblock(stream: TcpStream) -> http_types::Result<()> {
        async_h1::accept(stream.clone(), |mut req| async move {
            if req.url().path().contains("/v2/microblocks/unconfirmed") {
                req.url_mut().set_path("/v2/pox");
            }

            let response = async_std::task::block_on(async {
                // try to connect to peer 2's rpc endpoint
                let peer_2_stream = TcpStream::connect("127.0.0.1:2213").await?;

                // send the request the proxy received to peer 2
                match async_h1::client::connect(peer_2_stream, req).await {
                    Ok(response) => Ok(response),
                    Err(err) => {
                        return Err(err);
                    }
                }
            });

            response
        })
        .await?;
        Ok(())
    }

    // This function creates an endpoint which is set as peer 2's data url endpoint in the test
    // below.
    fn create_test_proxy_bad_microblock(proxy_addr: &str, rx: Receiver<()>) {
        async_std::task::block_on(async {
            let listener = TcpListener::bind(proxy_addr).await.unwrap();

            let mut incoming = listener.incoming();

            loop {
                let res = async_std::io::timeout(Duration::from_secs(5), async {
                    while let Some(stream) = incoming.next().await {
                        let stream = stream.unwrap();
                        async_std::task::spawn(async {
                            if let Err(e) = accept_bad_microblock(stream).await {
                                test_debug!("Error accepting in proxy: {:?}", e);
                            }
                        });
                    }
                    Ok(())
                })
                .await;

                match rx.try_recv() {
                    Ok(_) | Err(TryRecvError::Disconnected) => {
                        break;
                    }
                    Err(TryRecvError::Empty) => {}
                }
            }
        });
    }

    // In this test, we re-route requests to peer 2's data plane through a proxy server.
    // The proxy server mostly just forwards requests to peer 2's rpc endpoint, but if it
    // receives a request for the `v2/microblocks/unconfirmed` endpoint, it morphs the request
    // into `v2/pox`, which ensures that peer 1 receives unexpected data. This causes the sync
    // to not complete successfully.
    #[test]
    fn test_microblock_tip_sync_2_peers_bad_microblock() {
        // peer 1 has microblocks that peer 2 does not have; verify that peer 2 gets the microblocks
        let mut peer_1_config = TestPeerConfig::new(function_name!(), 2210, 2211);
        let mut peer_2_config = TestPeerConfig::new(function_name!(), 2212, 2213);
        let data_url = UrlString::try_from("http://127.0.0.1:3260".to_string()).unwrap();
        peer_2_config.data_url = data_url;

        let (tx, rx) = sync_channel(1);
        let proxy_thread_handle =
            thread::spawn(move || create_test_proxy_bad_microblock("127.0.0.1:3260", rx));

        let peer_1_as_neighbor = peer_1_config.to_neighbor();
        let peer_2_as_neighbor = peer_2_config.to_neighbor();
        peer_1_config.add_neighbor(&peer_2_as_neighbor);
        peer_2_config.add_neighbor(&peer_1_as_neighbor);
        peer_1_config.connection_opts.microblock_tip_sync_interval = 3;
        peer_2_config.connection_opts.microblock_tip_sync_interval = 3;

        let mut peer_1 = TestPeer::new(peer_1_config);
        let mut peer_2 = TestPeer::new(peer_2_config);

        for i in 0..5 {
            let (burn_ops, stacks_block, microblocks) = peer_2.make_default_tenure();

            peer_1.next_burnchain_block(burn_ops.clone());
            peer_2.next_burnchain_block(burn_ops.clone());

            // do not process the microblocks on peer 1
            peer_1.process_stacks_epoch_at_tip(&stacks_block, &microblocks);
            peer_2.process_stacks_epoch_at_tip(&stacks_block, &microblocks);
        }

        let (burn_ops, stacks_block, microblocks) = peer_2.make_default_tenure();

        peer_1.next_burnchain_block(burn_ops.clone());
        peer_2.next_burnchain_block(burn_ops.clone());

        // do not process the microblocks on peer 1
        peer_1.process_stacks_epoch_at_tip(&stacks_block, &vec![]);
        peer_2.process_stacks_epoch_at_tip(&stacks_block, &microblocks);

        peer_1
            .with_db_state(|sortdb, peer_1_chainstate, relayer, mempool| {
                let (consensus_hash, bhh) =
                    SortitionDB::get_canonical_stacks_chain_tip_hash(sortdb.conn()).unwrap();

                let index_block_hash =
                    StacksBlockHeader::make_index_block_hash(&consensus_hash, &bhh);
                // check that peer 1 has no microblocks off of its canonical chain tip
                assert_eq!(
                    peer_1_chainstate
                        .has_microblocks_indexed(&index_block_hash)
                        .unwrap(),
                    false
                );
                peer_1_chainstate
                    .reload_unconfirmed_state(&sortdb.index_conn(), index_block_hash)
                    .unwrap();
                Ok(())
            })
            .unwrap();

        peer_2
            .with_db_state(|sortdb, peer_2_chainstate, relayer, mempool| {
                let (consensus_hash, bhh) =
                    SortitionDB::get_canonical_stacks_chain_tip_hash(sortdb.conn()).unwrap();

                let index_block_hash =
                    StacksBlockHeader::make_index_block_hash(&consensus_hash, &bhh);
                // check that peer 2 does have microblocks off of its canonical chain tip
                assert!(peer_2_chainstate
                    .has_microblocks_indexed(&index_block_hash)
                    .unwrap());
                peer_2_chainstate
                    .reload_unconfirmed_state(&sortdb.index_conn(), index_block_hash)
                    .unwrap();
                Ok(())
            })
            .unwrap();

        // now we know peer 2 has microblocks at the tip, and peer 1 does not
        let mut peer_1_num_synced = 0;
        let mut peer_2_num_synced = 0;
        for i in 0..20 {
            if let Ok(mut result) = peer_1.step_with_ibd(false) {
                let lp = peer_1.network.local_peer.clone();
                let net_receipts = peer_1
                    .with_db_state(|sortdb, chainstate, relayer, mempool| {
                        relayer.process_network_result(
                            &lp,
                            &mut result,
                            sortdb,
                            chainstate,
                            mempool,
                            false,
                            None,
                            None,
                        )
                    })
                    .unwrap();
                if net_receipts.num_new_synced_microblocks > 0 {
                    peer_1_num_synced += net_receipts.num_new_synced_microblocks;
                }
            }

            if let Ok(mut result) = peer_2.step_with_ibd(false) {
                let lp = peer_2.network.local_peer.clone();
                let net_receipts = peer_2
                    .with_db_state(|sortdb, chainstate, relayer, mempool| {
                        relayer.process_network_result(
                            &lp,
                            &mut result,
                            sortdb,
                            chainstate,
                            mempool,
                            false,
                            None,
                            None,
                        )
                    })
                    .unwrap();
                if net_receipts.num_new_synced_microblocks > 0 {
                    peer_2_num_synced += net_receipts.num_new_synced_microblocks;
                }
            }
        }

        assert_eq!(peer_1_num_synced, 0);
        assert_eq!(peer_2_num_synced, 0);

        // gracefully join the proxy thread
        tx.send(()).unwrap();
        proxy_thread_handle.join().unwrap();
    }
}<|MERGE_RESOLUTION|>--- conflicted
+++ resolved
@@ -6422,7 +6422,7 @@
             initial_neighbors,
         )
         .unwrap();
-        let atlas_config = AtlasConfig::default(false);
+        let atlas_config = AtlasConfig::new(false);
         let atlasdb = AtlasDB::connect_memory(atlas_config).unwrap();
 
         let local_peer = PeerDB::get_local_peer(db.conn()).unwrap();
@@ -7319,23 +7319,9 @@
             peer_1_mempool_txs = MemPoolDB::get_all_txs(mp.conn()).unwrap().len();
             peer_1.mempool.replace(mp);
 
-<<<<<<< HEAD
             let mp = peer_2.mempool.take().unwrap();
             peer_2_mempool_txs = MemPoolDB::get_all_txs(mp.conn()).unwrap().len();
             peer_2.mempool.replace(mp);
-=======
-        let db = PeerDB::connect_memory(
-            0x9abcdef0,
-            0,
-            23456,
-            "http://test-p2p.com".into(),
-            &vec![],
-            initial_neighbors,
-        )
-        .unwrap();
-        let atlas_config = AtlasConfig::new(false);
-        let atlasdb = AtlasDB::connect_memory(atlas_config).unwrap();
->>>>>>> 73aee665
 
             info!(
                 "Peer 1: {}, Peer 2: {}",
