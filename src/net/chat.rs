// Copyright (C) 2013-2020 Blockstack PBC, a public benefit corporation
// Copyright (C) 2020 Stacks Open Internet Foundation
//
// This program is free software: you can redistribute it and/or modify
// it under the terms of the GNU General Public License as published by
// the Free Software Foundation, either version 3 of the License, or
// (at your option) any later version.
//
// This program is distributed in the hope that it will be useful,
// but WITHOUT ANY WARRANTY; without even the implied warranty of
// MERCHANTABILITY or FITNESS FOR A PARTICULAR PURPOSE.  See the
// GNU General Public License for more details.
//
// You should have received a copy of the GNU General Public License
// along with this program.  If not, see <http://www.gnu.org/licenses/>.

use std::cmp;
use std::collections::HashMap;
use std::collections::HashSet;
use std::collections::VecDeque;
use std::convert::TryFrom;
use std::io::Read;
use std::io::Write;
use std::mem;
use std::net::SocketAddr;

use rand;
use rand::thread_rng;
use rand::Rng;

use crate::burnchains::Burnchain;
use crate::burnchains::BurnchainView;
use crate::burnchains::PublicKey;
use crate::chainstate::burn::db::sortdb;
use crate::chainstate::burn::db::sortdb::{BlockHeaderCache, SortitionDB};
use crate::chainstate::stacks::db::StacksChainState;
use crate::chainstate::stacks::StacksPublicKey;
use crate::core::PEER_VERSION_EPOCH_2_2;
use crate::core::PEER_VERSION_EPOCH_2_3;
use crate::monitoring;
use crate::net::asn::ASEntry4;
use crate::net::codec::*;
use crate::net::connection::ConnectionOptions;
use crate::net::connection::ConnectionP2P;
use crate::net::connection::ReplyHandleP2P;
use crate::net::db::PeerDB;
use crate::net::db::*;
use crate::net::neighbors::MAX_NEIGHBOR_BLOCK_DELAY;
use crate::net::relay::*;
use crate::net::ContractId;
use crate::net::Error as net_error;
use crate::net::GetBlocksInv;
use crate::net::GetPoxInv;
use crate::net::Neighbor;
use crate::net::NeighborKey;
use crate::net::PeerAddress;
use crate::net::StacksMessage;
use crate::net::StacksP2P;
use crate::net::GETPOXINV_MAX_BITLEN;
use crate::net::*;
use crate::util_lib::db::DBConn;
use crate::util_lib::db::Error as db_error;
use stacks_common::util::get_epoch_time_secs;
use stacks_common::util::hash::to_hex;
use stacks_common::util::log;
use stacks_common::util::secp256k1::Secp256k1PrivateKey;
use stacks_common::util::secp256k1::Secp256k1PublicKey;

use crate::core::StacksEpoch;
use crate::types::chainstate::PoxId;
use crate::types::StacksPublicKeyBuffer;

// did we or did we not successfully send a message?
#[derive(Debug, Clone)]
pub struct NeighborHealthPoint {
    pub success: bool,
    pub time: u64,
}

impl Default for NeighborHealthPoint {
    fn default() -> NeighborHealthPoint {
        NeighborHealthPoint {
            success: false,
            time: 0,
        }
    }
}

pub const NUM_HEALTH_POINTS: usize = 32;
pub const HEALTH_POINT_LIFETIME: u64 = 12 * 3600; // 12 hours

/// The max number of data points to gather for block/microblock/transaction/stackerdb push messages from a neighbor
pub const NUM_BANDWIDTH_POINTS: usize = 32;
/// The number of seconds a block data point is valid for the purpose of computing stats
pub const BANDWIDTH_POINT_LIFETIME: u64 = 600;

pub const MAX_PEER_HEARTBEAT_INTERVAL: usize = 3600 * 6; // 6 hours

/// Statistics on relayer hints in Stacks messages.  Used to deduce network choke points.
#[derive(Debug, Clone)]
pub struct RelayStats {
    pub num_messages: u64, // how many messages a relayer has pushed to this neighbor
    pub num_bytes: u64,    // how many bytes a relayer has pushed to this neighbor
    pub last_seen: u64,    // the last time (in seconds) since we've seen this relayer
}

impl RelayStats {
    pub fn new() -> RelayStats {
        RelayStats {
            num_messages: 0,
            num_bytes: 0,
            last_seen: 0,
        }
    }

    /// Combine two relayers' stats
    pub fn merge(&mut self, other: RelayStats) {
        if other.last_seen > self.last_seen {
            self.num_messages += other.num_messages;
            self.num_bytes += other.num_bytes;
            self.last_seen = get_epoch_time_secs();
        }
    }
}

#[derive(Debug, Clone)]
pub struct NeighborStats {
    pub outbound: bool,
    pub first_contact_time: u64,
    pub last_contact_time: u64,
    pub last_send_time: u64,
    pub last_recv_time: u64,
    pub last_handshake_time: u64,
    pub bytes_tx: u64,
    pub bytes_rx: u64,
    pub msgs_tx: u64,
    pub msgs_rx: u64,
    pub msgs_rx_unsolicited: u64,
    pub msgs_err: u64,
    pub healthpoints: VecDeque<NeighborHealthPoint>,
    pub msg_rx_counts: HashMap<StacksMessageID, u64>,
    /// (timestamp, num bytes)
    pub block_push_rx_counts: VecDeque<(u64, u64)>,
    /// (timestamp, num bytes)
    pub microblocks_push_rx_counts: VecDeque<(u64, u64)>,
    /// (timestamp, num bytes)
    pub transaction_push_rx_counts: VecDeque<(u64, u64)>,
    /// (timestamp, num bytes)
    pub stackerdb_push_rx_counts: VecDeque<(u64, u64)>,
    pub relayed_messages: HashMap<NeighborAddress, RelayStats>,
}

impl NeighborStats {
    pub fn new(outbound: bool) -> NeighborStats {
        NeighborStats {
            outbound: outbound,
            first_contact_time: 0,
            last_contact_time: 0,
            last_send_time: 0,
            last_recv_time: 0,
            last_handshake_time: 0,
            bytes_tx: 0,
            bytes_rx: 0,
            msgs_tx: 0,
            msgs_rx: 0,
            msgs_rx_unsolicited: 0,
            msgs_err: 0,
            healthpoints: VecDeque::new(),
            msg_rx_counts: HashMap::new(),
            block_push_rx_counts: VecDeque::new(),
            microblocks_push_rx_counts: VecDeque::new(),
            transaction_push_rx_counts: VecDeque::new(),
            stackerdb_push_rx_counts: VecDeque::new(),
            relayed_messages: HashMap::new(),
        }
    }

    /// Add a neighbor health point for this peer.
    /// This updates the recent list of instances where this peer either successfully replied to a
    /// message, or failed to do so (indicated by `success`).
    pub fn add_healthpoint(&mut self, success: bool) -> () {
        let hp = NeighborHealthPoint {
            success: success,
            time: get_epoch_time_secs(),
        };
        self.healthpoints.push_back(hp);
        while self.healthpoints.len() > NUM_HEALTH_POINTS {
            self.healthpoints.pop_front();
        }
    }

    /// Record that we recently received a block of the given size.
    /// Keeps track of the last `NUM_BANDWIDTH_POINTS` such events, so we can estimate the current
    /// bandwidth consumed by block pushes.
    pub fn add_block_push(&mut self, message_size: u64) -> () {
        self.block_push_rx_counts
            .push_back((get_epoch_time_secs(), message_size));
        while self.block_push_rx_counts.len() > NUM_BANDWIDTH_POINTS {
            self.block_push_rx_counts.pop_front();
        }
    }

    /// Record that we recently received a microblock of the given size.
    /// Keeps track of the last `NUM_BANDWIDTH_POINTS` such events, so we can estimate the current
    /// bandwidth consumed by microblock pushes.
    pub fn add_microblocks_push(&mut self, message_size: u64) -> () {
        self.microblocks_push_rx_counts
            .push_back((get_epoch_time_secs(), message_size));
        while self.microblocks_push_rx_counts.len() > NUM_BANDWIDTH_POINTS {
            self.microblocks_push_rx_counts.pop_front();
        }
    }

    /// Record that we recently received a transaction of the given size.
    /// Keeps track of the last `NUM_BANDWIDTH_POINTS` such events, so we can estimate the current
    /// bandwidth consumed by transaction pushes.
    pub fn add_transaction_push(&mut self, message_size: u64) -> () {
        self.transaction_push_rx_counts
            .push_back((get_epoch_time_secs(), message_size));
        while self.transaction_push_rx_counts.len() > NUM_BANDWIDTH_POINTS {
            self.transaction_push_rx_counts.pop_front();
        }
    }

    /// Record that we recently received a stackerdb chunk push of the given size.
    /// Keeps track of the last `NUM_BANDWIDTH_POINTS` such events, so we can estimate the current
    /// bandwidth consumed by stackerdb chunk pushes.
    pub fn add_stackerdb_push(&mut self, message_size: u64) -> () {
        self.stackerdb_push_rx_counts
            .push_back((get_epoch_time_secs(), message_size));
        while self.stackerdb_push_rx_counts.len() > NUM_BANDWIDTH_POINTS {
            self.stackerdb_push_rx_counts.pop_front();
        }
    }

    pub fn add_relayer(&mut self, addr: &NeighborAddress, num_bytes: u64) -> () {
        if let Some(stats) = self.relayed_messages.get_mut(addr) {
            stats.num_messages += 1;
            stats.num_bytes += num_bytes;
            stats.last_seen = get_epoch_time_secs();
        } else {
            let info = RelayStats {
                num_messages: 1,
                num_bytes: num_bytes,
                last_seen: get_epoch_time_secs(),
            };
            self.relayed_messages.insert(addr.clone(), info);
        }
    }

    pub fn take_relayers(&mut self) -> HashMap<NeighborAddress, RelayStats> {
        let ret = mem::replace(&mut self.relayed_messages, HashMap::new());
        ret
    }

    /// Get a peer's perceived health -- the last $NUM_HEALTH_POINTS successful messages divided by
    /// the total.
    pub fn get_health_score(&self) -> f64 {
        // if we don't have enough data, assume 50%
        if self.healthpoints.len() < NUM_HEALTH_POINTS {
            return 0.5;
        }

        let mut successful = 0;
        let mut total = 0;
        let now = get_epoch_time_secs();
        for hp in self.healthpoints.iter() {
            // penalize stale data points -- only look at recent data
            if hp.success && now < hp.time + HEALTH_POINT_LIFETIME {
                successful += 1;
            }
            total += 1;
        }
        (successful as f64) / (total as f64)
    }

    fn get_bandwidth(rx_counts: &VecDeque<(u64, u64)>, lifetime: u64) -> f64 {
        if rx_counts.len() < 2 {
            return 0.0;
        }

        let elapsed_time_start = rx_counts.front().unwrap().0;
        let elapsed_time_end = rx_counts.back().unwrap().0;
        let now = get_epoch_time_secs();

        let mut total_bytes = 0;
        for (time, size) in rx_counts.iter() {
            if now < time + lifetime {
                total_bytes += size;
            }
        }

        if elapsed_time_start == elapsed_time_end {
            total_bytes as f64
        } else {
            (total_bytes as f64) / ((elapsed_time_end - elapsed_time_start) as f64)
        }
    }

    /// Get a peer's total block-push bandwidth usage.
    pub fn get_block_push_bandwidth(&self) -> f64 {
        NeighborStats::get_bandwidth(&self.block_push_rx_counts, BANDWIDTH_POINT_LIFETIME)
    }

    /// Get a peer's total microblock-push bandwidth usage.
    pub fn get_microblocks_push_bandwidth(&self) -> f64 {
        NeighborStats::get_bandwidth(&self.microblocks_push_rx_counts, BANDWIDTH_POINT_LIFETIME)
    }

    /// Get a peer's total transaction-push bandwidth usage
    pub fn get_transaction_push_bandwidth(&self) -> f64 {
        NeighborStats::get_bandwidth(&self.transaction_push_rx_counts, BANDWIDTH_POINT_LIFETIME)
    }

    /// Get a peer's total stackerdb-push bandwidth usage
    pub fn get_stackerdb_push_bandwidth(&self) -> f64 {
        NeighborStats::get_bandwidth(&self.stackerdb_push_rx_counts, BANDWIDTH_POINT_LIFETIME)
    }

    /// Determine how many of a particular message this peer has received
    pub fn get_message_recv_count(&self, msg_id: StacksMessageID) -> u64 {
        *(self.msg_rx_counts.get(&msg_id).unwrap_or(&0))
    }
}

/// P2P ongoing conversation with another Stacks peer
pub struct ConversationP2P {
    /// Instantiation timestamp in seconds since the epoch
    pub instantiated: u64,

    /// network ID of the local end of this conversation
    pub network_id: u32,
    /// peer version of the local end of this conversation
    pub version: u32,
    /// Underlying inbox/outbox for protocol communication
    pub connection: ConnectionP2P,
    /// opaque ID of the socket
    pub conn_id: usize,

    /// copy of our burnchain config
    pub burnchain: Burnchain,
    /// how often do we send heartbeats?
    pub heartbeat: u32,

    /// network ID of the remote end of this conversation
    pub peer_network_id: u32,
    /// peer version of the remote end of this conversation
    pub peer_version: u32,
    /// reported services of the remote end of this conversation
    pub peer_services: u16,
<<<<<<< HEAD
    pub peer_addrbytes: PeerAddress,      // from socketaddr
    pub peer_port: u16,                   // from socketaddr
    pub handshake_addrbytes: PeerAddress, // from handshake
    pub handshake_port: u16,              // from handshake
    pub peer_heartbeat: u32,              // how often do we need to ping the remote peer?
    // the burn block height at which the peer's key expires
    pub peer_expire_block_height: u64,

    pub data_url: UrlString, // where does this peer's data live?  Set to a 0-length string if not known.

    // highest burnchain block height and burnchain block hash this peer has seen
=======
    /// from socketaddr
    pub peer_addrbytes: PeerAddress,
    /// from socketaddr
    pub peer_port: u16,
    /// from handshake
    pub handshake_addrbytes: PeerAddress,
    /// from handshake
    pub handshake_port: u16,
    /// how often do we need to ping the remote peer?
    pub peer_heartbeat: u32,
    /// when does the peer's key expire?
    pub peer_expire_block_height: u64,

    /// where does this peer's data live?  Set to a 0-length string if not known.
    pub data_url: UrlString,

    /// what this peer believes is the height of the burnchain
>>>>>>> c1855b32
    pub burnchain_tip_height: u64,
    /// what this peer believes is the hash of the burnchain tip
    pub burnchain_tip_burn_header_hash: BurnchainHeaderHash,
    /// what this peer believes is the stable height of the burnchain (i.e. after a chain-specific
    /// number of confirmations)
    pub burnchain_stable_tip_height: u64,
    /// the hash of the burnchain block at height `burnchain_stable_tip_height`
    pub burnchain_stable_tip_burn_header_hash: BurnchainHeaderHash,

    /// Statistics about this peer from this conversation
    pub stats: NeighborStats,

    /// which stacker DBs this peer replicates
    pub db_smart_contracts: Vec<ContractId>,

    /// outbound replies
    pub reply_handles: VecDeque<ReplyHandleP2P>,

    /// system epochs
    epochs: Vec<StacksEpoch>,
}

impl fmt::Display for ConversationP2P {
    fn fmt(&self, f: &mut fmt::Formatter) -> fmt::Result {
        write!(
            f,
            "convo:id={},outbound={},peer={:?}",
            self.conn_id,
            self.stats.outbound,
            &self.to_neighbor_key()
        )
    }
}

impl fmt::Debug for ConversationP2P {
    fn fmt(&self, f: &mut fmt::Formatter) -> fmt::Result {
        write!(
            f,
            "convo:id={},outbound={},peer={:?}",
            self.conn_id,
            self.stats.outbound,
            &self.to_neighbor_key()
        )
    }
}

impl NeighborKey {
    pub fn from_handshake(
        peer_version: u32,
        network_id: u32,
        handshake_data: &HandshakeData,
    ) -> NeighborKey {
        NeighborKey {
            peer_version: peer_version,
            network_id: network_id,
            addrbytes: handshake_data.addrbytes.clone(),
            port: handshake_data.port,
        }
    }

    pub fn from_socketaddr(peer_version: u32, network_id: u32, addr: &SocketAddr) -> NeighborKey {
        NeighborKey {
            peer_version: peer_version,
            network_id: network_id,
            addrbytes: PeerAddress::from_socketaddr(addr),
            port: addr.port(),
        }
    }
}

impl Neighbor {
    /// Update fields in this neighbor from a given handshake.
    /// Also, re-calculate the peer's ASN and organization ID
    pub fn handshake_update(
        &mut self,
        conn: &DBConn,
        handshake_data: &HandshakeData,
    ) -> Result<(), net_error> {
        let pubk = handshake_data
            .node_public_key
            .to_public_key()
            .map_err(|e| net_error::DeserializeError(e.into()))?;
        let asn_opt =
            PeerDB::asn_lookup(conn, &handshake_data.addrbytes).map_err(net_error::DBError)?;

        let asn = match asn_opt {
            Some(a) => a,
            None => 0,
        };

        self.public_key = pubk;
        self.expire_block = handshake_data.expire_block_height;
        self.last_contact_time = get_epoch_time_secs();

        if asn != 0 {
            self.asn = asn;
            self.org = asn; // TODO; AS number is a place-holder for an organization ID (an organization can own multiple ASs)
        }

        Ok(())
    }

    pub fn from_handshake(
        conn: &DBConn,
        peer_version: u32,
        network_id: u32,
        handshake_data: &HandshakeData,
    ) -> Result<Neighbor, net_error> {
        let addr = NeighborKey::from_handshake(peer_version, network_id, handshake_data);
        let pubk = handshake_data
            .node_public_key
            .to_public_key()
            .map_err(|e| net_error::DeserializeError(e.into()))?;

        let peer_opt = PeerDB::get_peer(conn, network_id, &addr.addrbytes, addr.port)
            .map_err(net_error::DBError)?;

        let mut neighbor = match peer_opt {
            Some(neighbor) => {
                let mut ret = neighbor;
                ret.addr = addr.clone();
                ret
            }
            None => {
                let ret = Neighbor::empty(&addr, &pubk, handshake_data.expire_block_height);
                ret
            }
        };

        #[cfg(test)]
        {
            // setting BLOCKSTACK_NEIGHBOR_TEST_${PORTNUMBER} will let us select an organization
            // for this peer
            use std::env;
            match env::var(format!("BLOCKSTACK_NEIGHBOR_TEST_{}", addr.port).to_string()) {
                Ok(asn_str) => {
                    neighbor.asn = asn_str.parse().unwrap();
                    neighbor.org = neighbor.asn;
                    test_debug!("Override {:?} to ASN/org {}", &neighbor.addr, neighbor.asn);
                }
                Err(_) => {}
            };
        }

        neighbor.handshake_update(conn, &handshake_data)?;
        Ok(neighbor)
    }

    pub fn from_conversation(
        conn: &DBConn,
        convo: &ConversationP2P,
    ) -> Result<Option<Neighbor>, net_error> {
        let addr = convo.to_neighbor_key();
        let peer_opt = PeerDB::get_peer(conn, addr.network_id, &addr.addrbytes, addr.port)
            .map_err(net_error::DBError)?;

        match peer_opt {
            None => Ok(None),
            Some(mut peer) => {
                if peer.asn == 0 {
                    let asn_opt =
                        PeerDB::asn_lookup(conn, &addr.addrbytes).map_err(net_error::DBError)?;

                    match asn_opt {
                        Some(a) => {
                            if a != 0 {
                                peer.asn = a;
                            }
                        }
                        None => {}
                    };
                }
                Ok(Some(peer))
            }
        }
    }
}

impl ConversationP2P {
    /// Create an unconnected conversation
    pub fn new(
        network_id: u32,
        version: u32,
        burnchain: &Burnchain,
        peer_addr: &SocketAddr,
        conn_opts: &ConnectionOptions,
        outbound: bool,
        conn_id: usize,
        epochs: Vec<StacksEpoch>,
    ) -> ConversationP2P {
        ConversationP2P {
            instantiated: get_epoch_time_secs(),
            network_id: network_id,
            version: version,
            connection: ConnectionP2P::new(StacksP2P::new(), conn_opts, None),
            conn_id: conn_id,
            heartbeat: conn_opts.heartbeat,
            burnchain: burnchain.clone(),

            peer_network_id: 0,
            peer_version: 0,
            peer_addrbytes: PeerAddress::from_socketaddr(peer_addr),
            peer_port: peer_addr.port(),
            handshake_addrbytes: PeerAddress([0u8; 16]),
            handshake_port: 0,
            peer_heartbeat: 0,
            peer_services: 0,
            peer_expire_block_height: 0,

            data_url: UrlString::try_from("".to_string()).unwrap(),

            burnchain_tip_height: 0,
            burnchain_tip_burn_header_hash: BurnchainHeaderHash::zero(),
            burnchain_stable_tip_height: 0,
            burnchain_stable_tip_burn_header_hash: BurnchainHeaderHash::zero(),

            stats: NeighborStats::new(outbound),
            reply_handles: VecDeque::new(),

            db_smart_contracts: vec![],

            epochs: epochs,
        }
    }

    pub fn set_public_key(&mut self, pubkey_opt: Option<Secp256k1PublicKey>) -> () {
        self.connection.set_public_key(pubkey_opt);
    }

    pub fn to_neighbor_key(&self) -> NeighborKey {
        NeighborKey {
            peer_version: self.peer_version,
            network_id: self.peer_network_id,
            addrbytes: self.peer_addrbytes.clone(),
            port: self.peer_port,
        }
    }

    pub fn to_handshake_neighbor_key(&self) -> NeighborKey {
        NeighborKey {
            peer_version: self.peer_version,
            network_id: self.peer_network_id,
            addrbytes: self.handshake_addrbytes.clone(),
            port: self.handshake_port,
        }
    }

    pub fn to_neighbor_address(&self) -> NeighborAddress {
        let pubkh = if let Some(ref pubk) = self.ref_public_key() {
            Hash160::from_node_public_key(pubk)
        } else {
            Hash160([0u8; 20])
        };

        NeighborAddress {
            addrbytes: self.peer_addrbytes.clone(),
            port: self.peer_port,
            public_key_hash: pubkh,
        }
    }

    pub fn to_handshake_neighbor_address(&self) -> NeighborAddress {
        let pubkh = if let Some(ref pubk) = self.ref_public_key() {
            Hash160::from_node_public_key(pubk)
        } else {
            Hash160([0u8; 20])
        };

        NeighborAddress {
            addrbytes: self.handshake_addrbytes.clone(),
            port: self.handshake_port,
            public_key_hash: pubkh,
        }
    }

    pub fn is_outbound(&self) -> bool {
        self.stats.outbound
    }

    pub fn is_authenticated(&self) -> bool {
        self.connection.has_public_key()
    }

    pub fn get_public_key(&self) -> Option<StacksPublicKey> {
        self.connection.get_public_key()
    }

    pub fn get_public_key_hash(&self) -> Option<Hash160> {
        self.ref_public_key()
            .map(|pubk| Hash160::from_node_public_key(pubk))
    }

    pub fn ref_public_key(&self) -> Option<&StacksPublicKey> {
        self.connection.ref_public_key()
    }

    pub fn get_burnchain_tip_height(&self) -> u64 {
        self.burnchain_tip_height
    }

    pub fn get_stable_burnchain_tip_height(&self) -> u64 {
        self.burnchain_stable_tip_height
    }

    pub fn get_burnchain_tip_burn_header_hash(&self) -> BurnchainHeaderHash {
        self.burnchain_tip_burn_header_hash.clone()
    }

    pub fn get_stable_burnchain_tip_burn_header_hash(&self) -> BurnchainHeaderHash {
        self.burnchain_stable_tip_burn_header_hash.clone()
    }

    /// Does the given services bitfield mempool query interface?  It will if it has both
    /// RELAY and RPC bits set.
    pub fn supports_mempool_query(peer_services: u16) -> bool {
        let expected_bits = (ServiceFlags::RELAY as u16) | (ServiceFlags::RPC as u16);
        (peer_services & expected_bits) == expected_bits
    }

    /// Does the given services bitfield support stacker DBs?  It will if it has the STACKERDB bit set
    pub fn supports_stackerdb(peer_services: u16) -> bool {
        (peer_services & (ServiceFlags::STACKERDB as u16)) != 0
    }

    /// Does this remote neighbor support a particular StackerDB?
    pub fn replicates_stackerdb(&self, db: &ContractId) -> bool {
        for cid in self.db_smart_contracts.iter() {
            if cid == db {
                return true;
            }
        }
        false
    }

    /// Determine whether or not a given (height, burn_header_hash) pair _disagrees_ with our
    /// burnchain view.  If it does, return true.  If it doesn't (including if the given pair is
    /// simply absent from the chain_view), then return False.
    fn check_burn_header_hash_disagreement(
        block_height: u64,
        their_burn_header_hash: &BurnchainHeaderHash,
        chain_view: &BurnchainView,
    ) -> bool {
        let bhh = match chain_view.last_burn_block_hashes.get(&block_height) {
            Some(ref bhh) => bhh.clone(),
            None => {
                // not present; can't prove disagreement (assume the remote peer is just stale)
                return false;
            }
        };
        if *bhh != *their_burn_header_hash {
            test_debug!(
                "Burn header hash mismatch in preamble: {} != {}",
                bhh,
                their_burn_header_hash
            );
            return true;
        }
        false
    }

    /// Get the current epoch
    fn get_current_epoch(&self, cur_burn_height: u64) -> StacksEpoch {
        let epoch_index = StacksEpoch::find_epoch(&self.epochs, cur_burn_height).expect(&format!(
            "BUG: block {} is not in a known epoch",
            cur_burn_height
        ));
        let epoch = self.epochs[epoch_index].clone();
        epoch
    }

    /// Determine whether or not a remote node has the proper epoch marker in its peer version
    /// * If the local and remote nodes are in the same system epoch, then yes
    /// * If they're in different epochs, but the epoch shift hasn't happened yet, then yes
    /// * Otherwise, no
    fn has_acceptable_epoch(&self, cur_burn_height: u64, remote_peer_version: u32) -> bool {
        // which epochs do I support, and which epochs does the remote peer support?
        let my_epoch = (self.version & 0x000000ff) as u8;
        let remote_epoch = (remote_peer_version & 0x000000ff) as u8;

        if my_epoch <= remote_epoch {
            // remote node supports same epochs we do
            test_debug!(
                "Remote peer has epoch {}, which is newer than our epoch {}",
                remote_epoch,
                my_epoch
            );
            return true;
        }

        test_debug!(
            "Remote peer has old network version {} (epoch {})",
            remote_peer_version,
            remote_epoch
        );

        // what epoch are we in?
        // note that it might not be my_epoch -- for example, my_epoch can be 0x05 for a 2.05 node,
        // which can run in epoch 2.0 as well (in which case cur_epoch would be 0x00).
        let epoch = self.get_current_epoch(cur_burn_height);
        let cur_epoch = epoch.network_epoch;

        if cur_epoch <= remote_epoch {
            // epoch shift hasn't happened yet, and this peer supports the current epoch
            test_debug!(
                "Remote peer has epoch {} and current epoch is {}, so still valid",
                remote_epoch,
                cur_epoch
            );
            return true;
        }

        // be a little more permissive with epochs 2.3 and 2.2, because 2.3.0.0.0 shipped with
        //  PEER_VERSION_MAINNET = 0x18000007 and PEER_VERSION_TESTNET = 0xfacade07
        if cur_epoch == PEER_VERSION_EPOCH_2_3 && remote_epoch == PEER_VERSION_EPOCH_2_2 {
            debug!(
                "Remote peer has epoch {} and current epoch is {}, but we're permissive about 2.2/2.3 boundary",
                remote_epoch,
                cur_epoch
            );
            return true;
        }

        return false;
    }

    /// Validate an inbound message's preamble against our knowledge of the burn chain.
    /// Return Ok(true) if we can proceed
    /// Return Ok(false) if we can't proceed, but the remote peer is not in violation of the protocol
    /// Return Err(net_error::InvalidMessage) if the remote peer returns an invalid message in
    ///     violation of the protocol
    pub fn is_preamble_valid(
        &self,
        msg: &StacksMessage,
        chain_view: &BurnchainView,
    ) -> Result<bool, net_error> {
        if msg.preamble.network_id != self.network_id {
            // not on our network
            debug!(
                "{:?}: Preamble invalid: wrong network ID: {:x} != {:x}",
                &self, msg.preamble.network_id, self.network_id
            );
            return Err(net_error::InvalidMessage);
        }
        if (msg.preamble.peer_version & 0xff000000) != (self.version & 0xff000000) {
            // major version mismatch
            test_debug!(
                "{:?}: Preamble invalid: wrong peer version: {:x} != {:x}",
                &self,
                msg.preamble.peer_version,
                self.version
            );
            return Err(net_error::InvalidMessage);
        }
        if !self.has_acceptable_epoch(chain_view.burn_block_height, msg.preamble.peer_version) {
            debug!(
                "{:?}: Preamble invalid: remote peer has stale max-epoch {} (ours is {})",
                &self, msg.preamble.peer_version, self.version
            );
            return Err(net_error::InvalidMessage);
        }
        if msg
            .preamble
            .burn_stable_block_height
            .checked_add(self.burnchain.stable_confirmations as u64)
            != Some(msg.preamble.burn_block_height)
        {
            // invalid message
            debug!(
                "{:?}: Preamble invalid: wrong stable block height: {:?} != {}",
                &self,
                msg.preamble
                    .burn_stable_block_height
                    .checked_add(self.burnchain.stable_confirmations as u64),
                msg.preamble.burn_block_height
            );
            return Err(net_error::InvalidMessage);
        }

        if msg.preamble.burn_stable_block_height
            > chain_view.burn_block_height + MAX_NEIGHBOR_BLOCK_DELAY
        {
            // this node is too far ahead of us for neighbor walks, but otherwise still potentially valid
            debug!(
                "{:?}: remote peer is far ahead of us: {} > {}",
                &self, msg.preamble.burn_stable_block_height, chain_view.burn_block_height
            );
        }

        // must agree on stable burn header hash
        let rules_disagree = ConversationP2P::check_burn_header_hash_disagreement(
            msg.preamble.burn_stable_block_height,
            &msg.preamble.burn_stable_block_hash,
            chain_view,
        );
        if rules_disagree {
            // remote peer disagrees on stable burn header hash -- follows different rules than us
            return Err(net_error::InvalidMessage);
        }

        Ok(true)
    }

    /// Get next message sequence number
    fn next_seq(&mut self) -> u32 {
        let mut rng = thread_rng();
        rng.gen::<u32>()
    }

    /// Generate a signed message for this conversation
    pub fn sign_message(
        &mut self,
        chain_view: &BurnchainView,
        private_key: &Secp256k1PrivateKey,
        payload: StacksMessageType,
    ) -> Result<StacksMessage, net_error> {
        let mut msg =
            StacksMessage::from_chain_view(self.version, self.network_id, chain_view, payload);
        msg.sign(self.next_seq(), private_key)?;
        Ok(msg)
    }

    /// Generate a signed forwarded message for this conversation.
    /// Include ourselves as the latest relayer.
    pub fn sign_relay_message(
        &mut self,
        local_peer: &LocalPeer,
        chain_view: &BurnchainView,
        mut relay_hints: Vec<RelayData>,
        payload: StacksMessageType,
    ) -> Result<StacksMessage, net_error> {
        let mut msg =
            StacksMessage::from_chain_view(self.version, self.network_id, chain_view, payload);
        msg.relayers.append(&mut relay_hints);
        msg.sign_relay(
            &local_peer.private_key,
            self.next_seq(),
            &local_peer.to_neighbor_addr(),
        )?;
        Ok(msg)
    }

    /// Generate a signed reply for this conversation
    pub fn sign_reply(
        &mut self,
        chain_view: &BurnchainView,
        private_key: &Secp256k1PrivateKey,
        payload: StacksMessageType,
        seq: u32,
    ) -> Result<StacksMessage, net_error> {
        let mut msg =
            StacksMessage::from_chain_view(self.version, self.network_id, chain_view, payload);
        msg.sign(seq, private_key)?;
        Ok(msg)
    }

    /// sign and reply a message
    fn sign_and_reply(
        &mut self,
        local_peer: &LocalPeer,
        burnchain_view: &BurnchainView,
        request_preamble: &Preamble,
        reply_message: StacksMessageType,
    ) -> Result<ReplyHandleP2P, net_error> {
        let _msgtype = reply_message.get_message_name().to_owned();
        let reply = self.sign_reply(
            burnchain_view,
            &local_peer.private_key,
            reply_message,
            request_preamble.seq,
        )?;
        let reply_handle = self.relay_signed_message(reply).map_err(|e| {
            debug!("Unable to reply a {}: {:?}", _msgtype, &e);
            e
        })?;

        self.stats.msgs_tx += 1;
        Ok(reply_handle)
    }

    /// Sign and forward a message
    pub fn sign_and_forward(
        &mut self,
        local_peer: &LocalPeer,
        burnchain_view: &BurnchainView,
        relay_hints: Vec<RelayData>,
        forward_message: StacksMessageType,
    ) -> Result<ReplyHandleP2P, net_error> {
        let _msgtype = forward_message.get_message_name().to_owned();
        let fwd =
            self.sign_relay_message(local_peer, burnchain_view, relay_hints, forward_message)?;
        let fwd_handle = self.relay_signed_message(fwd).map_err(|e| {
            debug!("Unable to forward a {}: {:?}", _msgtype, &e);
            e
        })?;

        self.stats.msgs_tx += 1;
        Ok(fwd_handle)
    }

    /// Reply a NACK
    fn reply_nack(
        &mut self,
        local_peer: &LocalPeer,
        burnchain_view: &BurnchainView,
        preamble: &Preamble,
        nack_code: u32,
    ) -> Result<ReplyHandleP2P, net_error> {
        let nack_payload = StacksMessageType::Nack(NackData::new(nack_code));
        self.sign_and_reply(local_peer, burnchain_view, preamble, nack_payload)
    }

    /// Queue up this message to this peer, and update our stats.
    /// This is a non-blocking operation. The caller needs to call .try_flush() or .flush() on the
    /// returned Write to finish sending.
    pub fn relay_signed_message(
        &mut self,
        msg: StacksMessage,
    ) -> Result<ReplyHandleP2P, net_error> {
        let _name = msg.payload.get_message_description();
        let _seq = msg.request_id();

        let mut handle = self.connection.make_relay_handle(self.conn_id)?;
        msg.consensus_serialize(&mut handle)?;

        self.stats.msgs_tx += 1;

        debug!(
            "{:?}: relay-send({}) {} seq {}",
            &self, self.stats.msgs_tx, _name, _seq
        );
        Ok(handle)
    }

    /// Queue up this message to this peer, and update our stats.  Expect a reply.
    /// This is a non-blocking operation.  The caller needs to call .try_flush() or .flush() on the
    /// returned handle to finish sending.
    pub fn send_signed_request(
        &mut self,
        msg: StacksMessage,
        ttl: u64,
    ) -> Result<ReplyHandleP2P, net_error> {
        let _name = msg.get_message_name();
        let _seq = msg.request_id();

        let mut handle =
            self.connection
                .make_request_handle(msg.request_id(), ttl, self.conn_id)?;
        msg.consensus_serialize(&mut handle)?;

        self.stats.msgs_tx += 1;

        debug!(
            "{:?}: request-send({}) {} seq {}",
            &self, self.stats.msgs_tx, _name, _seq
        );
        Ok(handle)
    }

    /// Validate a handshake request.
    /// Return Err(...) if the handshake request was invalid.
    fn validate_handshake(
        &mut self,
        local_peer: &LocalPeer,
        chain_view: &BurnchainView,
        message: &mut StacksMessage,
    ) -> Result<(), net_error> {
        let handshake_data = match message.payload {
            StacksMessageType::Handshake(ref mut data) => data.clone(),
            _ => panic!("Message is not a handshake"),
        };

        match self.connection.get_public_key() {
            None => {
                // if we don't yet have a public key for this node, verify the message.
                // if it's improperly signed, it's probably a poorly-timed re-key request (but either way the message should be rejected)
                message
                    .verify_secp256k1(&handshake_data.node_public_key)
                    .map_err(|_e| {
                        debug!(
                            "{:?}: invalid handshake: not signed with given public key",
                            &self
                        );
                        net_error::InvalidMessage
                    })?;
            }
            Some(_) => {
                // for outbound connections, the self-reported address must match socket address if we already have a public key.
                // (not the case for inbound connections, since the peer socket address we see may
                // not be the same as the address the remote peer thinks it has).
                // The only exception to this is if the remote peer does not yet know its own
                // public IP address, in which case, its handshake addrbytes will be the
                // any-network bind address (0.0.0.0 or ::)
                if self.stats.outbound
                    && (!handshake_data.addrbytes.is_anynet()
                        && (self.peer_addrbytes != handshake_data.addrbytes
                            || self.peer_port != handshake_data.port))
                {
                    // wrong peer address
                    debug!(
                        "{:?}: invalid handshake -- wrong addr/port ({:?}:{:?})",
                        &self, &handshake_data.addrbytes, handshake_data.port
                    );
                    return Err(net_error::InvalidHandshake);
                }
            }
        };

        let their_public_key_res = handshake_data.node_public_key.to_public_key();
        match their_public_key_res {
            Ok(_) => {}
            Err(_e) => {
                // bad public key
                debug!("{:?}: invalid handshake -- invalid public key", &self);
                return Err(net_error::InvalidMessage);
            }
        };

        if handshake_data.expire_block_height <= chain_view.burn_block_height {
            // already stale
            debug!(
                "{:?}: invalid handshake -- stale public key (expired at {})",
                &self, handshake_data.expire_block_height
            );
            return Err(net_error::InvalidHandshake);
        }

        // the handshake cannot come from us
        if handshake_data.node_public_key
            == StacksPublicKeyBuffer::from_public_key(&Secp256k1PublicKey::from_private(
                &local_peer.private_key,
            ))
        {
            debug!(
                "{:?}: invalid handshake -- got a handshake from myself",
                &self
            );
            return Err(net_error::InvalidHandshake);
        }

        Ok(())
    }

    /// Update connection state from handshake data.
    /// Returns true if we learned a new public key; false if not
    pub fn update_from_handshake_data(
        &mut self,
        preamble: &Preamble,
        handshake_data: &HandshakeData,
    ) -> Result<bool, net_error> {
        let pubk = handshake_data
            .node_public_key
            .to_public_key()
            .map_err(|e| net_error::DeserializeError(e.into()))?;

        self.peer_version = preamble.peer_version;
        self.peer_network_id = preamble.network_id;
        self.peer_services = handshake_data.services;
        self.peer_expire_block_height = handshake_data.expire_block_height;
        self.handshake_addrbytes = handshake_data.addrbytes.clone();
        self.handshake_port = handshake_data.port;
        self.data_url = handshake_data.data_url.clone();

        let mut updated = false;
        let cur_pubk_opt = self.connection.get_public_key();
        if let Some(cur_pubk) = cur_pubk_opt {
            if pubk != cur_pubk {
                debug!(
                    "{:?}: Upgrade key {:?} to {:?} expires {:?}",
                    &self,
                    &to_hex(&cur_pubk.to_bytes_compressed()),
                    &to_hex(&pubk.to_bytes_compressed()),
                    self.peer_expire_block_height
                );
                updated = true;
            }
        }

        self.connection.set_public_key(Some(pubk.clone()));

        Ok(updated)
    }

    /// Update connection state from stacker DB handshake data.
    /// Just synchronizes the announced smart contracts for which this node replicates data.
    pub fn update_from_stacker_db_handshake_data(
        &mut self,
        stacker_db_data: &StackerDBHandshakeData,
    ) {
        self.db_smart_contracts = stacker_db_data.smart_contracts.clone();
    }

    /// Forget about this peer's stacker DB replication state
    pub fn clear_stacker_db_handshake_data(&mut self) {
        self.db_smart_contracts.clear();
    }

    /// Handle an inbound NAT-punch request -- just tell the peer what we think their IP/port are.
    /// No authentication from the peer is necessary.
    fn handle_natpunch_request(&self, chain_view: &BurnchainView, nonce: u32) -> StacksMessage {
        monitoring::increment_msg_counter("p2p_nat_punch_request".to_string());

        let natpunch_data = NatPunchData {
            addrbytes: self.peer_addrbytes.clone(),
            port: self.peer_port,
            nonce: nonce,
        };
        let msg = StacksMessage::from_chain_view(
            self.version,
            self.network_id,
            chain_view,
            StacksMessageType::NatPunchReply(natpunch_data),
        );
        msg
    }

    /// Handle an inbound handshake request, and generate either a HandshakeAccept or a HandshakeReject
    /// payload to send back.
    /// A handshake will only be accepted if we do not yet know the public key of this remote peer,
    /// or if it is signed by the current public key.
    /// Returns a reply (either an accept or reject) if appropriate
    /// Panics if this message is not a handshake (caller should check)
    fn handle_handshake(
        &mut self,
        local_peer: &LocalPeer,
        peerdb: &mut PeerDB,
        chain_view: &BurnchainView,
        message: &mut StacksMessage,
        authenticated: bool,
    ) -> Result<(Option<StacksMessage>, bool), net_error> {
        if !authenticated && self.connection.options.disable_inbound_handshakes {
            debug!("{:?}: blocking inbound unauthenticated handshake", &self);
            return Ok((None, true));
        }

        let res = self.validate_handshake(local_peer, chain_view, message);
        match res {
            Ok(_) => {}
            Err(net_error::InvalidHandshake) => {
                let reject = StacksMessage::from_chain_view(
                    self.version,
                    self.network_id,
                    chain_view,
                    StacksMessageType::HandshakeReject,
                );
                debug!("{:?}: invalid handshake", &self);
                return Ok((Some(reject), true));
            }
            Err(e) => {
                return Err(e);
            }
        };

        let handshake_data = match message.payload {
            StacksMessageType::Handshake(ref mut data) => data.clone(),
            _ => panic!("Message is not a handshake"),
        };

        let old_pubkey_opt = self.connection.get_public_key();
        let updated = self.update_from_handshake_data(&message.preamble, &handshake_data)?;
        let _authentic_msg = if !updated {
            "same"
        } else if old_pubkey_opt.is_none() {
            "new"
        } else {
            "upgraded"
        };

        debug!("Handling handshake";
             "neighbor" => ?self,
             "authentic_msg" => &_authentic_msg,
             "public_key" => &to_hex(
                &handshake_data
                    .node_public_key
                    .to_public_key()
                    .unwrap()
                    .to_bytes_compressed()
             ),
             "services" => &to_hex(&handshake_data.services.to_be_bytes()),
             "expires_block_height" => handshake_data.expire_block_height,
             "supports_mempool_query" => Self::supports_mempool_query(handshake_data.services),
        );

        if updated {
            // save the new key
            let mut tx = peerdb.tx_begin().map_err(net_error::DBError)?;
            let mut neighbor = Neighbor::from_handshake(
                &mut tx,
                message.preamble.peer_version,
                message.preamble.network_id,
                &handshake_data,
            )?;
            neighbor.save_update(&mut tx)?;
            tx.commit()
                .map_err(|e| net_error::DBError(db_error::SqliteError(e)))?;

            debug!(
                "{:?}: Re-key {:?} to {:?} expires {}",
                local_peer,
                &neighbor.addr,
                &to_hex(&neighbor.public_key.to_bytes_compressed()),
                neighbor.expire_block
            );
        }

        let accept_data = HandshakeAcceptData::new(local_peer, self.heartbeat);
        let stacks_message = if ConversationP2P::supports_stackerdb(local_peer.services)
            && ConversationP2P::supports_stackerdb(self.peer_services)
        {
            StacksMessageType::StackerDBHandshakeAccept(
                accept_data,
                StackerDBHandshakeData {
                    rc_consensus_hash: chain_view.rc_consensus_hash.clone(),
                    // placeholder sbtc address for now
                    smart_contracts: vec![
                        ContractId::parse("SP000000000000000000002Q6VF78.sbtc").unwrap()
                    ],
                },
            )
        } else {
            StacksMessageType::HandshakeAccept(accept_data)
        };

        let accept = StacksMessage::from_chain_view(
            self.version,
            self.network_id,
            chain_view,
            stacks_message,
        );

        // update stats
        self.stats.last_contact_time = get_epoch_time_secs();
        self.peer_heartbeat = self.heartbeat; // use our own heartbeat to determine how often we expect this peer to ping us, since that's what we've told the peer

        // always pass back handshakes, even though we "handled" them (since other processes --
        // in particular, the neighbor-walk logic -- need to receive them)
        Ok((Some(accept), false))
    }

    /// Handle an inbound handshake-accept
    /// Update conversation state based on a HandshakeAccept
    /// Called from the p2p network thread.
    fn handle_handshake_accept(
        &mut self,
        burnchain_view: &BurnchainView,
        preamble: &Preamble,
        handshake_accept: &HandshakeAcceptData,
        stackerdb_accept: Option<&StackerDBHandshakeData>,
    ) -> Result<(), net_error> {
        self.update_from_handshake_data(preamble, &handshake_accept.handshake)?;
        self.peer_heartbeat =
            if handshake_accept.heartbeat_interval > (MAX_PEER_HEARTBEAT_INTERVAL as u32) {
                debug!(
                    "{:?}: heartbeat interval is too long; forcing default maximum",
                    self
                );
                MAX_PEER_HEARTBEAT_INTERVAL as u32
            } else {
                handshake_accept.heartbeat_interval
            };

        if let Some(stackerdb_accept) = stackerdb_accept {
            test_debug!(
                "{} =?= {}",
                &stackerdb_accept.rc_consensus_hash,
                &burnchain_view.rc_consensus_hash
            );
            if stackerdb_accept.rc_consensus_hash == burnchain_view.rc_consensus_hash {
                // remote peer is in the same reward cycle as us.
                self.update_from_stacker_db_handshake_data(stackerdb_accept);
            } else {
                // remote peer's burnchain view has diverged, so assume no longer replicating (we
                // can't talk to it anyway).  This can happen once per reward cycle for a few
                // minutes as nodes begin the next reward cycle, but it's harmless -- at worst, it
                // just means that no stacker DB replication happens between this peer and
                // localhost during this time.
                self.clear_stacker_db_handshake_data();
            }
        } else {
            // no longer replicating
            self.clear_stacker_db_handshake_data();
        }

        self.stats.last_handshake_time = get_epoch_time_secs();

        debug!(
            "HandshakeAccept from {:?}: set public key to {:?} expiring at {:?} heartbeat {}s",
            &self,
            &to_hex(
                &handshake_accept
                    .handshake
                    .node_public_key
                    .to_public_key()
                    .unwrap()
                    .to_bytes_compressed()
            ),
            handshake_accept.handshake.expire_block_height,
            self.peer_heartbeat
        );
        Ok(())
    }

    /// Reply to a ping with a pong.
    /// Called from the p2p network thread.
    fn handle_ping(
        &mut self,
        chain_view: &BurnchainView,
        message: &mut StacksMessage,
    ) -> Result<Option<StacksMessage>, net_error> {
        monitoring::increment_msg_counter("p2p_ping".to_string());

        let ping_data = match message.payload {
            StacksMessageType::Ping(ref data) => data,
            _ => panic!("Message is not a ping"),
        };
        let pong_data = PongData::from_ping(&ping_data);
        Ok(Some(StacksMessage::from_chain_view(
            self.version,
            self.network_id,
            chain_view,
            StacksMessageType::Pong(pong_data),
        )))
    }

    /// Handle an inbound GetNeighbors request.
    fn handle_getneighbors(
        &mut self,
        peer_dbconn: &DBConn,
        local_peer: &LocalPeer,
        chain_view: &BurnchainView,
        preamble: &Preamble,
    ) -> Result<ReplyHandleP2P, net_error> {
        monitoring::increment_msg_counter("p2p_get_neighbors".to_string());

        let epoch = self.get_current_epoch(chain_view.burn_block_height);

        // get neighbors at random as long as they're fresh, and as long as they're compatible with
        // the current system epoch
        let mut neighbors = PeerDB::get_random_neighbors(
            peer_dbconn,
            self.network_id,
            epoch.network_epoch,
            self.peer_version,
            MAX_NEIGHBORS_DATA_LEN,
            chain_view.burn_block_height,
            false,
        )
        .map_err(net_error::DBError)?;

        if cfg!(test) && self.connection.options.disable_chat_neighbors {
            // never report neighbors if this is disabled by a test
            test_debug!(
                "{:?}: Neighbor crawl is disabled; reporting 0 neighbors",
                &local_peer
            );
            neighbors.clear();
        }

        let neighbor_addrs: Vec<NeighborAddress> = neighbors
            .iter()
            .map(|n| NeighborAddress::from_neighbor(n))
            .collect();

        debug!(
            "{:?}: handle GetNeighbors from {:?}. Reply with {} neighbors",
            &local_peer,
            &self,
            neighbor_addrs.len()
        );

        let payload = StacksMessageType::Neighbors(NeighborsData {
            neighbors: neighbor_addrs,
        });
        let reply = self.sign_reply(chain_view, &local_peer.private_key, payload, preamble.seq)?;
        let reply_handle = self.relay_signed_message(reply).map_err(|e| {
            debug!(
                "Outbox to {:?} is full; cannot reply to GetNeighbors",
                &self
            );
            e
        })?;

        Ok(reply_handle)
    }

    /// Handle an inbound GetBlocksInv request.
    /// Returns a reply handle to the generated message (possibly a nack)
    /// Only returns up to $reward_cycle_length bits
    pub fn make_getblocksinv_response(
        _local_peer: &LocalPeer,
        burnchain: &Burnchain,
        sortdb: &SortitionDB,
        chainstate: &StacksChainState,
        header_cache: &mut BlockHeaderCache,
        get_blocks_inv: &GetBlocksInv,
    ) -> Result<StacksMessageType, net_error> {
        // must not ask for more than a reasonable number of blocks
        if get_blocks_inv.num_blocks == 0
            || get_blocks_inv.num_blocks as u32 > burnchain.pox_constants.reward_cycle_length
        {
            return Ok(StacksMessageType::Nack(NackData::new(
                NackErrorCodes::InvalidMessage,
            )));
        }

        // request must correspond to valid PoX fork and must be aligned to reward cycle
        let base_snapshot = match SortitionDB::get_block_snapshot_consensus(
            sortdb.conn(),
            &get_blocks_inv.consensus_hash,
        )? {
            Some(sn) => sn,
            None => {
                debug!(
                    "{:?}: No such block snapshot for {}",
                    &_local_peer, &get_blocks_inv.consensus_hash
                );
                return Ok(StacksMessageType::Nack(NackData::new(
                    NackErrorCodes::NoSuchBurnchainBlock,
                )));
            }
        };

        // must be on the main PoX fork
        if !base_snapshot.pox_valid {
            debug!(
                "{:?}: Snapshot for {:?} is not on the valid PoX fork",
                _local_peer, base_snapshot.consensus_hash
            );
            return Ok(StacksMessageType::Nack(NackData::new(
                NackErrorCodes::InvalidPoxFork,
            )));
        }

        // must be aligned to the start of a reward cycle
        // (note that the first reward cycle bit doesn't count)
        if base_snapshot.block_height > burnchain.first_block_height + 1
            && !burnchain.is_reward_cycle_start(base_snapshot.block_height)
        {
            warn!(
                "{:?}: Snapshot for {:?} is at height {}, which is not aligned to a reward cycle",
                _local_peer, base_snapshot.consensus_hash, base_snapshot.block_height
            );
            return Ok(StacksMessageType::Nack(NackData::new(
                NackErrorCodes::InvalidPoxFork,
            )));
        }

        // find the tail end of this range on the canonical fork.
        let tip_snapshot = {
            let tip_sort_id = SortitionDB::get_canonical_sortition_tip(sortdb.conn())?;
            let ic = sortdb.index_conn();
            // NOTE: need the '- 1' here because get_stacks_header_hashes includes
            // tip_snapshot.consensus_hash at the end.
            match SortitionDB::get_ancestor_snapshot(
                &ic,
                base_snapshot.block_height + (get_blocks_inv.num_blocks as u64) - 1,
                &tip_sort_id,
            )? {
                Some(sn) => sn,
                None => {
                    debug!(
                        "{:?}: No block known for base {} + num_blocks {} = {} block height",
                        _local_peer,
                        base_snapshot.block_height,
                        get_blocks_inv.num_blocks,
                        base_snapshot.block_height + (get_blocks_inv.num_blocks as u64)
                    );
                    return Ok(StacksMessageType::Nack(NackData::new(
                        NackErrorCodes::NoSuchBurnchainBlock,
                    )));
                }
            }
        };

        let block_hashes = {
            let num_headers = cmp::min(
                burnchain.pox_constants.reward_cycle_length as u64,
                get_blocks_inv.num_blocks as u64,
            );

            let ic = sortdb.index_conn();
            let res = ic.get_stacks_header_hashes(
                num_headers,
                &tip_snapshot.consensus_hash,
                header_cache,
            );
            match res {
                Ok(hashes) => Ok(hashes),
                Err(db_error::NotFoundError) | Err(db_error::InvalidPoxSortition) => {
                    debug!(
                        "{:?}: Failed to load ancestor hashes from {}",
                        &_local_peer, &tip_snapshot.consensus_hash
                    );

                    // make this into a NACK
                    return Ok(StacksMessageType::Nack(NackData::new(
                        NackErrorCodes::NoSuchBurnchainBlock,
                    )));
                }
                Err(e) => Err(net_error::DBError(e)),
            }
        }?;

        // update cache
        SortitionDB::merge_block_header_cache(header_cache, &block_hashes);

        let reward_cycle = burnchain
            .block_height_to_reward_cycle(base_snapshot.block_height)
            .expect("FATAL: no reward cycle for a valid BlockSnapshot");
        let blocks_inv_data = chainstate
            .get_blocks_inventory_for_reward_cycle(burnchain, reward_cycle, &block_hashes)
            .map_err(|e| net_error::from(e))?;

        if cfg!(test) {
            // make *sure* the behavior stays the same
            let original_blocks_inv_data: BlocksInvData =
                chainstate.get_blocks_inventory(&block_hashes)?;

            if original_blocks_inv_data != blocks_inv_data {
                warn!(
                    "For reward cycle {}: {:?} != {:?}",
                    reward_cycle, &original_blocks_inv_data, &blocks_inv_data
                );
            }
        }

        Ok(StacksMessageType::BlocksInv(blocks_inv_data))
    }

    /// Handle an inbound GetBlocksInv request.
    /// Returns a reply handle to the generated message (possibly a nack)
    fn handle_getblocksinv(
        &mut self,
        local_peer: &LocalPeer,
        sortdb: &SortitionDB,
        chainstate: &mut StacksChainState,
        header_cache: &mut BlockHeaderCache,
        burnchain_view: &BurnchainView,
        preamble: &Preamble,
        get_blocks_inv: &GetBlocksInv,
    ) -> Result<ReplyHandleP2P, net_error> {
        monitoring::increment_msg_counter("p2p_get_blocks_inv".to_string());

        let mut response = ConversationP2P::make_getblocksinv_response(
            local_peer,
            &self.burnchain,
            sortdb,
            chainstate,
            header_cache,
            get_blocks_inv,
        )?;

        if let StacksMessageType::BlocksInv(ref mut blocks_inv_data) = &mut response {
            debug!(
                "{:?}: Handled GetBlocksInv. Reply {:?} to request {:?}",
                &local_peer, &blocks_inv_data, get_blocks_inv
            );

            if self.connection.options.disable_inv_chat {
                // never reply that we have blocks
                test_debug!(
                    "{:?}: Disable inv chat -- pretend like we have nothing",
                    local_peer
                );
                for i in 0..blocks_inv_data.block_bitvec.len() {
                    blocks_inv_data.block_bitvec[i] = 0;
                }
                for i in 0..blocks_inv_data.microblocks_bitvec.len() {
                    blocks_inv_data.microblocks_bitvec[i] = 0;
                }
            }
        }

        self.sign_and_reply(local_peer, burnchain_view, preamble, response)
    }

    /// Create a response an inbound GetPoxInv request, but unsigned.
    /// Returns a reply handle to the generated message (possibly a nack)
    pub fn make_getpoxinv_response(
        local_peer: &LocalPeer,
        burnchain: &Burnchain,
        sortdb: &SortitionDB,
        pox_id: &PoxId,
        getpoxinv: &GetPoxInv,
    ) -> Result<StacksMessageType, net_error> {
        if pox_id.len() <= 1 {
            // not initialized yet
            debug!("{:?}: PoX not initialized yet", local_peer);
            return Ok(StacksMessageType::Nack(NackData::new(
                NackErrorCodes::InvalidPoxFork,
            )));
        }
        // consensus hash in getpoxinv must exist on the canonical chain tip
        match SortitionDB::get_block_snapshot_consensus(sortdb.conn(), &getpoxinv.consensus_hash) {
            Ok(Some(sn)) => {
                if !sn.pox_valid {
                    // invalid consensus hash
                    test_debug!(
                        "{:?}: Snapshot {:?} is not on a valid PoX fork",
                        local_peer,
                        sn.burn_header_hash
                    );
                    return Ok(StacksMessageType::Nack(NackData::new(
                        NackErrorCodes::InvalidPoxFork,
                    )));
                }

                // must align to reward cycle, or this is an invalid fork
                if (sn.block_height - burnchain.first_block_height)
                    % (burnchain.pox_constants.reward_cycle_length as u64)
                    != 1
                {
                    test_debug!(
                        "{:?}: block height ({} - {}) % {} != 1",
                        local_peer,
                        sn.block_height,
                        burnchain.first_block_height,
                        burnchain.pox_constants.reward_cycle_length
                    );
                    return Ok(StacksMessageType::Nack(NackData::new(
                        NackErrorCodes::InvalidPoxFork,
                    )));
                }

                match burnchain.block_height_to_reward_cycle(sn.block_height) {
                    Some(reward_cycle) => {
                        // take a slice of the PoxId
                        let (bitvec, bitlen) =
                            pox_id.bit_slice(reward_cycle as usize, getpoxinv.num_cycles as usize);
                        assert!(bitlen <= GETPOXINV_MAX_BITLEN);

                        let poxinvdata = PoxInvData {
                            pox_bitvec: bitvec,
                            bitlen: bitlen as u16,
                        };
                        debug!(
                            "{:?}: Handle GetPoxInv at reward cycle {}; Reply {:?} to request {:?}",
                            &local_peer, reward_cycle, &poxinvdata, getpoxinv
                        );
                        Ok(StacksMessageType::PoxInv(poxinvdata))
                    }
                    None => {
                        // if we can't turn the block height into a reward cycle, then it's before
                        // the first-ever reward cycle and this consensus hash does not correspond
                        // to a real reward cycle.  NACK it.
                        debug!(
                            "{:?}: Consensus hash {:?} does not correspond to a real reward cycle",
                            &local_peer, &getpoxinv.consensus_hash
                        );
                        Ok(StacksMessageType::Nack(NackData::new(
                            NackErrorCodes::InvalidPoxFork,
                        )))
                    }
                }
            }
            Ok(None) | Err(db_error::NotFoundError) => {
                test_debug!(
                    "{:?}: snapshot for consensus hash {} not found",
                    local_peer,
                    getpoxinv.consensus_hash
                );
                Ok(StacksMessageType::Nack(NackData::new(
                    NackErrorCodes::InvalidPoxFork,
                )))
            }
            Err(e) => Err(net_error::DBError(e)),
        }
    }

    /// Handle an inbound GetPoxInv request.
    /// Returns a reply handle to the generated message (possibly a nack)
    fn handle_getpoxinv(
        &mut self,
        local_peer: &LocalPeer,
        sortdb: &SortitionDB,
        pox_id: &PoxId,
        burnchain_view: &BurnchainView,
        preamble: &Preamble,
        getpoxinv: &GetPoxInv,
    ) -> Result<ReplyHandleP2P, net_error> {
        let response = ConversationP2P::make_getpoxinv_response(
            local_peer,
            &self.burnchain,
            sortdb,
            pox_id,
            getpoxinv,
        )?;
        self.sign_and_reply(local_peer, burnchain_view, preamble, response)
    }

    /// Verify that there are no cycles in our relayers list.
    /// Identify relayers by public key hash
    fn check_relayer_cycles(relayers: &[RelayData]) -> bool {
        let mut addrs = HashSet::new();
        for r in relayers.iter() {
            if addrs.contains(&r.peer.public_key_hash) {
                return false;
            }
            addrs.insert(r.peer.public_key_hash.clone());
        }
        true
    }

    /// Verify that we aren't in this relayers list
    fn check_relayers_remote(local_peer: &LocalPeer, relayers: &[RelayData]) -> bool {
        let addr = local_peer.to_neighbor_addr();
        for r in relayers.iter() {
            if r.peer.public_key_hash == addr.public_key_hash {
                return false;
            }
        }
        return true;
    }

    /// Check that a message was properly relayed.
    /// * there are no relay cycles
    /// * we didn't send this
    /// Update relayer statistics for this conversation
    fn process_relayers(
        &mut self,
        local_peer: &LocalPeer,
        preamble: &Preamble,
        relayers: &[RelayData],
    ) -> bool {
        if !ConversationP2P::check_relayer_cycles(relayers) {
            warn!(
                "Invalid relayers -- message from {:?} contains a cycle",
                self.to_neighbor_key()
            );
            return false;
        }

        if !ConversationP2P::check_relayers_remote(local_peer, relayers) {
            warn!(
                "Invalid relayers -- message originates from us ({})",
                local_peer.to_neighbor_addr()
            );
            return false;
        }

        for relayer in relayers.iter() {
            self.stats
                .add_relayer(&relayer.peer, (preamble.payload_len - 1) as u64);
        }

        return true;
    }

    /// Validate pushed blocks.
    /// Make sure the peer doesn't send us too much at once, though.
    fn validate_blocks_push(
        &mut self,
        local_peer: &LocalPeer,
        chain_view: &BurnchainView,
        preamble: &Preamble,
        relayers: Vec<RelayData>,
    ) -> Result<Option<ReplyHandleP2P>, net_error> {
        assert!(preamble.payload_len > 5); // don't count 1-byte type prefix + 4 byte vector length

        if !self.process_relayers(local_peer, preamble, &relayers) {
            warn!("Drop pushed blocks -- invalid relayers {:?}", &relayers);
            self.stats.msgs_err += 1;
            return Err(net_error::InvalidMessage);
        }

        self.stats.add_block_push((preamble.payload_len as u64) - 5);

        if self.connection.options.max_block_push_bandwidth > 0
            && self.stats.get_block_push_bandwidth()
                > (self.connection.options.max_block_push_bandwidth as f64)
        {
            debug!(
                "Neighbor {:?} exceeded max block-push bandwidth of {} bytes/sec (currently at {})",
                &self.to_neighbor_key(),
                self.connection.options.max_block_push_bandwidth,
                self.stats.get_block_push_bandwidth()
            );
            return self
                .reply_nack(local_peer, chain_view, preamble, NackErrorCodes::Throttled)
                .and_then(|handle| Ok(Some(handle)));
        }
        Ok(None)
    }

    /// Validate pushed microblocks.
    /// Not much we can do to see if they're semantically correct, but we can at least throttle a
    /// peer that sends us too many at once.
    fn validate_microblocks_push(
        &mut self,
        local_peer: &LocalPeer,
        chain_view: &BurnchainView,
        preamble: &Preamble,
        relayers: Vec<RelayData>,
    ) -> Result<Option<ReplyHandleP2P>, net_error> {
        assert!(preamble.payload_len > 5); // don't count 1-byte type prefix + 4 byte vector length

        if !self.process_relayers(local_peer, preamble, &relayers) {
            warn!(
                "Drop pushed microblocks -- invalid relayers {:?}",
                &relayers
            );
            self.stats.msgs_err += 1;
            return Err(net_error::InvalidMessage);
        }

        self.stats
            .add_microblocks_push((preamble.payload_len as u64) - 5);

        if self.connection.options.max_microblocks_push_bandwidth > 0
            && self.stats.get_microblocks_push_bandwidth()
                > (self.connection.options.max_microblocks_push_bandwidth as f64)
        {
            debug!("Neighbor {:?} exceeded max microblocks-push bandwidth of {} bytes/sec (currently at {})", &self.to_neighbor_key(), self.connection.options.max_microblocks_push_bandwidth, self.stats.get_microblocks_push_bandwidth());
            return self
                .reply_nack(local_peer, chain_view, preamble, NackErrorCodes::Throttled)
                .and_then(|handle| Ok(Some(handle)));
        }
        Ok(None)
    }

    /// Validate a pushed transaction.
    /// Update bandwidth accounting, but forward the transaction along.
    fn validate_transaction_push(
        &mut self,
        local_peer: &LocalPeer,
        chain_view: &BurnchainView,
        preamble: &Preamble,
        relayers: Vec<RelayData>,
    ) -> Result<Option<ReplyHandleP2P>, net_error> {
        assert!(preamble.payload_len > 1); // don't count 1-byte type prefix

        if !self.process_relayers(local_peer, preamble, &relayers) {
            warn!(
                "Drop pushed transaction -- invalid relayers {:?}",
                &relayers
            );
            self.stats.msgs_err += 1;
            return Err(net_error::InvalidMessage);
        }

        self.stats
            .add_transaction_push((preamble.payload_len as u64) - 1);

        if self.connection.options.max_transaction_push_bandwidth > 0
            && self.stats.get_transaction_push_bandwidth()
                > (self.connection.options.max_transaction_push_bandwidth as f64)
        {
            debug!("Neighbor {:?} exceeded max transaction-push bandwidth of {} bytes/sec (currently at {})", &self.to_neighbor_key(), self.connection.options.max_transaction_push_bandwidth, self.stats.get_transaction_push_bandwidth());
            return self
                .reply_nack(local_peer, chain_view, preamble, NackErrorCodes::Throttled)
                .and_then(|handle| Ok(Some(handle)));
        }
        Ok(None)
    }

    /// Validate a pushed stackerdb chunk.
    /// Update bandwidth accounting, but forward the stackerdb chunk along.
    /// Possibly return a reply handle for a NACK if we throttle the remote sender
    fn validate_stackerdb_push(
        &mut self,
        local_peer: &LocalPeer,
        chain_view: &BurnchainView,
        preamble: &Preamble,
        relayers: Vec<RelayData>,
    ) -> Result<Option<ReplyHandleP2P>, net_error> {
        assert!(preamble.payload_len > 1); // don't count 1-byte type prefix

        if !self.process_relayers(local_peer, preamble, &relayers) {
            warn!(
                "Drop pushed stackerdb chunk -- invalid relayers {:?}",
                &relayers
            );
            self.stats.msgs_err += 1;
            return Err(net_error::InvalidMessage);
        }

        self.stats
            .add_stackerdb_push((preamble.payload_len as u64) - 1);

        if self.connection.options.max_stackerdb_push_bandwidth > 0
            && self.stats.get_stackerdb_push_bandwidth()
                > (self.connection.options.max_stackerdb_push_bandwidth as f64)
        {
            debug!("Neighbor {:?} exceeded max stackerdb-push bandwidth of {} bytes/sec (currently at {})", &self.to_neighbor_key(), self.connection.options.max_stackerdb_push_bandwidth, self.stats.get_stackerdb_push_bandwidth());
            return self
                .reply_nack(local_peer, chain_view, preamble, NackErrorCodes::Throttled)
                .and_then(|handle| Ok(Some(handle)));
        }
        Ok(None)
    }

    /// Handle an inbound authenticated p2p data-plane message.
    /// Return the message if not handled
    fn handle_data_message(
        &mut self,
        local_peer: &LocalPeer,
        peerdb: &mut PeerDB,
        sortdb: &SortitionDB,
        pox_id: &PoxId,
        chainstate: &mut StacksChainState,
        header_cache: &mut BlockHeaderCache,
        chain_view: &BurnchainView,
        msg: StacksMessage,
    ) -> Result<Option<StacksMessage>, net_error> {
        let res = match msg.payload {
            StacksMessageType::GetNeighbors => {
                self.handle_getneighbors(peerdb.conn(), local_peer, chain_view, &msg.preamble)
            }
            StacksMessageType::GetPoxInv(ref getpoxinv) => self.handle_getpoxinv(
                local_peer,
                sortdb,
                pox_id,
                chain_view,
                &msg.preamble,
                getpoxinv,
            ),
            StacksMessageType::GetBlocksInv(ref get_blocks_inv) => self.handle_getblocksinv(
                local_peer,
                sortdb,
                chainstate,
                header_cache,
                chain_view,
                &msg.preamble,
                get_blocks_inv,
            ),
            StacksMessageType::Blocks(_) => {
                monitoring::increment_stx_blocks_received_counter();

                // not handled here, but do some accounting -- we can't receive blocks too often,
                // so close this conversation if we do.
                match self.validate_blocks_push(
                    local_peer,
                    chain_view,
                    &msg.preamble,
                    msg.relayers.clone(),
                )? {
                    Some(handle) => Ok(handle),
                    None => {
                        // will forward upstream
                        return Ok(Some(msg));
                    }
                }
            }
            StacksMessageType::Microblocks(_) => {
                monitoring::increment_stx_micro_blocks_received_counter();

                // not handled here, but do some accounting -- we can't receive too many
                // unconfirmed microblocks per second
                match self.validate_microblocks_push(
                    local_peer,
                    chain_view,
                    &msg.preamble,
                    msg.relayers.clone(),
                )? {
                    Some(handle) => Ok(handle),
                    None => {
                        // will forward upstream
                        return Ok(Some(msg));
                    }
                }
            }
            StacksMessageType::Transaction(_) => {
                monitoring::increment_txs_received_counter();

                // not handled here, but do some accounting -- we can't receive too many
                // unconfirmed transactions per second
                match self.validate_transaction_push(
                    local_peer,
                    chain_view,
                    &msg.preamble,
                    msg.relayers.clone(),
                )? {
                    Some(handle) => Ok(handle),
                    None => {
                        // will forward upstream
                        return Ok(Some(msg));
                    }
                }
            }
            StacksMessageType::StackerDBChunk(_) => {
                // not handled here, but do some accounting -- we can't receive too many
                // stackerdb chunks per second
                match self.validate_stackerdb_push(
                    local_peer,
                    chain_view,
                    &msg.preamble,
                    msg.relayers.clone(),
                )? {
                    Some(handle) => Ok(handle),
                    None => {
                        // will forward upstream
                        return Ok(Some(msg));
                    }
                }
            }
            _ => {
                // all else will forward upstream
                return Ok(Some(msg));
            }
        };

        match res {
            Ok(handle) => {
                self.reply_handles.push_back(handle);
                Ok(None)
            }
            Err(e) => {
                debug!("Failed to handle messsage: {:?}", &e);
                Ok(Some(msg))
            }
        }
    }

    /// Load data into our connection
    pub fn recv<R: Read>(&mut self, r: &mut R) -> Result<usize, net_error> {
        let mut total_recved = 0;
        loop {
            let res = self.connection.recv_data(r);
            match res {
                Ok(num_recved) => {
                    total_recved += num_recved;
                    if num_recved > 0 {
                        self.stats.last_recv_time = get_epoch_time_secs();
                        self.stats.bytes_rx += num_recved as u64;
                    } else {
                        break;
                    }
                }
                Err(net_error::PermanentlyDrained) => {
                    trace!(
                        "{:?}: failed to recv on P2P conversation: PermanentlyDrained",
                        self
                    );
                    return Err(net_error::PermanentlyDrained);
                }
                Err(e) => {
                    info!("{:?}: failed to recv on P2P conversation: {:?}", self, &e);
                    return Err(e);
                }
            }
        }
        test_debug!("{:?}: received {} bytes", self, total_recved);
        Ok(total_recved)
    }

    /// Write data out of our conversation
    pub fn send<W: Write>(&mut self, w: &mut W) -> Result<usize, net_error> {
        let mut total_sent = 0;
        loop {
            // queue next byte slice
            self.try_flush()?;

            let res = self.connection.send_data(w);
            match res {
                Ok(num_sent) => {
                    total_sent += num_sent;
                    if num_sent > 0 {
                        self.stats.last_send_time = get_epoch_time_secs();
                        self.stats.bytes_tx += num_sent as u64;
                    } else {
                        break;
                    }
                }
                Err(e) => {
                    info!("{:?}: failed to send on P2P conversation: {:?}", self, &e);
                    return Err(e);
                }
            }
        }
        test_debug!("{:?}: sent {} bytes", self, total_sent);
        Ok(total_sent)
    }

    /// Make progress on in-flight messages.
    pub fn try_flush(&mut self) -> Result<(), net_error> {
        // send out responses in the order they were requested
        let mut drained = false;
        let mut broken = false;
        match self.reply_handles.front_mut() {
            Some(ref mut reply) => {
                // try moving some data to the connection
                match reply.try_flush() {
                    Ok(res) => {
                        drained = res;
                    }
                    Err(e) => {
                        // dead
                        warn!("Broken P2P connection: {:?}", &e);
                        broken = true;
                    }
                }
            }
            None => {}
        }

        if broken || drained {
            // done with this stream
            self.reply_handles.pop_front();
        }
        Ok(())
    }

    /// How many pending outgoing messages are there
    pub fn num_pending_outbound(&self) -> usize {
        self.reply_handles.len()
    }

    /// Validate an inbound p2p message
    /// Return Ok(true) if valid, Ok(false) if invalid, and Err if we should disconnect.
    fn validate_inbound_message(
        &mut self,
        msg: &StacksMessage,
        burnchain_view: &BurnchainView,
    ) -> Result<bool, net_error> {
        // validate message preamble
        if let Err(e) = self.is_preamble_valid(&msg, burnchain_view) {
            match e {
                net_error::InvalidMessage => {
                    // Disconnect from this peer.  If it thinks nothing's wrong, it'll
                    // reconnect on its own.
                    // However, only count this message as error.  Drop all other queued
                    // messages.
                    info!(
                        "{:?}: Received invalid preamble; dropping connection",
                        &self
                    );
                    self.stats.msgs_err += 1;
                    self.stats.add_healthpoint(false);
                    return Err(e);
                }
                _ => {
                    // skip this message
                    info!("{:?}: Failed to process message: {:?}", &self, &e);
                    self.stats.msgs_err += 1;
                    self.stats.add_healthpoint(false);
                    return Ok(false);
                }
            }
        }
        return Ok(true);
    }

    /// Handle an inbound authenticated p2p control-plane message
    /// Return true if we should consume it (i.e. it's not something to forward along), as well as the message we'll send as a reply (if any)
    fn handle_authenticated_control_message(
        &mut self,
        local_peer: &LocalPeer,
        peerdb: &mut PeerDB,
        burnchain_view: &BurnchainView,
        msg: &mut StacksMessage,
    ) -> Result<(Option<StacksMessage>, bool), net_error> {
        let mut consume = false;

        // already have public key; match payload
        let reply_opt = match msg.payload {
            StacksMessageType::Handshake(_) => {
                monitoring::increment_msg_counter("p2p_authenticated_handshake".to_string());

                debug!("{:?}: Got Handshake", &self);
                let (handshake_opt, handled) =
                    self.handle_handshake(local_peer, peerdb, burnchain_view, msg, true)?;
                consume = handled;
                Ok(handshake_opt)
            }
            StacksMessageType::HandshakeAccept(ref data) => {
                test_debug!("{:?}: Got HandshakeAccept", &self);
                self.handle_handshake_accept(burnchain_view, &msg.preamble, data, None)
                    .and_then(|_| Ok(None))
            }
            StacksMessageType::StackerDBHandshakeAccept(ref data, ref db_data) => {
                test_debug!("{:?}: Got StackerDBHandshakeAccept", &self);
                self.handle_handshake_accept(burnchain_view, &msg.preamble, data, Some(db_data))
                    .and_then(|_| Ok(None))
            }
            StacksMessageType::Ping(_) => {
                test_debug!("{:?}: Got Ping", &self);

                // consume here if unsolicited
                consume = true;
                self.handle_ping(burnchain_view, msg)
            }
            StacksMessageType::Pong(_) => {
                test_debug!("{:?}: Got Pong", &self);
                Ok(None)
            }
            StacksMessageType::NatPunchRequest(ref nonce) => {
                if cfg!(test) && self.connection.options.disable_natpunch {
                    return Err(net_error::InvalidMessage);
                }
                test_debug!("{:?}: Got NatPunchRequest({})", &self, nonce);

                consume = true;
                let msg = self.handle_natpunch_request(burnchain_view, *nonce);
                Ok(Some(msg))
            }
            StacksMessageType::NatPunchReply(ref _m) => {
                if cfg!(test) && self.connection.options.disable_natpunch {
                    return Err(net_error::InvalidMessage);
                }
                test_debug!("{:?}: Got NatPunchReply({})", &self, _m.nonce);
                Ok(None)
            }
            _ => {
                test_debug!(
                    "{:?}: Got a data-plane message (type {})",
                    &self,
                    msg.payload.get_message_name()
                );
                Ok(None) // nothing to reply to at this time
            }
        }?;
        Ok((reply_opt, consume))
    }

    /// Handle an inbound unauthenticated p2p control-plane message.
    /// Return true if the message was also solicited, as well as the reply we generate to
    /// deal with it (if we do deal with it)
    fn handle_unauthenticated_control_message(
        &mut self,
        local_peer: &LocalPeer,
        peerdb: &mut PeerDB,
        burnchain_view: &BurnchainView,
        msg: &mut StacksMessage,
    ) -> Result<(Option<StacksMessage>, bool), net_error> {
        // only thing we'll take right now is a handshake, as well as handshake
        // accept/rejects, nacks, and NAT holepunches
        //
        // Anything else will be nack'ed -- the peer will first need to handshake.
        let mut consume = false;
        let solicited = self.connection.is_solicited(&msg);
        let reply_opt = match msg.payload {
            StacksMessageType::Handshake(_) => {
                monitoring::increment_msg_counter("p2p_unauthenticated_handshake".to_string());
                test_debug!("{:?}: Got unauthenticated Handshake", &self);
                let (reply_opt, handled) =
                    self.handle_handshake(local_peer, peerdb, burnchain_view, msg, false)?;
                consume = handled;
                Ok(reply_opt)
            }
            StacksMessageType::HandshakeAccept(ref data) => {
                if solicited {
                    test_debug!("{:?}: Got unauthenticated HandshakeAccept", &self);
                    self.handle_handshake_accept(burnchain_view, &msg.preamble, data, None)
                        .and_then(|_| Ok(None))
                } else {
                    test_debug!("{:?}: Unsolicited unauthenticated HandshakeAccept", &self);

                    // don't update stats or state, and don't pass back
                    consume = true;
                    Ok(None)
                }
            }
            StacksMessageType::StackerDBHandshakeAccept(ref data, ref db_data) => {
                if solicited {
                    test_debug!("{:?}: Got unauthenticated StackerDBHandshakeAccept", &self);
                    self.handle_handshake_accept(burnchain_view, &msg.preamble, data, Some(db_data))
                        .and_then(|_| Ok(None))
                } else {
                    test_debug!(
                        "{:?}: Unsolicited unauthenticated StackerDBHandshakeAccept",
                        &self
                    );

                    // don't update stats or state, and don't pass back
                    consume = true;
                    Ok(None)
                }
            }
            StacksMessageType::HandshakeReject => {
                test_debug!("{:?}: Got unauthenticated HandshakeReject", &self);

                // don't NACK this back just because we were rejected.
                // But, it's okay to forward this back (i.e. don't consume).
                Ok(None)
            }
            StacksMessageType::Nack(_) => {
                test_debug!("{:?}: Got unauthenticated Nack", &self);

                // don't NACK back.
                // But, it's okay to forward this back (i.e. don't consume).
                Ok(None)
            }
            StacksMessageType::NatPunchRequest(ref nonce) => {
                if cfg!(test) && self.connection.options.disable_natpunch {
                    return Err(net_error::InvalidMessage);
                }
                test_debug!(
                    "{:?}: Got unauthenticated NatPunchRequest({})",
                    &self,
                    *nonce
                );
                consume = true;
                let msg = self.handle_natpunch_request(burnchain_view, *nonce);
                Ok(Some(msg))
            }
            StacksMessageType::NatPunchReply(ref _m) => {
                if cfg!(test) && self.connection.options.disable_natpunch {
                    return Err(net_error::InvalidMessage);
                }
                test_debug!(
                    "{:?}: Got unauthenticated NatPunchReply({})",
                    &self,
                    _m.nonce
                );

                // it's okay to forward this back (i.e. don't consume)
                Ok(None)
            }
            _ => {
                test_debug!(
                    "{:?}: Got unauthenticated message (type {}), will NACK",
                    &self,
                    msg.payload.get_message_name()
                );
                let nack_payload =
                    StacksMessageType::Nack(NackData::new(NackErrorCodes::HandshakeRequired));
                let nack = StacksMessage::from_chain_view(
                    self.version,
                    self.network_id,
                    burnchain_view,
                    nack_payload,
                );

                monitoring::increment_msg_counter("p2p_nack_sent".to_string());

                // unauthenticated, so don't forward it (but do consume it, and do nack it)
                consume = true;
                Ok(Some(nack))
            }
        }?;
        Ok((reply_opt, consume))
    }

    /// Carry on a conversation with the remote peer.
    /// Called from the p2p network thread, so no need for a network handle.
    /// Attempts to fulfill requests in other threads as a result of processing a message.
    /// Returns the list of unfulfilled Stacks messages we received -- messages not destined for
    /// any other thread in this program (i.e. "unsolicited messages").
    pub fn chat(
        &mut self,
        local_peer: &LocalPeer,
        peerdb: &mut PeerDB,
        sortdb: &SortitionDB,
        pox_id: &PoxId,
        chainstate: &mut StacksChainState,
        header_cache: &mut BlockHeaderCache,
        burnchain_view: &BurnchainView,
    ) -> Result<Vec<StacksMessage>, net_error> {
        let num_inbound = self.connection.inbox_len();
        test_debug!("{:?}: {} messages pending", &self, num_inbound);

        let mut unsolicited = vec![];
        for _ in 0..num_inbound {
            let update_stats; // whether or not this message can count towards this peer's liveness stats
            let mut msg = match self.connection.next_inbox_message() {
                None => {
                    continue;
                }
                Some(m) => m,
            };

            if !self.validate_inbound_message(&msg, burnchain_view)? {
                continue;
            }

            let (reply_opt, consumed) = if self.connection.has_public_key() {
                // we already have this remote peer's public key, so the message signature will
                // have been verified by the underlying ConnectionP2P.
                update_stats = true;
                self.handle_authenticated_control_message(
                    local_peer,
                    peerdb,
                    burnchain_view,
                    &mut msg,
                )?
            } else {
                // the underlying ConnectionP2P does not yet have a public key installed (i.e.
                // we don't know it yet), so treat this message with a little bit more
                // suspicion.
                // Update stats only if we were asking for this message.
                update_stats = self.connection.is_solicited(&msg);
                self.handle_unauthenticated_control_message(
                    local_peer,
                    peerdb,
                    burnchain_view,
                    &mut msg,
                )?
            };

            match reply_opt {
                None => {}
                Some(mut reply) => {
                    // send back this message to the remote peer
                    test_debug!(
                        "{:?}: Send control-plane reply type {}",
                        &self,
                        reply.payload.get_message_name()
                    );
                    reply.sign(msg.preamble.seq, &local_peer.private_key)?;
                    let reply_handle = self.relay_signed_message(reply)?;
                    self.reply_handles.push_back(reply_handle);
                }
            }

            let now = get_epoch_time_secs();
            let _msgtype = msg.payload.get_message_description().to_owned();
            let _relayers = format!("{:?}", &msg.relayers);
            let _seq = msg.request_id();

            if update_stats {
                // successfully got a message we asked for-- update stats
                if self.stats.first_contact_time == 0 {
                    self.stats.first_contact_time = now;
                }

                let msg_id = msg.payload.get_message_id();
                let count = match self.stats.msg_rx_counts.get(&msg_id) {
                    None => 1,
                    Some(c) => c + 1,
                };

                self.stats.msg_rx_counts.insert(msg_id, count);

                self.stats.msgs_rx += 1;
                self.stats.last_recv_time = now;
                self.stats.last_contact_time = get_epoch_time_secs();
                self.stats.add_healthpoint(true);

                // update chain view from preamble
                if msg.preamble.burn_block_height > self.burnchain_tip_height {
                    self.burnchain_tip_height = msg.preamble.burn_block_height;
                    self.burnchain_tip_burn_header_hash = msg.preamble.burn_block_hash.clone();
                }

                if msg.preamble.burn_stable_block_height > self.burnchain_stable_tip_height {
                    self.burnchain_stable_tip_height = msg.preamble.burn_stable_block_height;
                    self.burnchain_stable_tip_burn_header_hash =
                        msg.preamble.burn_stable_block_hash.clone();
                }

                debug!(
                    "{:?}: remote chain view is ({},{})-({},{})",
                    self,
                    self.burnchain_stable_tip_height,
                    &self.burnchain_stable_tip_burn_header_hash,
                    self.burnchain_tip_height,
                    &self.burnchain_tip_burn_header_hash
                );
            } else {
                // got an unhandled message we didn't ask for
                self.stats.msgs_rx_unsolicited += 1;
            }

            debug!(
                "{:?}: Received message {}, relayed by {}",
                &self, &_msgtype, &_relayers
            );

            // Is there someone else waiting for this message?  If so, pass it along.
            let fulfill_opt = self.connection.fulfill_request(msg);
            match fulfill_opt {
                None => {
                    debug!(
                        "{:?}: Fulfilled pending message request (type {} seq {})",
                        &self, _msgtype, _seq
                    );
                }
                Some(msg) => {
                    if consumed {
                        // already handled
                        debug!(
                            "{:?}: Consumed message (type {} seq {})",
                            &self, _msgtype, _seq
                        );
                    } else {
                        test_debug!(
                            "{:?}: Try handling message (type {} seq {})",
                            &self,
                            _msgtype,
                            _seq
                        );
                        let msg_opt = self.handle_data_message(
                            local_peer,
                            peerdb,
                            sortdb,
                            pox_id,
                            chainstate,
                            header_cache,
                            burnchain_view,
                            msg,
                        )?;
                        match msg_opt {
                            Some(msg) => {
                                debug!("{:?}: Did not handle message (type {} seq {}); passing upstream", &self, _msgtype, _seq);
                                unsolicited.push(msg);
                            }
                            None => {
                                debug!("{:?}: Handled message {} seq {}", &self, _msgtype, _seq);
                            }
                        }
                    }
                }
            }
        }

        Ok(unsolicited)
    }

    /// Remove all timed-out messages, and ding the remote peer as unhealthy
    pub fn clear_timeouts(&mut self) -> () {
        let num_drained = self.connection.drain_timeouts();
        for _ in 0..num_drained {
            self.stats.add_healthpoint(false);
        }
    }

    /// Get a ref to the conversation stats
    pub fn get_stats(&self) -> &NeighborStats {
        &self.stats
    }

    /// Get a mut ref to the conversation stats
    pub fn get_stats_mut(&mut self) -> &mut NeighborStats {
        &mut self.stats
    }
}

#[cfg(test)]
mod test {
    use std::fs;
    use std::io::prelude::*;
    use std::io::Read;
    use std::io::Write;
    use std::net::SocketAddr;
    use std::net::SocketAddrV4;

    use crate::burnchains::bitcoin::keys::BitcoinPublicKey;
    use crate::burnchains::burnchain::*;
    use crate::burnchains::*;
    use crate::chainstate::burn::db::sortdb::*;
    use crate::chainstate::burn::*;
    use crate::chainstate::stacks::db::ChainStateBootData;
    use crate::chainstate::*;
    use crate::core::*;
    use crate::net::connection::*;
    use crate::net::db::*;
    use crate::net::p2p::*;
    use crate::net::test::*;
    use crate::net::*;
    use crate::util_lib::test::*;
    use clarity::vm::costs::ExecutionCost;
    use stacks_common::util::pipe::*;
    use stacks_common::util::secp256k1::*;
    use stacks_common::util::sleep_ms;
    use stacks_common::util::uint::*;

    use crate::types::chainstate::{BlockHeaderHash, BurnchainHeaderHash, SortitionId};

    use super::*;

    const DEFAULT_SERVICES: u16 = (ServiceFlags::RELAY as u16) | (ServiceFlags::RPC as u16);
    const STACKERDB_SERVICES: u16 = (ServiceFlags::RELAY as u16)
        | (ServiceFlags::RPC as u16)
        | (ServiceFlags::STACKERDB as u16);

    fn make_test_chain_dbs(
        testname: &str,
        burnchain: &Burnchain,
        network_id: u32,
        key_expires: u64,
        data_url: UrlString,
        asn4_entries: &Vec<ASEntry4>,
        initial_neighbors: &Vec<Neighbor>,
        services: u16,
    ) -> (PeerDB, SortitionDB, PoxId, StacksChainState) {
        let test_path = format!("/tmp/blockstack-test-databases-{}", testname);
        match fs::metadata(&test_path) {
            Ok(_) => {
                fs::remove_dir_all(&test_path).unwrap();
            }
            Err(_) => {}
        };

        fs::create_dir_all(&test_path).unwrap();

        let sortdb_path = format!("{}/burn", &test_path);
        let peerdb_path = format!("{}/peers.sqlite", &test_path);
        let chainstate_path = format!("{}/chainstate", &test_path);

        let mut peerdb = PeerDB::connect(
            &peerdb_path,
            true,
            network_id,
            burnchain.network_id,
            None,
            key_expires,
            PeerAddress::from_ipv4(127, 0, 0, 1),
            NETWORK_P2P_PORT,
            data_url.clone(),
            &asn4_entries,
            Some(&initial_neighbors),
        )
        .unwrap();
        let sortdb = SortitionDB::connect(
            &sortdb_path,
            burnchain.first_block_height,
            &burnchain.first_block_hash,
            get_epoch_time_secs(),
            &StacksEpoch::unit_test_pre_2_05(burnchain.first_block_height),
            burnchain.pox_constants.clone(),
            true,
        )
        .unwrap();

        let mut tx = peerdb.tx_begin().unwrap();
        PeerDB::set_local_services(&mut tx, services).unwrap();
        tx.commit().unwrap();

        let first_burnchain_block_height = burnchain.first_block_height;
        let first_burnchain_block_hash = burnchain.first_block_hash;

        let mut boot_data = ChainStateBootData::new(&burnchain, vec![], None);

        let (chainstate, _) = StacksChainState::open_and_exec(
            false,
            network_id,
            &chainstate_path,
            Some(&mut boot_data),
            None,
        )
        .unwrap();

        let pox_id = {
            let ic = sortdb.index_conn();
            let tip_sort_id = SortitionDB::get_canonical_sortition_tip(sortdb.conn()).unwrap();
            let sortdb_reader = SortitionHandleConn::open_reader(&ic, &tip_sort_id).unwrap();
            sortdb_reader.get_pox_id().unwrap()
        };

        (peerdb, sortdb, pox_id, chainstate)
    }

    fn convo_send_recv(
        sender: &mut ConversationP2P,
        mut sender_handles: Vec<&mut ReplyHandleP2P>,
        receiver: &mut ConversationP2P,
    ) -> () {
        let (mut pipe_read, mut pipe_write) = Pipe::new();
        pipe_read.set_nonblocking(true);

        loop {
            let mut res = true;
            for i in 0..sender_handles.len() {
                let r = sender_handles[i].try_flush().unwrap();
                res = r && res;
            }

            sender.try_flush().unwrap();
            receiver.try_flush().unwrap();

            pipe_write.try_flush().unwrap();

            let all_relays_flushed =
                receiver.num_pending_outbound() == 0 && sender.num_pending_outbound() == 0;

            let nw = sender.send(&mut pipe_write).unwrap();
            let nr = receiver.recv(&mut pipe_read).unwrap();

            test_debug!(
                "res = {}, all_relays_flushed = {}, nr = {}, nw = {}",
                res,
                all_relays_flushed,
                nr,
                nw
            );
            if res && all_relays_flushed && nr == 0 && nw == 0 {
                break;
            }
        }

        eprintln!("pipe_read = {:?}", pipe_read);
        eprintln!("pipe_write = {:?}", pipe_write);
    }

    fn db_setup(
        peerdb: &mut PeerDB,
        sortdb: &mut SortitionDB,
        socketaddr: &SocketAddr,
        chain_view: &BurnchainView,
    ) -> () {
        {
            let mut tx = peerdb.tx_begin().unwrap();
            PeerDB::set_local_ipaddr(
                &mut tx,
                &PeerAddress::from_socketaddr(socketaddr),
                socketaddr.port(),
            )
            .unwrap();
            tx.commit().unwrap();
        }
        let mut prev_snapshot = SortitionDB::get_first_block_snapshot(sortdb.conn()).unwrap();
        for i in prev_snapshot.block_height..chain_view.burn_block_height + 1 {
            let mut next_snapshot = prev_snapshot.clone();

            let big_i = Uint256::from_u64(i as u64);
            let mut big_i_bytes_32 = [0u8; 32];
            let mut big_i_bytes_20 = [0u8; 20];
            big_i_bytes_32.copy_from_slice(&big_i.to_u8_slice());
            big_i_bytes_20.copy_from_slice(&big_i.to_u8_slice()[0..20]);

            next_snapshot.block_height += 1;
            next_snapshot.parent_burn_header_hash = next_snapshot.burn_header_hash.clone();
            if i == chain_view.burn_block_height {
                next_snapshot.burn_header_hash = chain_view.burn_block_hash.clone();
            } else if i == chain_view.burn_stable_block_height {
                next_snapshot.burn_header_hash = chain_view.burn_stable_block_hash.clone();
            } else {
                next_snapshot.burn_header_hash = BurnchainHeaderHash(big_i_bytes_32.clone());
            }

            next_snapshot.consensus_hash = ConsensusHash(big_i_bytes_20);
            next_snapshot.sortition_id = SortitionId(big_i_bytes_32.clone());
            next_snapshot.parent_sortition_id = prev_snapshot.sortition_id.clone();
            next_snapshot.ops_hash = OpsHash::from_bytes(&big_i_bytes_32).unwrap();
            next_snapshot.winning_stacks_block_hash = BlockHeaderHash(big_i_bytes_32.clone());
            next_snapshot.winning_block_txid = Txid(big_i_bytes_32.clone());
            next_snapshot.total_burn += 1;
            next_snapshot.sortition = true;
            next_snapshot.sortition_hash = next_snapshot
                .sortition_hash
                .mix_burn_header(&BurnchainHeaderHash(big_i_bytes_32.clone()));
            next_snapshot.num_sortitions += 1;

            let mut tx = SortitionHandleTx::begin(sortdb, &prev_snapshot.sortition_id).unwrap();

            let next_index_root = tx
                .append_chain_tip_snapshot(
                    &prev_snapshot,
                    &next_snapshot,
                    &vec![],
                    &vec![],
                    None,
                    None,
                    None,
                )
                .unwrap();
            next_snapshot.index_root = next_index_root;

            test_debug!(
                "i = {}, chain_view.burn_block_height = {}, ch = {}",
                i,
                chain_view.burn_block_height,
                next_snapshot.consensus_hash
            );

            prev_snapshot = next_snapshot;

            tx.commit().unwrap();
        }
    }

    fn testing_burnchain_config() -> Burnchain {
        let first_burn_hash = BurnchainHeaderHash::from_hex(
            "0000000000000000000000000000000000000000000000000000000000000000",
        )
        .unwrap();

        Burnchain {
            peer_version: PEER_VERSION_TESTNET,
            network_id: 0,
            chain_name: "bitcoin".to_string(),
            network_name: "testnet".to_string(),
            working_dir: "/nope".to_string(),
            consensus_hash_lifetime: 24,
            stable_confirmations: 7,
            first_block_height: 12300,
            initial_reward_start_block: 12300,
            first_block_hash: first_burn_hash.clone(),
            first_block_timestamp: 0,
            pox_constants: PoxConstants::test_default(),
        }
    }

    #[test]
    fn convo_handshake_accept() {
        with_timeout(100, || {
            let conn_opts = ConnectionOptions::default();

            let socketaddr_1 = SocketAddr::new(IpAddr::V4(Ipv4Addr::new(127, 0, 0, 1)), 8080);
            let socketaddr_2 = SocketAddr::new(IpAddr::V4(Ipv4Addr::new(1, 2, 3, 4)), 8081);

            let burnchain = testing_burnchain_config();

            let mut chain_view = BurnchainView {
                burn_block_height: 12348,
                burn_block_hash: BurnchainHeaderHash([0x11; 32]),
                burn_stable_block_height: 12341,
                burn_stable_block_hash: BurnchainHeaderHash([0x22; 32]),
                last_burn_block_hashes: HashMap::new(),
                rc_consensus_hash: ConsensusHash([0x33; 20]),
            };
            chain_view.make_test_data();

            let (mut peerdb_1, mut sortdb_1, pox_id_1, mut chainstate_1) = make_test_chain_dbs(
                "convo_handshake_accept_1",
                &burnchain,
                0x9abcdef0,
                12350,
                "http://peer1.com".into(),
                &vec![],
                &vec![],
                DEFAULT_SERVICES,
            );
            let (mut peerdb_2, mut sortdb_2, pox_id_2, mut chainstate_2) = make_test_chain_dbs(
                "convo_handshake_accept_2",
                &burnchain,
                0x9abcdef0,
                12351,
                "http://peer2.com".into(),
                &vec![],
                &vec![],
                DEFAULT_SERVICES,
            );

            db_setup(&mut peerdb_1, &mut sortdb_1, &socketaddr_1, &chain_view);
            db_setup(&mut peerdb_2, &mut sortdb_2, &socketaddr_2, &chain_view);

            let local_peer_1 = PeerDB::get_local_peer(&peerdb_1.conn()).unwrap();
            let local_peer_2 = PeerDB::get_local_peer(&peerdb_2.conn()).unwrap();

            let mut convo_1 = ConversationP2P::new(
                123,
                456,
                &burnchain,
                &socketaddr_2,
                &conn_opts,
                true,
                0,
                StacksEpoch::unit_test_pre_2_05(0),
            );
            let mut convo_2 = ConversationP2P::new(
                123,
                456,
                &burnchain,
                &socketaddr_1,
                &conn_opts,
                true,
                0,
                StacksEpoch::unit_test_pre_2_05(0),
            );

            // no peer public keys known yet
            assert!(convo_1.connection.get_public_key().is_none());
            assert!(convo_2.connection.get_public_key().is_none());

            // convo_1 sends a handshake to convo_2
            let handshake_data_1 = HandshakeData::from_local_peer(&local_peer_1);
            let handshake_1 = convo_1
                .sign_message(
                    &chain_view,
                    &local_peer_1.private_key,
                    StacksMessageType::Handshake(handshake_data_1.clone()),
                )
                .unwrap();
            let mut rh_1 = convo_1.send_signed_request(handshake_1, 1000000).unwrap();

            // convo_2 receives it and processes it, and since no one is waiting for it, will forward
            // it along to the chat caller (us)
            test_debug!("send handshake");
            convo_send_recv(&mut convo_1, vec![&mut rh_1], &mut convo_2);
            let unhandled_2 = convo_2
                .chat(
                    &local_peer_2,
                    &mut peerdb_2,
                    &sortdb_2,
                    &pox_id_2,
                    &mut chainstate_2,
                    &mut BlockHeaderCache::new(),
                    &chain_view,
                )
                .unwrap();

            // convo_1 has a handshakeaccept
            test_debug!("send handshake-accept");
            convo_send_recv(&mut convo_2, vec![&mut rh_1], &mut convo_1);
            let unhandled_1 = convo_1
                .chat(
                    &local_peer_1,
                    &mut peerdb_1,
                    &sortdb_1,
                    &pox_id_1,
                    &mut chainstate_1,
                    &mut BlockHeaderCache::new(),
                    &chain_view,
                )
                .unwrap();

            let reply_1 = rh_1.recv(0).unwrap();

            assert_eq!(unhandled_1.len(), 0);
            assert_eq!(unhandled_2.len(), 1);

            // convo 2 returns the handshake from convo 1
            match unhandled_2[0].payload {
                StacksMessageType::Handshake(ref data) => {
                    assert_eq!(handshake_data_1, *data);
                }
                _ => {
                    assert!(false);
                }
            };

            // received a valid HandshakeAccept from peer 2
            match reply_1.payload {
                StacksMessageType::HandshakeAccept(ref data) => {
                    assert_eq!(data.handshake.addrbytes, local_peer_2.addrbytes);
                    assert_eq!(data.handshake.port, local_peer_2.port);
                    assert_eq!(data.handshake.services, local_peer_2.services);
                    assert_eq!(
                        data.handshake.node_public_key,
                        StacksPublicKeyBuffer::from_public_key(&Secp256k1PublicKey::from_private(
                            &local_peer_2.private_key
                        ))
                    );
                    assert_eq!(
                        data.handshake.expire_block_height,
                        local_peer_2.private_key_expire
                    );
                    assert_eq!(data.handshake.data_url, "http://peer2.com".into());
                    assert_eq!(data.heartbeat_interval, conn_opts.heartbeat);
                }
                _ => {
                    assert!(false);
                }
            };

            // convo_2 got updated with convo_1's peer info, but no heartbeat info
            assert_eq!(convo_2.peer_heartbeat, 3600);
            assert_eq!(
                convo_2.connection.get_public_key().unwrap(),
                Secp256k1PublicKey::from_private(&local_peer_1.private_key)
            );
            assert_eq!(convo_2.data_url, "http://peer1.com".into());

            // convo_1 got updated with convo_2's peer info, as well as heartbeat
            assert_eq!(convo_1.peer_heartbeat, conn_opts.heartbeat);
            assert_eq!(
                convo_1.connection.get_public_key().unwrap(),
                Secp256k1PublicKey::from_private(&local_peer_2.private_key)
            );
            assert_eq!(convo_1.data_url, "http://peer2.com".into());
        })
    }

    /// Inner function for testing various kinds of stackerdb/non-stackerdb peer interactions
    fn inner_convo_handshake_accept_stackerdb(
        peer_1_services: u16,
        peer_1_rc_consensus_hash: ConsensusHash,
        peer_2_services: u16,
        peer_2_rc_consensus_hash: ConsensusHash,
    ) {
        with_timeout(100, move || {
            let conn_opts = ConnectionOptions::default();

            let socketaddr_1 = SocketAddr::new(IpAddr::V4(Ipv4Addr::new(127, 0, 0, 1)), 8080);
            let socketaddr_2 = SocketAddr::new(IpAddr::V4(Ipv4Addr::new(1, 2, 3, 4)), 8081);

            let burnchain = testing_burnchain_config();

            let mut chain_view_1 = BurnchainView {
                burn_block_height: 12348,
                burn_block_hash: BurnchainHeaderHash([0x11; 32]),
                burn_stable_block_height: 12341,
                burn_stable_block_hash: BurnchainHeaderHash([0x22; 32]),
                last_burn_block_hashes: HashMap::new(),
                rc_consensus_hash: peer_1_rc_consensus_hash.clone(),
            };
            chain_view_1.make_test_data();

            let mut chain_view_2 = chain_view_1.clone();
            chain_view_2.rc_consensus_hash = peer_2_rc_consensus_hash.clone();

            let (mut peerdb_1, mut sortdb_1, pox_id_1, mut chainstate_1) = make_test_chain_dbs(
                &format!(
                    "convo_handshake_accept_1-{}-{}-{}-{}",
                    peer_1_services,
                    peer_2_services,
                    &peer_1_rc_consensus_hash,
                    &peer_2_rc_consensus_hash
                ),
                &burnchain,
                0x9abcdef0,
                12350,
                "http://peer1.com".into(),
                &vec![],
                &vec![],
                peer_1_services,
            );
            let (mut peerdb_2, mut sortdb_2, pox_id_2, mut chainstate_2) = make_test_chain_dbs(
                &format!(
                    "convo_handshake_accept_2-{}-{}-{}-{}",
                    peer_1_services,
                    peer_2_services,
                    &peer_2_rc_consensus_hash,
                    &peer_2_rc_consensus_hash
                ),
                &burnchain,
                0x9abcdef0,
                12351,
                "http://peer2.com".into(),
                &vec![],
                &vec![],
                peer_2_services,
            );

            db_setup(&mut peerdb_1, &mut sortdb_1, &socketaddr_1, &chain_view_1);
            db_setup(&mut peerdb_2, &mut sortdb_2, &socketaddr_2, &chain_view_2);

            let local_peer_1 = PeerDB::get_local_peer(&peerdb_1.conn()).unwrap();
            let local_peer_2 = PeerDB::get_local_peer(&peerdb_2.conn()).unwrap();

            let mut convo_1 = ConversationP2P::new(
                123,
                456,
                &burnchain,
                &socketaddr_2,
                &conn_opts,
                true,
                0,
                StacksEpoch::unit_test_pre_2_05(0),
            );
            let mut convo_2 = ConversationP2P::new(
                123,
                456,
                &burnchain,
                &socketaddr_1,
                &conn_opts,
                true,
                0,
                StacksEpoch::unit_test_pre_2_05(0),
            );

            // no peer public keys known yet
            assert!(convo_1.connection.get_public_key().is_none());
            assert!(convo_2.connection.get_public_key().is_none());

            // convo_1 sends a handshake to convo_2
            let handshake_data_1 = HandshakeData::from_local_peer(&local_peer_1);
            let handshake_1 = convo_1
                .sign_message(
                    &chain_view_1,
                    &local_peer_1.private_key,
                    StacksMessageType::Handshake(handshake_data_1.clone()),
                )
                .unwrap();
            let mut rh_1 = convo_1.send_signed_request(handshake_1, 1000000).unwrap();

            // convo_2 receives it and processes it, and since no one is waiting for it, will forward
            // it along to the chat caller (us)
            test_debug!("send handshake");
            convo_send_recv(&mut convo_1, vec![&mut rh_1], &mut convo_2);
            let unhandled_2 = convo_2
                .chat(
                    &local_peer_2,
                    &mut peerdb_2,
                    &sortdb_2,
                    &pox_id_2,
                    &mut chainstate_2,
                    &mut BlockHeaderCache::new(),
                    &chain_view_2,
                )
                .unwrap();

            // convo_1 has a handshakeaccept
            test_debug!("send handshake-accept");
            convo_send_recv(&mut convo_2, vec![&mut rh_1], &mut convo_1);
            let unhandled_1 = convo_1
                .chat(
                    &local_peer_1,
                    &mut peerdb_1,
                    &sortdb_1,
                    &pox_id_1,
                    &mut chainstate_1,
                    &mut BlockHeaderCache::new(),
                    &chain_view_1,
                )
                .unwrap();

            let reply_1 = rh_1.recv(0).unwrap();

            assert_eq!(unhandled_1.len(), 0);
            assert_eq!(unhandled_2.len(), 1);

            // convo 2 returns the handshake from convo 1
            match unhandled_2[0].payload {
                StacksMessageType::Handshake(ref data) => {
                    assert_eq!(handshake_data_1, *data);
                }
                _ => {
                    assert!(false);
                }
            };

            if (peer_1_services & (ServiceFlags::STACKERDB as u16) != 0)
                && (peer_2_services & (ServiceFlags::STACKERDB as u16) != 0)
            {
                // received a valid StackerDBHandshakeAccept from peer 2?
                match reply_1.payload {
                    StacksMessageType::StackerDBHandshakeAccept(ref data, ref db_data) => {
                        assert_eq!(data.handshake.addrbytes, local_peer_2.addrbytes);
                        assert_eq!(data.handshake.port, local_peer_2.port);
                        assert_eq!(data.handshake.services, local_peer_2.services);
                        assert_eq!(
                            data.handshake.node_public_key,
                            StacksPublicKeyBuffer::from_public_key(
                                &Secp256k1PublicKey::from_private(&local_peer_2.private_key)
                            )
                        );
                        assert_eq!(
                            data.handshake.expire_block_height,
                            local_peer_2.private_key_expire
                        );
                        assert_eq!(data.handshake.data_url, "http://peer2.com".into());
                        assert_eq!(data.heartbeat_interval, conn_opts.heartbeat);

                        // remote peer always replies with its supported smart contracts
                        assert_eq!(
                            db_data.smart_contracts,
                            vec![ContractId::parse("SP000000000000000000002Q6VF78.sbtc").unwrap()]
                        );

                        if peer_1_rc_consensus_hash == peer_2_rc_consensus_hash {
                            assert_eq!(db_data.rc_consensus_hash, chain_view_1.rc_consensus_hash);

                            // peers learn each others' smart contract DBs
                            eprintln!(
                                "{:?}, {:?}",
                                &convo_1.db_smart_contracts, &convo_2.db_smart_contracts
                            );
                            assert_eq!(convo_1.db_smart_contracts.len(), 1);
                            assert!(convo_1.replicates_stackerdb(
                                &ContractId::parse("SP000000000000000000002Q6VF78.sbtc").unwrap()
                            ));
                        } else {
                            assert_eq!(db_data.rc_consensus_hash, chain_view_2.rc_consensus_hash);

                            // peers ignore each others' smart contract DBs
                            eprintln!(
                                "{:?}, {:?}",
                                &convo_1.db_smart_contracts, &convo_2.db_smart_contracts
                            );
                            assert_eq!(convo_1.db_smart_contracts.len(), 0);
                            assert!(!convo_1.replicates_stackerdb(
                                &ContractId::parse("SP000000000000000000002Q6VF78.sbtc").unwrap()
                            ));
                        }
                    }
                    _ => {
                        assert!(false);
                    }
                };
            } else {
                // received a valid HandshakeAccept from peer 2?
                match reply_1.payload {
                    StacksMessageType::HandshakeAccept(ref data) => {
                        assert_eq!(data.handshake.addrbytes, local_peer_2.addrbytes);
                        assert_eq!(data.handshake.port, local_peer_2.port);
                        assert_eq!(data.handshake.services, local_peer_2.services);
                        assert_eq!(
                            data.handshake.node_public_key,
                            StacksPublicKeyBuffer::from_public_key(
                                &Secp256k1PublicKey::from_private(&local_peer_2.private_key)
                            )
                        );
                        assert_eq!(
                            data.handshake.expire_block_height,
                            local_peer_2.private_key_expire
                        );
                        assert_eq!(data.handshake.data_url, "http://peer2.com".into());
                        assert_eq!(data.heartbeat_interval, conn_opts.heartbeat);
                    }
                    _ => {
                        assert!(false);
                    }
                }
            }

            // convo_2 got updated with convo_1's peer info, but no heartbeat info
            assert_eq!(convo_2.peer_heartbeat, 3600);
            assert_eq!(
                convo_2.connection.get_public_key().unwrap(),
                Secp256k1PublicKey::from_private(&local_peer_1.private_key)
            );
            assert_eq!(convo_2.data_url, "http://peer1.com".into());

            // convo_1 got updated with convo_2's peer info, as well as heartbeat
            assert_eq!(convo_1.peer_heartbeat, conn_opts.heartbeat);
            assert_eq!(
                convo_1.connection.get_public_key().unwrap(),
                Secp256k1PublicKey::from_private(&local_peer_2.private_key)
            );
            assert_eq!(convo_1.data_url, "http://peer2.com".into());

            assert_eq!(convo_1.peer_services, peer_2_services);
            assert_eq!(convo_2.peer_services, peer_1_services);
        })
    }

    #[test]
    /// Two stackerdb peers handshake
    fn convo_handshake_accept_stackerdb() {
        inner_convo_handshake_accept_stackerdb(
            STACKERDB_SERVICES,
            ConsensusHash([0x33; 20]),
            STACKERDB_SERVICES,
            ConsensusHash([0x33; 20]),
        );
    }

    #[test]
    /// A stackerdb peer handshakes with a legacy peer
    fn convo_handshake_accept_stackerdb_legacy() {
        inner_convo_handshake_accept_stackerdb(
            STACKERDB_SERVICES,
            ConsensusHash([0x44; 20]),
            DEFAULT_SERVICES,
            ConsensusHash([0x44; 20]),
        );
    }

    #[test]
    /// Two stackerdb peers handshake, but with different reward cycle consensus hashes
    fn convo_handshake_accept_stackerdb_bad_consensus_hash() {
        inner_convo_handshake_accept_stackerdb(
            STACKERDB_SERVICES,
            ConsensusHash([0x33; 20]),
            STACKERDB_SERVICES,
            ConsensusHash([0x44; 20]),
        );
    }

    #[test]
    fn convo_handshake_reject() {
        let conn_opts = ConnectionOptions::default();
        let socketaddr_1 = SocketAddr::new(IpAddr::V4(Ipv4Addr::new(127, 0, 0, 1)), 8080);
        let socketaddr_2 = SocketAddr::new(IpAddr::V4(Ipv4Addr::new(1, 2, 3, 4)), 8081);

        let first_burn_hash = BurnchainHeaderHash::from_hex(
            "0000000000000000000000000000000000000000000000000000000000000000",
        )
        .unwrap();

        let burnchain = testing_burnchain_config();

        let mut chain_view = BurnchainView {
            burn_block_height: 12348,
            burn_block_hash: BurnchainHeaderHash([0x11; 32]),
            burn_stable_block_height: 12341,
            burn_stable_block_hash: BurnchainHeaderHash([0x22; 32]),
            last_burn_block_hashes: HashMap::new(),
            rc_consensus_hash: ConsensusHash([0x33; 20]),
        };
        chain_view.make_test_data();

        let (mut peerdb_1, mut sortdb_1, pox_id_1, mut chainstate_1) = make_test_chain_dbs(
            "convo_handshake_reject_1",
            &burnchain,
            0x9abcdef0,
            12350,
            "http://peer1.com".into(),
            &vec![],
            &vec![],
            DEFAULT_SERVICES,
        );
        let (mut peerdb_2, mut sortdb_2, pox_id_2, mut chainstate_2) = make_test_chain_dbs(
            "convo_handshake_reject_2",
            &burnchain,
            0x9abcdef0,
            12351,
            "http://peer2.com".into(),
            &vec![],
            &vec![],
            DEFAULT_SERVICES,
        );

        db_setup(&mut peerdb_1, &mut sortdb_1, &socketaddr_1, &chain_view);
        db_setup(&mut peerdb_2, &mut sortdb_2, &socketaddr_2, &chain_view);

        let local_peer_1 = PeerDB::get_local_peer(&peerdb_1.conn()).unwrap();
        let local_peer_2 = PeerDB::get_local_peer(&peerdb_2.conn()).unwrap();

        let mut convo_1 = ConversationP2P::new(
            123,
            456,
            &burnchain,
            &socketaddr_2,
            &conn_opts,
            true,
            0,
            StacksEpoch::unit_test_pre_2_05(0),
        );
        let mut convo_2 = ConversationP2P::new(
            123,
            456,
            &burnchain,
            &socketaddr_1,
            &conn_opts,
            true,
            0,
            StacksEpoch::unit_test_pre_2_05(0),
        );

        // no peer public keys known yet
        assert!(convo_1.connection.get_public_key().is_none());
        assert!(convo_2.connection.get_public_key().is_none());

        // convo_1 sends a _stale_ handshake to convo_2 (wrong public key)
        let mut handshake_data_1 = HandshakeData::from_local_peer(&local_peer_1);
        handshake_data_1.expire_block_height = 12340;
        let handshake_1 = convo_1
            .sign_message(
                &chain_view,
                &local_peer_1.private_key,
                StacksMessageType::Handshake(handshake_data_1.clone()),
            )
            .unwrap();

        let mut rh_1 = convo_1.send_signed_request(handshake_1, 1000000).unwrap();

        // convo_2 receives it and automatically rejects it.
        convo_send_recv(&mut convo_1, vec![&mut rh_1], &mut convo_2);
        let unhandled_2 = convo_2
            .chat(
                &local_peer_2,
                &mut peerdb_2,
                &sortdb_2,
                &pox_id_2,
                &mut chainstate_2,
                &mut BlockHeaderCache::new(),
                &chain_view,
            )
            .unwrap();

        // convo_1 has a handshakreject
        convo_send_recv(&mut convo_2, vec![&mut rh_1], &mut convo_1);
        let unhandled_1 = convo_1
            .chat(
                &local_peer_1,
                &mut peerdb_1,
                &sortdb_1,
                &pox_id_1,
                &mut chainstate_1,
                &mut BlockHeaderCache::new(),
                &chain_view,
            )
            .unwrap();

        let reply_1 = rh_1.recv(0).unwrap();

        assert_eq!(unhandled_1.len(), 0);
        assert_eq!(unhandled_2.len(), 0);

        // received a valid HandshakeReject from peer 2
        match reply_1.payload {
            StacksMessageType::HandshakeReject => {}
            _ => {
                assert!(false);
            }
        };

        // neither peer updated their info on one another
        assert!(convo_1.connection.get_public_key().is_none());
        assert!(convo_2.connection.get_public_key().is_none());
    }

    #[test]
    fn convo_handshake_badsignature() {
        let conn_opts = ConnectionOptions::default();
        let socketaddr_1 = SocketAddr::new(IpAddr::V4(Ipv4Addr::new(127, 0, 0, 1)), 8080);
        let socketaddr_2 = SocketAddr::new(IpAddr::V4(Ipv4Addr::new(1, 2, 3, 4)), 8081);

        let first_burn_hash = BurnchainHeaderHash::from_hex(
            "0000000000000000000000000000000000000000000000000000000000000000",
        )
        .unwrap();

        let burnchain = testing_burnchain_config();

        let mut chain_view = BurnchainView {
            burn_block_height: 12348,
            burn_block_hash: BurnchainHeaderHash([0x11; 32]),
            burn_stable_block_height: 12341,
            burn_stable_block_hash: BurnchainHeaderHash([0x22; 32]),
            last_burn_block_hashes: HashMap::new(),
            rc_consensus_hash: ConsensusHash([0x33; 20]),
        };
        chain_view.make_test_data();

        let first_burn_hash = BurnchainHeaderHash::from_hex(
            "0000000000000000000000000000000000000000000000000000000000000000",
        )
        .unwrap();

        let (mut peerdb_1, mut sortdb_1, pox_id_1, mut chainstate_1) = make_test_chain_dbs(
            "convo_handshake_badsignature_1",
            &burnchain,
            0x9abcdef0,
            12350,
            "http://peer1.com".into(),
            &vec![],
            &vec![],
            DEFAULT_SERVICES,
        );
        let (mut peerdb_2, mut sortdb_2, pox_id_2, mut chainstate_2) = make_test_chain_dbs(
            "convo_handshake_badsignature_2",
            &burnchain,
            0x9abcdef0,
            12351,
            "http://peer2.com".into(),
            &vec![],
            &vec![],
            DEFAULT_SERVICES,
        );

        db_setup(&mut peerdb_1, &mut sortdb_1, &socketaddr_1, &chain_view);
        db_setup(&mut peerdb_2, &mut sortdb_2, &socketaddr_2, &chain_view);

        let local_peer_1 = PeerDB::get_local_peer(&peerdb_1.conn()).unwrap();
        let local_peer_2 = PeerDB::get_local_peer(&peerdb_2.conn()).unwrap();

        let mut convo_1 = ConversationP2P::new(
            123,
            456,
            &burnchain,
            &socketaddr_2,
            &conn_opts,
            true,
            0,
            StacksEpoch::unit_test_pre_2_05(0),
        );
        let mut convo_2 = ConversationP2P::new(
            123,
            456,
            &burnchain,
            &socketaddr_1,
            &conn_opts,
            true,
            0,
            StacksEpoch::unit_test_pre_2_05(0),
        );

        // no peer public keys known yet
        assert!(convo_1.connection.get_public_key().is_none());
        assert!(convo_2.connection.get_public_key().is_none());

        // convo_1 sends an _invalid_ handshake to convo_2 (bad signature)
        let handshake_data_1 = HandshakeData::from_local_peer(&local_peer_1);
        let mut handshake_1 = convo_1
            .sign_message(
                &chain_view,
                &local_peer_1.private_key,
                StacksMessageType::Handshake(handshake_data_1.clone()),
            )
            .unwrap();
        match handshake_1.payload {
            StacksMessageType::Handshake(ref mut data) => {
                data.expire_block_height += 1;
            }
            _ => panic!(),
        };

        let mut rh_1 = convo_1.send_signed_request(handshake_1, 1000000).unwrap();

        // convo_2 receives it and processes it, and barfs
        convo_send_recv(&mut convo_1, vec![&mut rh_1], &mut convo_2);
        let unhandled_2_err = convo_2.chat(
            &local_peer_2,
            &mut peerdb_2,
            &sortdb_2,
            &pox_id_2,
            &mut chainstate_2,
            &mut BlockHeaderCache::new(),
            &chain_view,
        );

        // convo_1 gets a nack and consumes it
        convo_send_recv(&mut convo_2, vec![&mut rh_1], &mut convo_1);
        let unhandled_1 = convo_1
            .chat(
                &local_peer_1,
                &mut peerdb_1,
                &sortdb_1,
                &pox_id_1,
                &mut chainstate_1,
                &mut BlockHeaderCache::new(),
                &chain_view,
            )
            .unwrap();

        // the waiting reply aborts on disconnect
        let reply_1_err = rh_1.recv(0);

        assert_eq!(unhandled_2_err.unwrap_err(), net_error::InvalidMessage);
        assert_eq!(reply_1_err, Err(net_error::ConnectionBroken));

        assert_eq!(unhandled_1.len(), 0);

        // neither peer updated their info on one another
        assert!(convo_1.connection.get_public_key().is_none());
        assert!(convo_2.connection.get_public_key().is_none());
    }

    #[test]
    fn convo_handshake_badpeeraddress() {
        let conn_opts = ConnectionOptions::default();
        let socketaddr_1 = SocketAddr::new(IpAddr::V4(Ipv4Addr::new(127, 0, 0, 1)), 8080);
        let socketaddr_2 = SocketAddr::new(IpAddr::V4(Ipv4Addr::new(1, 2, 3, 4)), 8081);

        let first_burn_hash = BurnchainHeaderHash::from_hex(
            "0000000000000000000000000000000000000000000000000000000000000000",
        )
        .unwrap();

        let burnchain = testing_burnchain_config();

        let mut chain_view = BurnchainView {
            burn_block_height: 12348,
            burn_block_hash: BurnchainHeaderHash([0x11; 32]),
            burn_stable_block_height: 12341,
            burn_stable_block_hash: BurnchainHeaderHash([0x22; 32]),
            last_burn_block_hashes: HashMap::new(),
            rc_consensus_hash: ConsensusHash([0x33; 20]),
        };
        chain_view.make_test_data();

        let first_burn_hash = BurnchainHeaderHash::from_hex(
            "0000000000000000000000000000000000000000000000000000000000000000",
        )
        .unwrap();

        let (mut peerdb_1, mut sortdb_1, pox_id_1, mut chainstate_1) = make_test_chain_dbs(
            "convo_handshake_badpeeraddress_1",
            &burnchain,
            0x9abcdef0,
            12350,
            "http://peer1.com".into(),
            &vec![],
            &vec![],
            DEFAULT_SERVICES,
        );
        let (mut peerdb_2, mut sortdb_2, pox_id_2, mut chainstate_2) = make_test_chain_dbs(
            "convo_handshake_badpeeraddress_2",
            &burnchain,
            0x9abcdef0,
            12351,
            "http://peer2.com".into(),
            &vec![],
            &vec![],
            DEFAULT_SERVICES,
        );

        db_setup(&mut peerdb_1, &mut sortdb_1, &socketaddr_1, &chain_view);
        db_setup(&mut peerdb_2, &mut sortdb_2, &socketaddr_2, &chain_view);

        let local_peer_1 = PeerDB::get_local_peer(&peerdb_1.conn()).unwrap();
        let local_peer_2 = PeerDB::get_local_peer(&peerdb_2.conn()).unwrap();

        let mut convo_1 = ConversationP2P::new(
            123,
            456,
            &burnchain,
            &socketaddr_2,
            &conn_opts,
            true,
            0,
            StacksEpoch::unit_test_pre_2_05(0),
        );
        let mut convo_2 = ConversationP2P::new(
            123,
            456,
            &burnchain,
            &socketaddr_1,
            &conn_opts,
            true,
            0,
            StacksEpoch::unit_test_pre_2_05(0),
        );

        // no peer public keys known yet
        assert!(convo_1.connection.get_public_key().is_none());
        assert!(convo_2.connection.get_public_key().is_none());

        // teach each convo about each other's public keys
        convo_1
            .connection
            .set_public_key(Some(Secp256k1PublicKey::from_private(
                &local_peer_2.private_key,
            )));
        convo_2
            .connection
            .set_public_key(Some(Secp256k1PublicKey::from_private(
                &local_peer_1.private_key,
            )));

        assert!(convo_1.connection.get_public_key().is_some());
        assert!(convo_2.connection.get_public_key().is_some());

        convo_1.stats.outbound = false;
        convo_2.stats.outbound = true;

        convo_2.peer_port = 8080;

        // convo_1 sends a handshake from a different address than reported
        let mut handshake_data_1 = HandshakeData::from_local_peer(&local_peer_1);
        handshake_data_1.port = 8082;
        let handshake_1 = convo_1
            .sign_message(
                &chain_view,
                &local_peer_1.private_key,
                StacksMessageType::Handshake(handshake_data_1.clone()),
            )
            .unwrap();

        let mut rh_1 = convo_1.send_signed_request(handshake_1, 1000000).unwrap();

        // convo_2 receives it and processes it, and rejects it
        convo_send_recv(&mut convo_1, vec![&mut rh_1], &mut convo_2);
        let unhandled_2 = convo_2
            .chat(
                &local_peer_2,
                &mut peerdb_2,
                &sortdb_2,
                &pox_id_2,
                &mut chainstate_2,
                &mut BlockHeaderCache::new(),
                &chain_view,
            )
            .unwrap();

        // convo_1 gets a handshake-reject and consumes it
        convo_send_recv(&mut convo_2, vec![&mut rh_1], &mut convo_1);
        let unhandled_1 = convo_1
            .chat(
                &local_peer_1,
                &mut peerdb_1,
                &sortdb_1,
                &pox_id_1,
                &mut chainstate_1,
                &mut BlockHeaderCache::new(),
                &chain_view,
            )
            .unwrap();

        // the waiting reply aborts on disconnect
        let reply_1 = rh_1.recv(0).unwrap();

        // received a valid HandshakeReject from peer 2
        match reply_1.payload {
            StacksMessageType::HandshakeReject => {}
            _ => {
                assert!(false);
            }
        };

        assert_eq!(unhandled_1.len(), 0);
        assert_eq!(unhandled_2.len(), 0);
    }

    #[test]
    fn convo_handshake_update_key() {
        let conn_opts = ConnectionOptions::default();
        let socketaddr_1 = SocketAddr::new(IpAddr::V4(Ipv4Addr::new(127, 0, 0, 1)), 8080);
        let socketaddr_2 = SocketAddr::new(IpAddr::V4(Ipv4Addr::new(1, 2, 3, 4)), 8081);

        let first_burn_hash = BurnchainHeaderHash::from_hex(
            "0000000000000000000000000000000000000000000000000000000000000000",
        )
        .unwrap();

        let burnchain = testing_burnchain_config();

        let mut chain_view = BurnchainView {
            burn_block_height: 12348,
            burn_block_hash: BurnchainHeaderHash([0x11; 32]),
            burn_stable_block_height: 12341,
            burn_stable_block_hash: BurnchainHeaderHash([0x22; 32]),
            last_burn_block_hashes: HashMap::new(),
            rc_consensus_hash: ConsensusHash([0x33; 20]),
        };
        chain_view.make_test_data();

        let (mut peerdb_1, mut sortdb_1, pox_id_1, mut chainstate_1) = make_test_chain_dbs(
            "convo_handshake_update_key_1",
            &burnchain,
            0x9abcdef0,
            12350,
            "http://peer1.com".into(),
            &vec![],
            &vec![],
            DEFAULT_SERVICES,
        );
        let (mut peerdb_2, mut sortdb_2, pox_id_2, mut chainstate_2) = make_test_chain_dbs(
            "convo_handshake_update_key_2",
            &burnchain,
            0x9abcdef0,
            12351,
            "http://peer2.com".into(),
            &vec![],
            &vec![],
            DEFAULT_SERVICES,
        );

        db_setup(&mut peerdb_1, &mut sortdb_1, &socketaddr_1, &chain_view);
        db_setup(&mut peerdb_2, &mut sortdb_2, &socketaddr_2, &chain_view);

        let mut local_peer_1 = PeerDB::get_local_peer(&peerdb_1.conn()).unwrap();
        let local_peer_2 = PeerDB::get_local_peer(&peerdb_2.conn()).unwrap();

        let mut convo_1 = ConversationP2P::new(
            123,
            456,
            &burnchain,
            &socketaddr_2,
            &conn_opts,
            true,
            0,
            StacksEpoch::unit_test_pre_2_05(0),
        );
        let mut convo_2 = ConversationP2P::new(
            123,
            456,
            &burnchain,
            &socketaddr_1,
            &conn_opts,
            true,
            0,
            StacksEpoch::unit_test_pre_2_05(0),
        );

        // no peer public keys known yet
        assert!(convo_1.connection.get_public_key().is_none());
        assert!(convo_2.connection.get_public_key().is_none());

        // convo_1 sends a handshake to convo_2
        let handshake_data_1 = HandshakeData::from_local_peer(&local_peer_1);
        let handshake_1 = convo_1
            .sign_message(
                &chain_view,
                &local_peer_1.private_key,
                StacksMessageType::Handshake(handshake_data_1.clone()),
            )
            .unwrap();

        let mut rh_1 = convo_1.send_signed_request(handshake_1, 1000000).unwrap();

        // convo_2 receives it
        convo_send_recv(&mut convo_1, vec![&mut rh_1], &mut convo_2);
        let unhandled_2 = convo_2
            .chat(
                &local_peer_2,
                &mut peerdb_2,
                &sortdb_2,
                &pox_id_2,
                &mut chainstate_2,
                &mut BlockHeaderCache::new(),
                &chain_view,
            )
            .unwrap();

        // convo_1 has a handshakaccept
        convo_send_recv(&mut convo_2, vec![&mut rh_1], &mut convo_1);
        let unhandled_1 = convo_1
            .chat(
                &local_peer_1,
                &mut peerdb_1,
                &sortdb_1,
                &pox_id_1,
                &mut chainstate_1,
                &mut BlockHeaderCache::new(),
                &chain_view,
            )
            .unwrap();

        let reply_1 = rh_1.recv(0).unwrap();

        assert_eq!(unhandled_1.len(), 0);
        assert_eq!(unhandled_2.len(), 1);

        // received a valid HandshakeAccept from peer 2
        match reply_1.payload {
            StacksMessageType::HandshakeAccept(..) => {}
            _ => {
                assert!(false);
            }
        };

        // peers learned each other's keys
        assert_eq!(
            convo_1.connection.get_public_key().as_ref().unwrap(),
            &Secp256k1PublicKey::from_private(&local_peer_2.private_key)
        );
        assert_eq!(
            convo_2.connection.get_public_key().as_ref().unwrap(),
            &Secp256k1PublicKey::from_private(&local_peer_1.private_key)
        );

        let old_peer_1_privkey = local_peer_1.private_key.clone();
        let old_peer_1_pubkey = Secp256k1PublicKey::from_private(&old_peer_1_privkey);

        // peer 1 updates their private key
        local_peer_1.private_key = Secp256k1PrivateKey::new();

        // peer 1 re-handshakes
        // convo_1 sends a handshake to convo_2
        let handshake_data_1 = HandshakeData::from_local_peer(&local_peer_1);
        let handshake_1 = convo_1
            .sign_message(
                &chain_view,
                &old_peer_1_privkey,
                StacksMessageType::Handshake(handshake_data_1.clone()),
            )
            .unwrap();

        let mut rh_1 = convo_1.send_signed_request(handshake_1, 1000000).unwrap();

        // convo_2 receives it
        convo_send_recv(&mut convo_1, vec![&mut rh_1], &mut convo_2);
        let unhandled_2 = convo_2
            .chat(
                &local_peer_2,
                &mut peerdb_2,
                &sortdb_2,
                &pox_id_2,
                &mut chainstate_2,
                &mut BlockHeaderCache::new(),
                &chain_view,
            )
            .unwrap();

        // convo_1 has a handshakaccept
        convo_send_recv(&mut convo_2, vec![&mut rh_1], &mut convo_1);
        let unhandled_1 = convo_1
            .chat(
                &local_peer_1,
                &mut peerdb_1,
                &sortdb_1,
                &pox_id_1,
                &mut chainstate_1,
                &mut BlockHeaderCache::new(),
                &chain_view,
            )
            .unwrap();

        let reply_1 = rh_1.recv(0).unwrap();

        assert_eq!(unhandled_1.len(), 0);
        assert_eq!(unhandled_2.len(), 1);

        // new keys were learned
        assert_eq!(
            convo_1.connection.get_public_key().as_ref().unwrap(),
            &Secp256k1PublicKey::from_private(&local_peer_2.private_key)
        );
        assert_eq!(
            convo_2.connection.get_public_key().as_ref().unwrap(),
            &Secp256k1PublicKey::from_private(&local_peer_1.private_key)
        );

        assert!(convo_1.connection.get_public_key().as_ref().unwrap() != &old_peer_1_pubkey);
        assert!(convo_2.connection.get_public_key().as_ref().unwrap() != &old_peer_1_pubkey);
    }

    #[test]
    fn convo_handshake_self() {
        let conn_opts = ConnectionOptions::default();
        let socketaddr_1 = SocketAddr::new(IpAddr::V4(Ipv4Addr::new(127, 0, 0, 1)), 8080);
        let socketaddr_2 = SocketAddr::new(IpAddr::V4(Ipv4Addr::new(1, 2, 3, 4)), 8081);

        let first_burn_hash = BurnchainHeaderHash::from_hex(
            "0000000000000000000000000000000000000000000000000000000000000000",
        )
        .unwrap();

        let burnchain = testing_burnchain_config();

        let mut chain_view = BurnchainView {
            burn_block_height: 12348,
            burn_block_hash: BurnchainHeaderHash([0x11; 32]),
            burn_stable_block_height: 12341,
            burn_stable_block_hash: BurnchainHeaderHash([0x22; 32]),
            last_burn_block_hashes: HashMap::new(),
            rc_consensus_hash: ConsensusHash([0x33; 20]),
        };
        chain_view.make_test_data();

        let first_burn_hash = BurnchainHeaderHash::from_hex(
            "0000000000000000000000000000000000000000000000000000000000000000",
        )
        .unwrap();

        let (mut peerdb_1, mut sortdb_1, pox_id_1, mut chainstate_1) = make_test_chain_dbs(
            "convo_handshake_self_1",
            &burnchain,
            0x9abcdef0,
            12350,
            "http://peer1.com".into(),
            &vec![],
            &vec![],
            DEFAULT_SERVICES,
        );
        let (mut peerdb_2, mut sortdb_2, pox_id_2, mut chainstate_2) = make_test_chain_dbs(
            "convo_handshake_self_2",
            &burnchain,
            0x9abcdef0,
            12351,
            "http://peer2.com".into(),
            &vec![],
            &vec![],
            DEFAULT_SERVICES,
        );

        db_setup(&mut peerdb_1, &mut sortdb_1, &socketaddr_1, &chain_view);
        db_setup(&mut peerdb_2, &mut sortdb_2, &socketaddr_2, &chain_view);

        let local_peer_1 = PeerDB::get_local_peer(&peerdb_1.conn()).unwrap();
        let local_peer_2 = PeerDB::get_local_peer(&peerdb_2.conn()).unwrap();

        let mut convo_1 = ConversationP2P::new(
            123,
            456,
            &burnchain,
            &socketaddr_2,
            &conn_opts,
            true,
            0,
            StacksEpoch::unit_test_pre_2_05(0),
        );
        let mut convo_2 = ConversationP2P::new(
            123,
            456,
            &burnchain,
            &socketaddr_1,
            &conn_opts,
            true,
            0,
            StacksEpoch::unit_test_pre_2_05(0),
        );

        // no peer public keys known yet
        assert!(convo_1.connection.get_public_key().is_none());
        assert!(convo_2.connection.get_public_key().is_none());

        // convo_1 sends a handshake to itself (not allowed)
        let handshake_data_1 = HandshakeData::from_local_peer(&local_peer_2);
        let handshake_1 = convo_1
            .sign_message(
                &chain_view,
                &local_peer_2.private_key,
                StacksMessageType::Handshake(handshake_data_1.clone()),
            )
            .unwrap();
        let mut rh_1 = convo_1.send_signed_request(handshake_1, 1000000).unwrap();

        // convo_2 receives it and processes it automatically (consuming it), and give back a handshake reject
        convo_send_recv(&mut convo_1, vec![&mut rh_1], &mut convo_2);
        let unhandled_2 = convo_2
            .chat(
                &local_peer_2,
                &mut peerdb_1,
                &sortdb_1,
                &pox_id_1,
                &mut chainstate_1,
                &mut BlockHeaderCache::new(),
                &chain_view,
            )
            .unwrap();

        // convo_1 gets a handshake reject and consumes it
        convo_send_recv(&mut convo_2, vec![&mut rh_1], &mut convo_1);
        let unhandled_1 = convo_1
            .chat(
                &local_peer_1,
                &mut peerdb_2,
                &sortdb_2,
                &pox_id_2,
                &mut chainstate_2,
                &mut BlockHeaderCache::new(),
                &chain_view,
            )
            .unwrap();

        // get back handshake reject
        let reply_1 = rh_1.recv(0).unwrap();

        assert_eq!(unhandled_1.len(), 0);
        assert_eq!(unhandled_2.len(), 0);

        // received a valid HandshakeReject from peer 2
        match reply_1.payload {
            StacksMessageType::HandshakeReject => {}
            _ => {
                assert!(false);
            }
        };

        // neither peer updated their info on one another
        assert!(convo_1.connection.get_public_key().is_none());
        assert!(convo_2.connection.get_public_key().is_none());
    }

    #[test]
    fn convo_ping() {
        let conn_opts = ConnectionOptions::default();
        let socketaddr_1 = SocketAddr::new(IpAddr::V4(Ipv4Addr::new(127, 0, 0, 1)), 8080);
        let socketaddr_2 = SocketAddr::new(IpAddr::V4(Ipv4Addr::new(1, 2, 3, 4)), 8081);

        let first_burn_hash = BurnchainHeaderHash::from_hex(
            "0000000000000000000000000000000000000000000000000000000000000000",
        )
        .unwrap();

        let burnchain = testing_burnchain_config();

        let mut chain_view = BurnchainView {
            burn_block_height: 12348,
            burn_block_hash: BurnchainHeaderHash([0x11; 32]),
            burn_stable_block_height: 12341,
            burn_stable_block_hash: BurnchainHeaderHash([0x22; 32]),
            last_burn_block_hashes: HashMap::new(),
            rc_consensus_hash: ConsensusHash([0x33; 20]),
        };
        chain_view.make_test_data();

        let first_burn_hash = BurnchainHeaderHash::from_hex(
            "0000000000000000000000000000000000000000000000000000000000000000",
        )
        .unwrap();

        let (mut peerdb_1, mut sortdb_1, pox_id_1, mut chainstate_1) = make_test_chain_dbs(
            "convo_ping_1",
            &burnchain,
            0x9abcdef0,
            12350,
            "http://peer1.com".into(),
            &vec![],
            &vec![],
            DEFAULT_SERVICES,
        );
        let (mut peerdb_2, mut sortdb_2, pox_id_2, mut chainstate_2) = make_test_chain_dbs(
            "convo_ping_2",
            &burnchain,
            0x9abcdef0,
            12351,
            "http://peer2.com".into(),
            &vec![],
            &vec![],
            DEFAULT_SERVICES,
        );

        db_setup(&mut peerdb_1, &mut sortdb_1, &socketaddr_1, &chain_view);
        db_setup(&mut peerdb_2, &mut sortdb_2, &socketaddr_2, &chain_view);

        let local_peer_1 = PeerDB::get_local_peer(&peerdb_1.conn()).unwrap();
        let local_peer_2 = PeerDB::get_local_peer(&peerdb_2.conn()).unwrap();

        let mut convo_1 = ConversationP2P::new(
            123,
            456,
            &burnchain,
            &socketaddr_2,
            &conn_opts,
            true,
            0,
            StacksEpoch::unit_test_pre_2_05(0),
        );
        let mut convo_2 = ConversationP2P::new(
            123,
            456,
            &burnchain,
            &socketaddr_1,
            &conn_opts,
            true,
            0,
            StacksEpoch::unit_test_pre_2_05(0),
        );

        // convo_1 sends a handshake to convo_2
        let handshake_data_1 = HandshakeData::from_local_peer(&local_peer_1);
        let handshake_1 = convo_1
            .sign_message(
                &chain_view,
                &local_peer_1.private_key,
                StacksMessageType::Handshake(handshake_data_1.clone()),
            )
            .unwrap();
        let mut rh_handshake_1 = convo_1
            .send_signed_request(handshake_1.clone(), 1000000)
            .unwrap();

        // convo_1 sends a ping to convo_2
        let ping_data_1 = PingData::new();
        let ping_1 = convo_1
            .sign_message(
                &chain_view,
                &local_peer_1.private_key,
                StacksMessageType::Ping(ping_data_1.clone()),
            )
            .unwrap();
        let mut rh_ping_1 = convo_1
            .send_signed_request(ping_1.clone(), 1000000)
            .unwrap();

        // convo_2 receives the handshake and ping and processes both, and since no one is waiting for the handshake, will forward
        // it along to the chat caller (us)
        test_debug!("send handshake {:?}", &handshake_1);
        test_debug!("send ping {:?}", &ping_1);
        convo_send_recv(
            &mut convo_1,
            vec![&mut rh_handshake_1, &mut rh_ping_1],
            &mut convo_2,
        );
        let unhandled_2 = convo_2
            .chat(
                &local_peer_2,
                &mut peerdb_2,
                &sortdb_2,
                &pox_id_2,
                &mut chainstate_2,
                &mut BlockHeaderCache::new(),
                &chain_view,
            )
            .unwrap();

        // convo_1 has a handshakeaccept
        test_debug!("reply handshake-accept");
        test_debug!("send pong");
        convo_send_recv(
            &mut convo_2,
            vec![&mut rh_handshake_1, &mut rh_ping_1],
            &mut convo_1,
        );
        let unhandled_1 = convo_1
            .chat(
                &local_peer_1,
                &mut peerdb_1,
                &sortdb_1,
                &pox_id_1,
                &mut chainstate_1,
                &mut BlockHeaderCache::new(),
                &chain_view,
            )
            .unwrap();

        let reply_handshake_1 = rh_handshake_1.recv(0).unwrap();
        let reply_ping_1 = rh_ping_1.recv(0).unwrap();

        assert_eq!(unhandled_1.len(), 0);
        assert_eq!(unhandled_2.len(), 1); // only the handshake is given back.  the ping is consumed

        // convo 2 returns the handshake from convo 1
        match unhandled_2[0].payload {
            StacksMessageType::Handshake(ref data) => {
                assert_eq!(handshake_data_1, *data);
            }
            _ => {
                assert!(false);
            }
        };

        // convo 2 replied to convo 1 with a matching pong
        match reply_ping_1.payload {
            StacksMessageType::Pong(ref data) => {
                assert_eq!(data.nonce, ping_data_1.nonce);
            }
            _ => {
                assert!(false);
            }
        }
    }

    #[test]
    fn convo_handshake_ping_loop() {
        let conn_opts = ConnectionOptions::default();
        let socketaddr_1 = SocketAddr::new(IpAddr::V4(Ipv4Addr::new(127, 0, 0, 1)), 8080);
        let socketaddr_2 = SocketAddr::new(IpAddr::V4(Ipv4Addr::new(1, 2, 3, 4)), 8081);

        let first_burn_hash = BurnchainHeaderHash::from_hex(
            "0000000000000000000000000000000000000000000000000000000000000000",
        )
        .unwrap();

        let burnchain = testing_burnchain_config();

        let mut chain_view = BurnchainView {
            burn_block_height: 12348,
            burn_block_hash: BurnchainHeaderHash([0x11; 32]),
            burn_stable_block_height: 12341,
            burn_stable_block_hash: BurnchainHeaderHash([0x22; 32]),
            last_burn_block_hashes: HashMap::new(),
            rc_consensus_hash: ConsensusHash([0x33; 20]),
        };
        chain_view.make_test_data();

        let first_burn_hash = BurnchainHeaderHash::from_hex(
            "0000000000000000000000000000000000000000000000000000000000000000",
        )
        .unwrap();

        let (mut peerdb_1, mut sortdb_1, pox_id_1, mut chainstate_1) = make_test_chain_dbs(
            "convo_handshake_ping_loop_1",
            &burnchain,
            0x9abcdef0,
            12350,
            "http://peer1.com".into(),
            &vec![],
            &vec![],
            DEFAULT_SERVICES,
        );
        let (mut peerdb_2, mut sortdb_2, pox_id_2, mut chainstate_2) = make_test_chain_dbs(
            "convo_handshake_ping_loop_2",
            &burnchain,
            0x9abcdef0,
            12351,
            "http://peer2.com".into(),
            &vec![],
            &vec![],
            DEFAULT_SERVICES,
        );

        db_setup(&mut peerdb_1, &mut sortdb_1, &socketaddr_1, &chain_view);
        db_setup(&mut peerdb_2, &mut sortdb_2, &socketaddr_2, &chain_view);

        let local_peer_1 = PeerDB::get_local_peer(&peerdb_1.conn()).unwrap();
        let local_peer_2 = PeerDB::get_local_peer(&peerdb_2.conn()).unwrap();

        let mut convo_1 = ConversationP2P::new(
            123,
            456,
            &burnchain,
            &socketaddr_2,
            &conn_opts,
            true,
            0,
            StacksEpoch::unit_test_pre_2_05(0),
        );
        let mut convo_2 = ConversationP2P::new(
            123,
            456,
            &burnchain,
            &socketaddr_1,
            &conn_opts,
            true,
            1,
            StacksEpoch::unit_test_pre_2_05(0),
        );

        for i in 0..5 {
            // do handshake/ping over and over, with different keys.
            // tests re-keying.

            // convo_1 sends a handshake to convo_2
            let handshake_data_1 = HandshakeData::from_local_peer(&local_peer_1);
            let handshake_1 = convo_1
                .sign_message(
                    &chain_view,
                    &local_peer_1.private_key,
                    StacksMessageType::Handshake(handshake_data_1.clone()),
                )
                .unwrap();
            let mut rh_handshake_1 = convo_1.send_signed_request(handshake_1, 1000000).unwrap();

            // convo_1 sends a ping to convo_2
            let ping_data_1 = PingData::new();
            let ping_1 = convo_1
                .sign_message(
                    &chain_view,
                    &local_peer_1.private_key,
                    StacksMessageType::Ping(ping_data_1.clone()),
                )
                .unwrap();
            let mut rh_ping_1 = convo_1.send_signed_request(ping_1, 1000000).unwrap();

            // convo_2 receives the handshake and ping and processes both, and since no one is waiting for the handshake, will forward
            // it along to the chat caller (us)
            convo_send_recv(
                &mut convo_1,
                vec![&mut rh_handshake_1, &mut rh_ping_1],
                &mut convo_2,
            );
            let unhandled_2 = convo_2
                .chat(
                    &local_peer_2,
                    &mut peerdb_2,
                    &sortdb_2,
                    &pox_id_2,
                    &mut chainstate_2,
                    &mut BlockHeaderCache::new(),
                    &chain_view,
                )
                .unwrap();

            // convo_1 has a handshakeaccept
            convo_send_recv(
                &mut convo_2,
                vec![&mut rh_handshake_1, &mut rh_ping_1],
                &mut convo_1,
            );
            let unhandled_1 = convo_1
                .chat(
                    &local_peer_1,
                    &mut peerdb_1,
                    &sortdb_1,
                    &pox_id_1,
                    &mut chainstate_1,
                    &mut BlockHeaderCache::new(),
                    &chain_view,
                )
                .unwrap();

            let reply_handshake_1 = rh_handshake_1.recv(0).unwrap();
            let reply_ping_1 = rh_ping_1.recv(0).unwrap();

            assert_eq!(unhandled_1.len(), 0);
            assert_eq!(unhandled_2.len(), 1); // only the handshake is given back.  the ping is consumed

            // convo 2 returns the handshake from convo 1
            match unhandled_2[0].payload {
                StacksMessageType::Handshake(ref data) => {
                    assert_eq!(handshake_data_1, *data);
                }
                _ => {
                    assert!(false);
                }
            };

            // convo 2 replied to convo 1 with a matching pong
            match reply_ping_1.payload {
                StacksMessageType::Pong(ref data) => {
                    assert_eq!(data.nonce, ping_data_1.nonce);
                }
                _ => {
                    assert!(false);
                }
            }

            // received a valid HandshakeAccept from peer 2
            match reply_handshake_1.payload {
                StacksMessageType::HandshakeAccept(ref data)
                | StacksMessageType::StackerDBHandshakeAccept(ref data, ..) => {
                    assert_eq!(data.handshake.addrbytes, local_peer_2.addrbytes);
                    assert_eq!(data.handshake.port, local_peer_2.port);
                    assert_eq!(data.handshake.services, local_peer_2.services);
                    assert_eq!(
                        data.handshake.node_public_key,
                        StacksPublicKeyBuffer::from_public_key(&Secp256k1PublicKey::from_private(
                            &local_peer_2.private_key
                        ))
                    );
                    assert_eq!(
                        data.handshake.expire_block_height,
                        local_peer_2.private_key_expire
                    );
                    assert_eq!(data.heartbeat_interval, conn_opts.heartbeat);
                }
                _ => {
                    assert!(false);
                }
            };

            // convo_2 got updated with convo_1's peer info, and default heartbeat filled in
            assert_eq!(convo_2.peer_heartbeat, 3600);
            assert_eq!(
                convo_2
                    .connection
                    .get_public_key()
                    .unwrap()
                    .to_bytes_compressed(),
                Secp256k1PublicKey::from_private(&local_peer_1.private_key).to_bytes_compressed()
            );

            // convo_1 got updated with convo_2's peer info, as well as heartbeat
            assert_eq!(convo_1.peer_heartbeat, conn_opts.heartbeat);
            assert_eq!(
                convo_1
                    .connection
                    .get_public_key()
                    .unwrap()
                    .to_bytes_compressed(),
                Secp256k1PublicKey::from_private(&local_peer_2.private_key).to_bytes_compressed()
            );

            // regenerate keys and expiries in peer 1
            let new_privkey = Secp256k1PrivateKey::new();
            {
                let mut tx = peerdb_1.tx_begin().unwrap();
                PeerDB::set_local_private_key(&mut tx, &new_privkey, (12350 + i) as u64).unwrap();
                tx.commit().unwrap();
            }
        }
    }

    #[test]
    fn convo_nack_unsolicited() {
        let conn_opts = ConnectionOptions::default();
        let socketaddr_1 = SocketAddr::new(IpAddr::V4(Ipv4Addr::new(127, 0, 0, 1)), 8080);
        let socketaddr_2 = SocketAddr::new(IpAddr::V4(Ipv4Addr::new(1, 2, 3, 4)), 8081);

        let first_burn_hash = BurnchainHeaderHash::from_hex(
            "0000000000000000000000000000000000000000000000000000000000000000",
        )
        .unwrap();

        let burnchain = testing_burnchain_config();

        let mut chain_view = BurnchainView {
            burn_block_height: 12348,
            burn_block_hash: BurnchainHeaderHash([0x11; 32]),
            burn_stable_block_height: 12341,
            burn_stable_block_hash: BurnchainHeaderHash([0x22; 32]),
            last_burn_block_hashes: HashMap::new(),
            rc_consensus_hash: ConsensusHash([0x33; 20]),
        };
        chain_view.make_test_data();

        let first_burn_hash = BurnchainHeaderHash::from_hex(
            "0000000000000000000000000000000000000000000000000000000000000000",
        )
        .unwrap();

        let (mut peerdb_1, mut sortdb_1, pox_id_1, mut chainstate_1) = make_test_chain_dbs(
            "convo_nack_unsolicited_1",
            &burnchain,
            0x9abcdef0,
            12350,
            "http://peer1.com".into(),
            &vec![],
            &vec![],
            DEFAULT_SERVICES,
        );
        let (mut peerdb_2, mut sortdb_2, pox_id_2, mut chainstate_2) = make_test_chain_dbs(
            "convo_nack_unsolicited_2",
            &burnchain,
            0x9abcdef0,
            12351,
            "http://peer2.com".into(),
            &vec![],
            &vec![],
            DEFAULT_SERVICES,
        );

        db_setup(&mut peerdb_1, &mut sortdb_1, &socketaddr_1, &chain_view);
        db_setup(&mut peerdb_2, &mut sortdb_2, &socketaddr_2, &chain_view);

        let local_peer_1 = PeerDB::get_local_peer(&peerdb_1.conn()).unwrap();
        let local_peer_2 = PeerDB::get_local_peer(&peerdb_2.conn()).unwrap();

        let mut convo_1 = ConversationP2P::new(
            123,
            456,
            &burnchain,
            &socketaddr_2,
            &conn_opts,
            true,
            0,
            StacksEpoch::unit_test_pre_2_05(0),
        );
        let mut convo_2 = ConversationP2P::new(
            123,
            456,
            &burnchain,
            &socketaddr_1,
            &conn_opts,
            true,
            0,
            StacksEpoch::unit_test_pre_2_05(0),
        );

        // no peer public keys known yet
        assert!(convo_1.connection.get_public_key().is_none());
        assert!(convo_2.connection.get_public_key().is_none());

        // convo_1 sends a ping to convo_2
        let ping_data_1 = PingData::new();
        let ping_1 = convo_1
            .sign_message(
                &chain_view,
                &local_peer_1.private_key,
                StacksMessageType::Ping(ping_data_1.clone()),
            )
            .unwrap();
        let mut rh_ping_1 = convo_1.send_signed_request(ping_1, 1000000).unwrap();

        // convo_2 will reply with a nack since peer_1 hasn't authenticated yet
        convo_send_recv(&mut convo_1, vec![&mut rh_ping_1], &mut convo_2);
        let unhandled_2 = convo_2
            .chat(
                &local_peer_2,
                &mut peerdb_2,
                &sortdb_2,
                &pox_id_2,
                &mut chainstate_2,
                &mut BlockHeaderCache::new(),
                &chain_view,
            )
            .unwrap();

        // convo_1 has a nack
        convo_send_recv(&mut convo_2, vec![&mut rh_ping_1], &mut convo_1);
        let unhandled_1 = convo_1
            .chat(
                &local_peer_1,
                &mut peerdb_1,
                &sortdb_1,
                &pox_id_1,
                &mut chainstate_1,
                &mut BlockHeaderCache::new(),
                &chain_view,
            )
            .unwrap();

        let reply_1 = rh_ping_1.recv(0).unwrap();

        // convo_2 gives back nothing
        assert_eq!(unhandled_1.len(), 0);
        assert_eq!(unhandled_2.len(), 0);

        // convo_1 got a NACK
        match reply_1.payload {
            StacksMessageType::Nack(ref data) => {
                assert_eq!(data.error_code, NackErrorCodes::HandshakeRequired);
            }
            _ => {
                assert!(false);
            }
        };

        // convo_2 did NOT get updated with convo_1's peer info
        assert_eq!(convo_2.peer_heartbeat, 0);
        assert!(convo_2.connection.get_public_key().is_none());

        // convo_1 did NOT get updated
        assert_eq!(convo_1.peer_heartbeat, 0);
        assert!(convo_2.connection.get_public_key().is_none());
    }

    #[test]
    fn convo_ignore_unsolicited_handshake() {
        let conn_opts = ConnectionOptions::default();
        let socketaddr_1 = SocketAddr::new(IpAddr::V4(Ipv4Addr::new(127, 0, 0, 1)), 8080);
        let socketaddr_2 = SocketAddr::new(IpAddr::V4(Ipv4Addr::new(1, 2, 3, 4)), 8081);

        let first_burn_hash = BurnchainHeaderHash::from_hex(
            "0000000000000000000000000000000000000000000000000000000000000000",
        )
        .unwrap();

        let burnchain = testing_burnchain_config();

        let mut chain_view = BurnchainView {
            burn_block_height: 12348,
            burn_block_hash: BurnchainHeaderHash([0x11; 32]),
            burn_stable_block_height: 12341,
            burn_stable_block_hash: BurnchainHeaderHash([0x22; 32]),
            last_burn_block_hashes: HashMap::new(),
            rc_consensus_hash: ConsensusHash([0x33; 20]),
        };
        chain_view.make_test_data();

        let first_burn_hash = BurnchainHeaderHash::from_hex(
            "0000000000000000000000000000000000000000000000000000000000000000",
        )
        .unwrap();

        let (mut peerdb_1, mut sortdb_1, pox_id_1, mut chainstate_1) = make_test_chain_dbs(
            "convo_ignore_unsolicited_handshake_1",
            &burnchain,
            0x9abcdef0,
            12350,
            "http://peer1.com".into(),
            &vec![],
            &vec![],
            DEFAULT_SERVICES,
        );
        let (mut peerdb_2, mut sortdb_2, pox_id_2, mut chainstate_2) = make_test_chain_dbs(
            "convo_ignore_unsolicited_handshake_2",
            &burnchain,
            0x9abcdef0,
            12351,
            "http://peer2.com".into(),
            &vec![],
            &vec![],
            DEFAULT_SERVICES,
        );

        db_setup(&mut peerdb_1, &mut sortdb_1, &socketaddr_1, &chain_view);
        db_setup(&mut peerdb_2, &mut sortdb_2, &socketaddr_2, &chain_view);

        let local_peer_1 = PeerDB::get_local_peer(&peerdb_1.conn()).unwrap();
        let local_peer_2 = PeerDB::get_local_peer(&peerdb_2.conn()).unwrap();

        let mut convo_1 = ConversationP2P::new(
            123,
            456,
            &burnchain,
            &socketaddr_2,
            &conn_opts,
            true,
            0,
            StacksEpoch::unit_test_pre_2_05(0),
        );
        let mut convo_2 = ConversationP2P::new(
            123,
            456,
            &burnchain,
            &socketaddr_1,
            &conn_opts,
            true,
            0,
            StacksEpoch::unit_test_pre_2_05(0),
        );

        // no peer public keys known yet
        assert!(convo_1.connection.get_public_key().is_none());
        assert!(convo_2.connection.get_public_key().is_none());

        // convo_1 sends unauthenticated control-plane messages to convo_2
        let unauthed_messages = {
            let accept_data_1 = HandshakeAcceptData::new(&local_peer_1, 1000000000);
            let accept_1 = convo_1
                .sign_message(
                    &chain_view,
                    &local_peer_1.private_key,
                    StacksMessageType::HandshakeAccept(accept_data_1.clone()),
                )
                .unwrap();

            let stackerdb_accept_data_1 = StacksMessageType::StackerDBHandshakeAccept(
                accept_data_1.clone(),
                StackerDBHandshakeData {
                    rc_consensus_hash: chain_view.rc_consensus_hash.clone(),
                    // placeholder sbtc address for now
                    smart_contracts: vec![
                        ContractId::parse("SP000000000000000000002Q6VF78.sbtc").unwrap()
                    ],
                },
            );

            let stackerdb_accept_1 = convo_1
                .sign_message(
                    &chain_view,
                    &local_peer_1.private_key,
                    stackerdb_accept_data_1,
                )
                .unwrap();

            vec![accept_1, stackerdb_accept_1]
        };

        for unauthed_msg in unauthed_messages.into_iter() {
            let mut rh_1 = convo_1.send_signed_request(unauthed_msg, 1000000).unwrap();

            convo_send_recv(&mut convo_1, vec![&mut rh_1], &mut convo_2);
            let unhandled_2 = convo_2
                .chat(
                    &local_peer_2,
                    &mut peerdb_2,
                    &sortdb_2,
                    &pox_id_2,
                    &mut chainstate_2,
                    &mut BlockHeaderCache::new(),
                    &chain_view,
                )
                .unwrap();

            convo_send_recv(&mut convo_2, vec![&mut rh_1], &mut convo_1);
            let unhandled_1 = convo_1
                .chat(
                    &local_peer_1,
                    &mut peerdb_1,
                    &sortdb_1,
                    &pox_id_1,
                    &mut chainstate_1,
                    &mut BlockHeaderCache::new(),
                    &chain_view,
                )
                .unwrap();

            // connection should break off since nodes ignore unsolicited messages
            match rh_1.recv(1).unwrap_err() {
                net_error::ConnectionBroken => {}
                e => {
                    panic!(
                        "Unexpected error from consuming unsolicited message: {:?}",
                        &e
                    );
                }
            }

            // convo_2 gives back nothing
            assert_eq!(unhandled_1.len(), 0);
            assert_eq!(unhandled_2.len(), 0);

            // convo_2 did NOT get updated with convo_1's peer info
            assert_eq!(convo_2.peer_heartbeat, 0);
            assert!(convo_2.connection.get_public_key().is_none());

            // convo_1 did NOT get updated
            assert_eq!(convo_1.peer_heartbeat, 0);
            assert!(convo_2.connection.get_public_key().is_none());
        }
    }

    #[test]
    fn convo_handshake_getblocksinv() {
        with_timeout(100, || {
            let conn_opts = ConnectionOptions::default();

            let socketaddr_1 = SocketAddr::new(IpAddr::V4(Ipv4Addr::new(127, 0, 0, 1)), 8080);
            let socketaddr_2 = SocketAddr::new(IpAddr::V4(Ipv4Addr::new(1, 2, 3, 4)), 8081);

            let first_burn_hash = BurnchainHeaderHash::from_hex(
                "0000000000000000000000000000000000000000000000000000000000000000",
            )
            .unwrap();

            let burnchain = testing_burnchain_config();

            let mut chain_view = BurnchainView {
                burn_block_height: 12331, // burnchain.reward_cycle_to_block_height(burnchain.block_height_to_reward_cycle(12348 - 8).unwrap()),
                burn_block_hash: BurnchainHeaderHash([0x11; 32]),
                burn_stable_block_height: 12331 - 7, // burnchain.reward_cycle_to_block_height(burnchain.block_height_to_reward_cycle(12341 - 8).unwrap() - 1),
                burn_stable_block_hash: BurnchainHeaderHash([0x22; 32]),
                last_burn_block_hashes: HashMap::new(),
                rc_consensus_hash: ConsensusHash([0x33; 20]),
            };
            chain_view.make_test_data();

            let (mut peerdb_1, mut sortdb_1, pox_id_1, mut chainstate_1) = make_test_chain_dbs(
                "convo_handshake_getblocksinv_1",
                &burnchain,
                0x9abcdef0,
                12350,
                "http://peer1.com".into(),
                &vec![],
                &vec![],
                DEFAULT_SERVICES,
            );
            let (mut peerdb_2, mut sortdb_2, pox_id_2, mut chainstate_2) = make_test_chain_dbs(
                "convo_handshake_getblocksinv_2",
                &burnchain,
                0x9abcdef0,
                12351,
                "http://peer2.com".into(),
                &vec![],
                &vec![],
                DEFAULT_SERVICES,
            );

            db_setup(&mut peerdb_1, &mut sortdb_1, &socketaddr_1, &chain_view);
            db_setup(&mut peerdb_2, &mut sortdb_2, &socketaddr_2, &chain_view);

            let local_peer_1 = PeerDB::get_local_peer(&peerdb_1.conn()).unwrap();
            let local_peer_2 = PeerDB::get_local_peer(&peerdb_2.conn()).unwrap();

            let mut convo_1 = ConversationP2P::new(
                123,
                456,
                &burnchain,
                &socketaddr_2,
                &conn_opts,
                true,
                0,
                StacksEpoch::unit_test_pre_2_05(0),
            );
            let mut convo_2 = ConversationP2P::new(
                123,
                456,
                &burnchain,
                &socketaddr_1,
                &conn_opts,
                true,
                0,
                StacksEpoch::unit_test_pre_2_05(0),
            );

            // no peer public keys known yet
            assert!(convo_1.connection.get_public_key().is_none());
            assert!(convo_2.connection.get_public_key().is_none());

            // convo_1 sends a handshake to convo_2
            let handshake_data_1 = HandshakeData::from_local_peer(&local_peer_1);
            let handshake_1 = convo_1
                .sign_message(
                    &chain_view,
                    &local_peer_1.private_key,
                    StacksMessageType::Handshake(handshake_data_1.clone()),
                )
                .unwrap();
            let mut rh_1 = convo_1.send_signed_request(handshake_1, 1000000).unwrap();

            // convo_2 receives it and processes it, and since no one is waiting for it, will forward
            // it along to the chat caller (us)
            test_debug!("send handshake");
            convo_send_recv(&mut convo_1, vec![&mut rh_1], &mut convo_2);
            let unhandled_2 = convo_2
                .chat(
                    &local_peer_2,
                    &mut peerdb_2,
                    &sortdb_2,
                    &pox_id_2,
                    &mut chainstate_2,
                    &mut BlockHeaderCache::new(),
                    &chain_view,
                )
                .unwrap();

            // convo_1 has a handshakeaccept
            test_debug!("send handshake-accept");
            convo_send_recv(&mut convo_2, vec![&mut rh_1], &mut convo_1);
            let unhandled_1 = convo_1
                .chat(
                    &local_peer_1,
                    &mut peerdb_1,
                    &sortdb_1,
                    &pox_id_1,
                    &mut chainstate_1,
                    &mut BlockHeaderCache::new(),
                    &chain_view,
                )
                .unwrap();

            let reply_1 = rh_1.recv(0).unwrap();

            assert_eq!(unhandled_1.len(), 0);
            assert_eq!(unhandled_2.len(), 1);

            // convo 2 returns the handshake from convo 1
            match unhandled_2[0].payload {
                StacksMessageType::Handshake(ref data) => {
                    assert_eq!(handshake_data_1, *data);
                }
                _ => {
                    assert!(false);
                }
            };

            // received a valid HandshakeAccept from peer 2
            match reply_1.payload {
                StacksMessageType::HandshakeAccept(ref data) => {
                    assert_eq!(data.handshake.addrbytes, local_peer_2.addrbytes);
                    assert_eq!(data.handshake.port, local_peer_2.port);
                    assert_eq!(data.handshake.services, local_peer_2.services);
                    assert_eq!(
                        data.handshake.node_public_key,
                        StacksPublicKeyBuffer::from_public_key(&Secp256k1PublicKey::from_private(
                            &local_peer_2.private_key
                        ))
                    );
                    assert_eq!(
                        data.handshake.expire_block_height,
                        local_peer_2.private_key_expire
                    );
                    assert_eq!(data.handshake.data_url, "http://peer2.com".into());
                    assert_eq!(data.heartbeat_interval, conn_opts.heartbeat);
                }
                _ => {
                    assert!(false);
                }
            };

            // convo_1 sends a getblocksinv to convo_2 for all the blocks in the last reward cycle
            let convo_1_chaintip =
                SortitionDB::get_canonical_burn_chain_tip(sortdb_1.conn()).unwrap();
            let convo_1_ancestor = {
                let ic = sortdb_1.index_conn();
                SortitionDB::get_ancestor_snapshot(
                    &ic,
                    convo_1_chaintip.block_height - 10 - 1,
                    &convo_1_chaintip.sortition_id,
                )
                .unwrap()
                .unwrap()
            };

            let getblocksdata_1 = GetBlocksInv {
                consensus_hash: convo_1_ancestor.consensus_hash,
                num_blocks: 10 as u16,
            };
            let getblocksdata_1_msg = convo_1
                .sign_message(
                    &chain_view,
                    &local_peer_1.private_key,
                    StacksMessageType::GetBlocksInv(getblocksdata_1.clone()),
                )
                .unwrap();
            let mut rh_1 = convo_1
                .send_signed_request(getblocksdata_1_msg, 10000000)
                .unwrap();

            // convo_2 receives it, and handles it
            test_debug!("send getblocksinv");
            convo_send_recv(&mut convo_1, vec![&mut rh_1], &mut convo_2);
            let unhandled_2 = convo_2
                .chat(
                    &local_peer_2,
                    &mut peerdb_2,
                    &sortdb_2,
                    &pox_id_2,
                    &mut chainstate_2,
                    &mut BlockHeaderCache::new(),
                    &chain_view,
                )
                .unwrap();

            // convo_1 gets back a blocksinv message
            test_debug!("send blocksinv");
            convo_send_recv(&mut convo_2, vec![&mut rh_1], &mut convo_1);
            let unhandled_1 = convo_1
                .chat(
                    &local_peer_1,
                    &mut peerdb_1,
                    &sortdb_1,
                    &pox_id_1,
                    &mut chainstate_1,
                    &mut BlockHeaderCache::new(),
                    &chain_view,
                )
                .unwrap();

            let reply_1 = rh_1.recv(0).unwrap();

            // no unhandled messages forwarded
            assert_eq!(unhandled_1, vec![]);
            assert_eq!(unhandled_2, vec![]);

            // convo 2 returned a block-inv for all blocks
            match reply_1.payload {
                StacksMessageType::BlocksInv(ref data) => {
                    assert_eq!(data.bitlen, 10);
                    test_debug!("data: {:?}", data);

                    // all burn blocks had sortitions, but we have no Stacks blocks :(
                    for i in 0..data.bitlen {
                        assert!(!data.has_ith_block(i));
                    }
                }
                x => {
                    error!("received invalid payload: {:?}", &x);
                    assert!(false);
                }
            }

            // request for a non-existent consensus hash
            let getblocksdata_diverged_1 = GetBlocksInv {
                consensus_hash: ConsensusHash([0xff; 20]),
                num_blocks: GETPOXINV_MAX_BITLEN as u16,
            };
            let getblocksdata_diverged_1_msg = convo_1
                .sign_message(
                    &chain_view,
                    &local_peer_1.private_key,
                    StacksMessageType::GetBlocksInv(getblocksdata_diverged_1.clone()),
                )
                .unwrap();
            let mut rh_1 = convo_1
                .send_signed_request(getblocksdata_diverged_1_msg, 10000000)
                .unwrap();

            // convo_2 receives it, and handles it
            test_debug!("send getblocksinv (diverged)");
            convo_send_recv(&mut convo_1, vec![&mut rh_1], &mut convo_2);
            let unhandled_2 = convo_2
                .chat(
                    &local_peer_2,
                    &mut peerdb_2,
                    &sortdb_2,
                    &pox_id_2,
                    &mut chainstate_2,
                    &mut BlockHeaderCache::new(),
                    &chain_view,
                )
                .unwrap();

            // convo_1 gets back a nack message
            test_debug!("send nack (diverged)");
            convo_send_recv(&mut convo_2, vec![&mut rh_1], &mut convo_1);
            let unhandled_1 = convo_1
                .chat(
                    &local_peer_1,
                    &mut peerdb_1,
                    &sortdb_1,
                    &pox_id_1,
                    &mut chainstate_1,
                    &mut BlockHeaderCache::new(),
                    &chain_view,
                )
                .unwrap();

            let reply_1 = rh_1.recv(0).unwrap();

            // no unhandled messages forwarded
            assert_eq!(unhandled_1, vec![]);
            assert_eq!(unhandled_2, vec![]);

            // convo 2 returned a nack with the appropriate error message
            match reply_1.payload {
                StacksMessageType::Nack(ref data) => {
                    assert_eq!(data.error_code, NackErrorCodes::NoSuchBurnchainBlock);
                }
                _ => {
                    assert!(false);
                }
            }
        })
    }

    #[test]
    fn convo_natpunch() {
        let conn_opts = ConnectionOptions::default();
        let socketaddr_1 = SocketAddr::new(IpAddr::V4(Ipv4Addr::new(1, 2, 3, 4)), 8081);
        let socketaddr_2 = SocketAddr::new(IpAddr::V4(Ipv4Addr::new(127, 0, 0, 1)), 8080);

        let first_burn_hash = BurnchainHeaderHash::from_hex(
            "0000000000000000000000000000000000000000000000000000000000000000",
        )
        .unwrap();

        let burnchain = testing_burnchain_config();

        let mut chain_view = BurnchainView {
            burn_block_height: 12348,
            burn_block_hash: BurnchainHeaderHash([0x11; 32]),
            burn_stable_block_height: 12341,
            burn_stable_block_hash: BurnchainHeaderHash([0x22; 32]),
            last_burn_block_hashes: HashMap::new(),
            rc_consensus_hash: ConsensusHash([0x33; 20]),
        };
        chain_view.make_test_data();

        let first_burn_hash = BurnchainHeaderHash::from_hex(
            "0000000000000000000000000000000000000000000000000000000000000000",
        )
        .unwrap();

        let (mut peerdb_1, mut sortdb_1, pox_id_1, mut chainstate_1) = make_test_chain_dbs(
            "convo_natpunch_1",
            &burnchain,
            0x9abcdef0,
            12352,
            "http://peer1.com".into(),
            &vec![],
            &vec![],
            DEFAULT_SERVICES,
        );
        let (mut peerdb_2, mut sortdb_2, pox_id_2, mut chainstate_2) = make_test_chain_dbs(
            "convo_natpunch_2",
            &burnchain,
            0x9abcdef0,
            12353,
            "http://peer2.com".into(),
            &vec![],
            &vec![],
            DEFAULT_SERVICES,
        );

        db_setup(&mut peerdb_1, &mut sortdb_1, &socketaddr_1, &chain_view);
        db_setup(&mut peerdb_2, &mut sortdb_2, &socketaddr_2, &chain_view);

        let local_peer_1 = PeerDB::get_local_peer(&peerdb_1.conn()).unwrap();
        let local_peer_2 = PeerDB::get_local_peer(&peerdb_2.conn()).unwrap();

        let mut convo_1 = ConversationP2P::new(
            123,
            456,
            &burnchain,
            &socketaddr_2,
            &conn_opts,
            true,
            0,
            StacksEpoch::unit_test_pre_2_05(0),
        );
        let mut convo_2 = ConversationP2P::new(
            123,
            456,
            &burnchain,
            &socketaddr_1,
            &conn_opts,
            true,
            0,
            StacksEpoch::unit_test_pre_2_05(0),
        );

        // convo_1 sends natpunch request to convo_2
        let natpunch_1 = convo_1
            .sign_message(
                &chain_view,
                &local_peer_1.private_key,
                StacksMessageType::NatPunchRequest(0x12345678),
            )
            .unwrap();
        let mut rh_natpunch_1 = convo_1
            .send_signed_request(natpunch_1.clone(), 1000000)
            .unwrap();

        // convo_2 receives the natpunch request and processes it
        test_debug!("send natpunch {:?}", &natpunch_1);
        convo_send_recv(&mut convo_1, vec![&mut rh_natpunch_1], &mut convo_2);
        let unhandled_2 = convo_2
            .chat(
                &local_peer_2,
                &mut peerdb_2,
                &sortdb_2,
                &pox_id_2,
                &mut chainstate_2,
                &mut BlockHeaderCache::new(),
                &chain_view,
            )
            .unwrap();

        // convo_1 gets back a natpunch reply
        test_debug!("reply natpunch-reply");
        convo_send_recv(&mut convo_2, vec![&mut rh_natpunch_1], &mut convo_1);
        let unhandled_1 = convo_1
            .chat(
                &local_peer_1,
                &mut peerdb_1,
                &sortdb_1,
                &pox_id_1,
                &mut chainstate_1,
                &mut BlockHeaderCache::new(),
                &chain_view,
            )
            .unwrap();

        let natpunch_reply_1 = rh_natpunch_1.recv(0).unwrap();

        // handled and consumed
        assert_eq!(unhandled_1.len(), 0);
        assert_eq!(unhandled_2.len(), 0);

        // convo_2 replies the natpunch data for convo_1 -- i.e. what convo_2 thinks convo_1's IP
        // address is
        match natpunch_reply_1.payload {
            StacksMessageType::NatPunchReply(ref data) => {
                assert_eq!(data.addrbytes, PeerAddress::from_socketaddr(&socketaddr_1));
                assert_eq!(data.nonce, 0x12345678);
            }
            _ => {
                assert!(false);
            }
        }
    }

    #[test]
    fn convo_is_preamble_valid() {
        let conn_opts = ConnectionOptions::default();
        let socketaddr_1 = SocketAddr::new(IpAddr::V4(Ipv4Addr::new(127, 0, 0, 1)), 8080);
        let socketaddr_2 = SocketAddr::new(IpAddr::V4(Ipv4Addr::new(1, 2, 3, 4)), 8081);

        let first_burn_hash = BurnchainHeaderHash::from_hex(
            "0000000000000000000000000000000000000000000000000000000000000000",
        )
        .unwrap();

        let burnchain = testing_burnchain_config();

        let mut chain_view = BurnchainView {
            burn_block_height: 12348,
            burn_block_hash: BurnchainHeaderHash([0x11; 32]),
            burn_stable_block_height: 12341,
            burn_stable_block_hash: BurnchainHeaderHash([0x22; 32]),
            last_burn_block_hashes: HashMap::new(),
            rc_consensus_hash: ConsensusHash([0x33; 20]),
        };
        chain_view.make_test_data();

        let mut peerdb_1 = PeerDB::connect_memory(
            0x9abcdef0,
            0,
            12350,
            "http://peer1.com".into(),
            &vec![],
            &vec![],
        )
        .unwrap();

        let mut sortdb_1 = SortitionDB::connect_test(12300, &first_burn_hash).unwrap();

        db_setup(&mut peerdb_1, &mut sortdb_1, &socketaddr_1, &chain_view);

        let local_peer_1 = PeerDB::get_local_peer(&peerdb_1.conn()).unwrap();

        // network ID check
        {
            let mut convo_bad = ConversationP2P::new(
                123,
                456,
                &burnchain,
                &socketaddr_2,
                &conn_opts,
                true,
                0,
                StacksEpoch::unit_test_pre_2_05(0),
            );

            let ping_data = PingData::new();
            convo_bad.network_id += 1;
            let ping_bad = convo_bad
                .sign_message(
                    &chain_view,
                    &local_peer_1.private_key,
                    StacksMessageType::Ping(ping_data.clone()),
                )
                .unwrap();
            convo_bad.network_id -= 1;

            assert_eq!(
                convo_bad.is_preamble_valid(&ping_bad, &chain_view),
                Err(net_error::InvalidMessage)
            );
        }

        // stable block height check
        {
            let mut convo_bad = ConversationP2P::new(
                123,
                456,
                &burnchain,
                &socketaddr_2,
                &conn_opts,
                true,
                0,
                StacksEpoch::unit_test_pre_2_05(0),
            );

            let ping_data = PingData::new();

            let mut chain_view_bad = chain_view.clone();
            chain_view_bad.burn_stable_block_height -= 1;

            let ping_bad = convo_bad
                .sign_message(
                    &chain_view_bad,
                    &local_peer_1.private_key,
                    StacksMessageType::Ping(ping_data.clone()),
                )
                .unwrap();

            assert_eq!(
                convo_bad.is_preamble_valid(&ping_bad, &chain_view),
                Err(net_error::InvalidMessage)
            );
        }

        // unstable burn header hash mismatch
        {
            let mut convo_bad = ConversationP2P::new(
                123,
                456,
                &burnchain,
                &socketaddr_2,
                &conn_opts,
                true,
                0,
                StacksEpoch::unit_test_pre_2_05(0),
            );

            let ping_data = PingData::new();

            let mut chain_view_bad = chain_view.clone();
            let old = chain_view_bad.burn_block_hash.clone();
            chain_view_bad.burn_block_hash = BurnchainHeaderHash([0x33; 32]);
            chain_view_bad.last_burn_block_hashes.insert(
                chain_view_bad.burn_block_height,
                chain_view_bad.burn_block_hash.clone(),
            );

            let ping_bad = convo_bad
                .sign_message(
                    &chain_view_bad,
                    &local_peer_1.private_key,
                    StacksMessageType::Ping(ping_data.clone()),
                )
                .unwrap();

            // considered valid as long as the stable burn header hash is valid
            assert_eq!(
                convo_bad.is_preamble_valid(&ping_bad, &chain_view),
                Ok(true)
            );
        }

        // stable burn header hash mismatch
        {
            let mut convo_bad = ConversationP2P::new(
                123,
                456,
                &burnchain,
                &socketaddr_2,
                &conn_opts,
                true,
                0,
                StacksEpoch::unit_test_pre_2_05(0),
            );

            let ping_data = PingData::new();

            let mut chain_view_bad = chain_view.clone();
            let old = chain_view_bad.burn_stable_block_hash.clone();
            chain_view_bad.burn_stable_block_hash = BurnchainHeaderHash([0x11; 32]);
            chain_view_bad.last_burn_block_hashes.insert(
                chain_view_bad.burn_stable_block_height,
                chain_view_bad.burn_stable_block_hash.clone(),
            );

            let ping_bad = convo_bad
                .sign_message(
                    &chain_view_bad,
                    &local_peer_1.private_key,
                    StacksMessageType::Ping(ping_data.clone()),
                )
                .unwrap();

            assert_eq!(
                convo_bad.is_preamble_valid(&ping_bad, &chain_view),
                Err(net_error::InvalidMessage)
            );
        }

        // stale peer version max-epoch
        {
            // convo thinks its epoch 2.05
            let epochs = StacksEpoch::unit_test_2_05(chain_view.burn_block_height - 4);
            let cur_epoch_idx =
                StacksEpoch::find_epoch(&epochs, chain_view.burn_block_height).unwrap();
            let cur_epoch = epochs[cur_epoch_idx].clone();
            assert_eq!(cur_epoch.epoch_id, StacksEpochId::Epoch2_05);

            eprintln!(
                "cur_epoch = {:?}, burn height = {}",
                &cur_epoch, chain_view.burn_block_height
            );

            let mut convo_bad = ConversationP2P::new(
                123,
                0x18000005,
                &burnchain,
                &socketaddr_2,
                &conn_opts,
                true,
                0,
                epochs,
            );

            let ping_data = PingData::new();

            // give ping a pre-2.05 epoch marker in its peer version
            convo_bad.version = 0x18000000;
            let ping_bad = convo_bad
                .sign_message(
                    &chain_view,
                    &local_peer_1.private_key,
                    StacksMessageType::Ping(ping_data.clone()),
                )
                .unwrap();
            convo_bad.version = 0x18000005;

            assert_eq!(
                convo_bad.is_preamble_valid(&ping_bad, &chain_view),
                Err(net_error::InvalidMessage)
            );

            // give ping the same peer version as the convo
            let ping_good = convo_bad
                .sign_message(
                    &chain_view,
                    &local_peer_1.private_key,
                    StacksMessageType::Ping(ping_data.clone()),
                )
                .unwrap();
            assert_eq!(
                convo_bad.is_preamble_valid(&ping_good, &chain_view),
                Ok(true)
            );

            // give ping a newer epoch than we support
            convo_bad.version = 0x18000006;
            let ping_good = convo_bad
                .sign_message(
                    &chain_view,
                    &local_peer_1.private_key,
                    StacksMessageType::Ping(ping_data.clone()),
                )
                .unwrap();
            convo_bad.version = 0x18000005;
            assert_eq!(
                convo_bad.is_preamble_valid(&ping_good, &chain_view),
                Ok(true)
            );

            // give ping an older version, but test with a block in which the ping's version is
            // valid
            convo_bad.version = 0x18000000;
            let ping_old = convo_bad
                .sign_message(
                    &chain_view,
                    &local_peer_1.private_key,
                    StacksMessageType::Ping(ping_data.clone()),
                )
                .unwrap();
            convo_bad.version = 0x18000005;

            let mut old_chain_view = chain_view.clone();
            old_chain_view.burn_block_height -= 1;
            old_chain_view.burn_stable_block_height -= 1;
            old_chain_view.last_burn_block_hashes.insert(
                old_chain_view.burn_stable_block_height,
                BurnchainHeaderHash([0xff; 32]),
            );
            assert_eq!(
                convo_bad.is_preamble_valid(&ping_old, &old_chain_view),
                Ok(true)
            );
        }
    }

    #[test]
    fn convo_process_relayers() {
        let conn_opts = ConnectionOptions::default();
        let socketaddr = SocketAddr::new(IpAddr::V4(Ipv4Addr::new(127, 0, 0, 1)), 8090);

        let first_burn_hash = BurnchainHeaderHash::from_hex(
            "0000000000000000000000000000000000000000000000000000000000000000",
        )
        .unwrap();

        let burnchain = testing_burnchain_config();

        let mut chain_view = BurnchainView {
            burn_block_height: 12348,
            burn_block_hash: BurnchainHeaderHash([0x11; 32]),
            burn_stable_block_height: 12341,
            burn_stable_block_hash: BurnchainHeaderHash([0x22; 32]),
            last_burn_block_hashes: HashMap::new(),
            rc_consensus_hash: ConsensusHash([0x33; 20]),
        };
        chain_view.make_test_data();

        let local_peer = LocalPeer::new(
            123,
            burnchain.network_id,
            PeerAddress::from_ipv4(127, 0, 0, 1),
            NETWORK_P2P_PORT,
            None,
            get_epoch_time_secs() + 123456,
            UrlString::try_from("http://foo.com").unwrap(),
        );
        let mut convo = ConversationP2P::new(
            123,
            456,
            &burnchain,
            &socketaddr,
            &conn_opts,
            true,
            0,
            StacksEpoch::unit_test_pre_2_05(0),
        );

        let payload = StacksMessageType::Nack(NackData { error_code: 123 });
        let msg = convo
            .sign_reply(&chain_view, &local_peer.private_key, payload, 123)
            .unwrap();

        // cycles
        let relay_cycles = vec![
            RelayData {
                peer: NeighborAddress {
                    addrbytes: PeerAddress([0u8; 16]),
                    port: 123,
                    public_key_hash: Hash160([0u8; 20]),
                },
                seq: 123,
            },
            RelayData {
                peer: NeighborAddress {
                    addrbytes: PeerAddress([1u8; 16]),
                    port: 456,
                    public_key_hash: Hash160([0u8; 20]),
                },
                seq: 456,
            },
        ];

        // contains localpeer
        let self_sent = vec![RelayData {
            peer: NeighborAddress {
                addrbytes: local_peer.addrbytes.clone(),
                port: local_peer.port,
                public_key_hash: Hash160::from_node_public_key(&StacksPublicKey::from_private(
                    &local_peer.private_key,
                )),
            },
            seq: 789,
        }];

        // allowed
        let mut relayers = vec![
            RelayData {
                peer: NeighborAddress {
                    addrbytes: PeerAddress([0u8; 16]),
                    port: 123,
                    public_key_hash: Hash160([0u8; 20]),
                },
                seq: 123,
            },
            RelayData {
                peer: NeighborAddress {
                    addrbytes: PeerAddress([1u8; 16]),
                    port: 456,
                    public_key_hash: Hash160([1u8; 20]),
                },
                seq: 456,
            },
        ];

        assert!(!convo.process_relayers(&local_peer, &msg.preamble, &relay_cycles));
        assert!(!convo.process_relayers(&local_peer, &msg.preamble, &self_sent));

        assert!(convo.process_relayers(&local_peer, &msg.preamble, &relayers));

        // stats updated
        assert_eq!(convo.stats.relayed_messages.len(), 2);
        let relayer_map = convo.stats.take_relayers();
        assert_eq!(convo.stats.relayed_messages.len(), 0);

        for r in relayers.drain(..) {
            assert!(relayer_map.contains_key(&r.peer));

            let stats = relayer_map.get(&r.peer).unwrap();
            assert_eq!(stats.num_messages, 1);
            assert_eq!(stats.num_bytes, (msg.preamble.payload_len - 1) as u64);
        }
    }

    #[test]
    fn test_neighbor_stats_healthpoint() {
        let mut stats = NeighborStats::new(false);

        assert_eq!(stats.get_health_score(), 0.5);

        for _ in 0..NUM_HEALTH_POINTS - 1 {
            stats.add_healthpoint(true);
            assert_eq!(stats.get_health_score(), 0.5);
        }

        stats.add_healthpoint(true);
        assert_eq!(stats.get_health_score(), 1.0);

        for _ in 0..(NUM_HEALTH_POINTS / 2) {
            stats.add_healthpoint(false);
        }

        assert_eq!(stats.get_health_score(), 0.5);

        for _ in 0..(NUM_HEALTH_POINTS / 2) {
            stats.add_healthpoint(false);
        }

        assert_eq!(stats.get_health_score(), 0.0);
    }

    #[test]
    fn test_neighbor_stats_block_push_bandwidth() {
        let mut stats = NeighborStats::new(false);

        assert_eq!(stats.get_block_push_bandwidth(), 0.0);

        stats.add_block_push(100);
        assert_eq!(stats.get_block_push_bandwidth(), 0.0);

        // this should all happen in one second
        let bw_stats = loop {
            let mut bw_stats = stats.clone();
            let start = get_epoch_time_secs();

            for _ in 0..(NUM_BANDWIDTH_POINTS - 1) {
                bw_stats.add_block_push(100);
            }

            let end = get_epoch_time_secs();
            if end == start {
                break bw_stats;
            }
        };

        assert_eq!(
            bw_stats.get_block_push_bandwidth(),
            (NUM_BANDWIDTH_POINTS as f64) * 100.0
        );

        // space some out; make sure it takes 11 seconds
        let bw_stats = loop {
            let mut bw_stats = NeighborStats::new(false);
            let start = get_epoch_time_secs();
            for _ in 0..11 {
                bw_stats.add_block_push(100);
                sleep_ms(1001);
            }

            let end = get_epoch_time_secs();
            if end == start + 11 {
                break bw_stats;
            }
        };

        // 100 bytes/sec
        assert_eq!(bw_stats.get_block_push_bandwidth(), 110.0);
    }

    #[test]
    fn test_neighbor_stats_transaction_push_bandwidth() {
        let mut stats = NeighborStats::new(false);

        assert_eq!(stats.get_transaction_push_bandwidth(), 0.0);

        stats.add_transaction_push(100);
        assert_eq!(stats.get_transaction_push_bandwidth(), 0.0);

        // this should all happen in one second
        let bw_stats = loop {
            let mut bw_stats = stats.clone();
            let start = get_epoch_time_secs();

            for _ in 0..(NUM_BANDWIDTH_POINTS - 1) {
                bw_stats.add_transaction_push(100);
            }

            let end = get_epoch_time_secs();
            if end == start {
                break bw_stats;
            }
        };

        assert_eq!(
            bw_stats.get_transaction_push_bandwidth(),
            (NUM_BANDWIDTH_POINTS as f64) * 100.0
        );

        // space some out; make sure it takes 11 seconds
        let bw_stats = loop {
            let mut bw_stats = NeighborStats::new(false);
            let start = get_epoch_time_secs();
            for _ in 0..11 {
                bw_stats.add_transaction_push(100);
                sleep_ms(1001);
            }

            let end = get_epoch_time_secs();
            if end == start + 11 {
                break bw_stats;
            }
        };

        // 100 bytes/sec
        assert_eq!(bw_stats.get_transaction_push_bandwidth(), 110.0);
    }

    #[test]
    fn test_neighbor_stats_microblocks_push_bandwidth() {
        let mut stats = NeighborStats::new(false);

        assert_eq!(stats.get_microblocks_push_bandwidth(), 0.0);

        stats.add_microblocks_push(100);
        assert_eq!(stats.get_microblocks_push_bandwidth(), 0.0);

        // this should all happen in one second
        let bw_stats = loop {
            let mut bw_stats = stats.clone();
            let start = get_epoch_time_secs();

            for _ in 0..(NUM_BANDWIDTH_POINTS - 1) {
                bw_stats.add_microblocks_push(100);
            }

            let end = get_epoch_time_secs();
            if end == start {
                break bw_stats;
            }
        };

        assert_eq!(
            bw_stats.get_microblocks_push_bandwidth(),
            (NUM_BANDWIDTH_POINTS as f64) * 100.0
        );

        // space some out; make sure it takes 11 seconds
        let bw_stats = loop {
            let mut bw_stats = NeighborStats::new(false);
            let start = get_epoch_time_secs();
            for _ in 0..11 {
                bw_stats.add_microblocks_push(100);
                sleep_ms(1001);
            }

            let end = get_epoch_time_secs();
            if end == start + 11 {
                break bw_stats;
            }
        };

        // 100 bytes/sec
        assert_eq!(bw_stats.get_microblocks_push_bandwidth(), 110.0);
    }

    #[test]
    fn test_neighbor_stats_stackerdb_push_bandwidth() {
        let mut stats = NeighborStats::new(false);

        assert_eq!(stats.get_stackerdb_push_bandwidth(), 0.0);

        stats.add_stackerdb_push(100);
        assert_eq!(stats.get_stackerdb_push_bandwidth(), 0.0);

        // this should all happen in one second
        let bw_stats = loop {
            let mut bw_stats = stats.clone();
            let start = get_epoch_time_secs();

            for _ in 0..(NUM_BANDWIDTH_POINTS - 1) {
                bw_stats.add_stackerdb_push(100);
            }

            let end = get_epoch_time_secs();
            if end == start {
                break bw_stats;
            }
        };

        assert_eq!(
            bw_stats.get_stackerdb_push_bandwidth(),
            (NUM_BANDWIDTH_POINTS as f64) * 100.0
        );

        // space some out; make sure it takes 11 seconds
        let bw_stats = loop {
            let mut bw_stats = NeighborStats::new(false);
            let start = get_epoch_time_secs();
            for _ in 0..11 {
                bw_stats.add_stackerdb_push(100);
                sleep_ms(1001);
            }

            let end = get_epoch_time_secs();
            if end == start + 11 {
                break bw_stats;
            }
        };

        // 100 bytes/sec
        assert_eq!(bw_stats.get_stackerdb_push_bandwidth(), 110.0);
    }

    #[test]
    fn test_sign_relay_forward_message() {
        let conn_opts = ConnectionOptions::default();
        let socketaddr_1 = SocketAddr::new(IpAddr::V4(Ipv4Addr::new(1, 2, 3, 4)), 8081);

        let first_burn_hash = BurnchainHeaderHash::from_hex(
            "0000000000000000000000000000000000000000000000000000000000000000",
        )
        .unwrap();

        let burnchain = testing_burnchain_config();

        let mut chain_view = BurnchainView {
            burn_block_height: 12348,
            burn_block_hash: BurnchainHeaderHash([0x11; 32]),
            burn_stable_block_height: 12341,
            burn_stable_block_hash: BurnchainHeaderHash([0x22; 32]),
            last_burn_block_hashes: HashMap::new(),
            rc_consensus_hash: ConsensusHash([0x33; 20]),
        };
        chain_view.make_test_data();

        let (mut peerdb_1, mut sortdb_1, pox_id_1, _) = make_test_chain_dbs(
            "sign_relay_forward_message_1",
            &burnchain,
            0x9abcdef0,
            12352,
            "http://peer1.com".into(),
            &vec![],
            &vec![],
            DEFAULT_SERVICES,
        );

        db_setup(&mut peerdb_1, &mut sortdb_1, &socketaddr_1, &chain_view);

        let local_peer_1 = PeerDB::get_local_peer(&peerdb_1.conn()).unwrap();

        let mut convo_1 = ConversationP2P::new(
            123,
            456,
            &burnchain,
            &socketaddr_1,
            &conn_opts,
            true,
            0,
            StacksEpoch::unit_test_pre_2_05(0),
        );

        let payload = StacksMessageType::Nack(NackData { error_code: 123 });
        let relayers = vec![RelayData {
            peer: NeighborAddress {
                addrbytes: PeerAddress([0u8; 16]),
                port: 123,
                public_key_hash: Hash160([0u8; 20]),
            },
            seq: 123,
        }];
        let msg = convo_1
            .sign_relay_message(
                &local_peer_1,
                &chain_view,
                relayers.clone(),
                payload.clone(),
            )
            .unwrap();

        let mut expected_relayers = relayers.clone();
        expected_relayers.push(RelayData {
            peer: local_peer_1.to_neighbor_addr(),
            seq: 0,
        });

        assert_eq!(msg.relayers, expected_relayers);

        // can't insert a loop
        let fail = convo_1
            .sign_relay_message(
                &local_peer_1,
                &chain_view,
                expected_relayers.clone(),
                payload.clone(),
            )
            .unwrap_err();

        match fail {
            net_error::InvalidMessage => {}
            e => {
                panic!("FATAL: unexpected error {:?}", &e);
            }
        }

        // can't forward with a loop either
        let fail = convo_1
            .sign_and_forward(
                &local_peer_1,
                &chain_view,
                expected_relayers.clone(),
                payload,
            )
            .unwrap_err();

        match fail {
            net_error::InvalidMessage => {}
            e => {
                panic!("FATAL: unexpected error {:?}", &e);
            }
        }
    }

    #[test]
    fn test_sign_and_forward() {
        let conn_opts = ConnectionOptions::default();
        let socketaddr_1 = SocketAddr::new(IpAddr::V4(Ipv4Addr::new(1, 2, 3, 4)), 8081);

        let first_burn_hash = BurnchainHeaderHash::from_hex(
            "0000000000000000000000000000000000000000000000000000000000000000",
        )
        .unwrap();

        let burnchain = testing_burnchain_config();

        let mut chain_view = BurnchainView {
            burn_block_height: 12348,
            burn_block_hash: BurnchainHeaderHash([0x11; 32]),
            burn_stable_block_height: 12341,
            burn_stable_block_hash: BurnchainHeaderHash([0x22; 32]),
            last_burn_block_hashes: HashMap::new(),
            rc_consensus_hash: ConsensusHash([0x33; 20]),
        };
        chain_view.make_test_data();

        let (mut peerdb_1, mut sortdb_1, pox_id_1, _) = make_test_chain_dbs(
            "sign_and_forward_1",
            &burnchain,
            0x9abcdef0,
            12352,
            "http://peer1.com".into(),
            &vec![],
            &vec![],
            DEFAULT_SERVICES,
        );

        db_setup(&mut peerdb_1, &mut sortdb_1, &socketaddr_1, &chain_view);

        let local_peer_1 = PeerDB::get_local_peer(&peerdb_1.conn()).unwrap();

        let mut convo_1 = ConversationP2P::new(
            123,
            456,
            &burnchain,
            &socketaddr_1,
            &conn_opts,
            true,
            0,
            StacksEpoch::unit_test_pre_2_05(0),
        );

        let payload = StacksMessageType::Nack(NackData { error_code: 123 });

        // should succeed
        convo_1
            .sign_and_forward(&local_peer_1, &chain_view, vec![], payload.clone())
            .unwrap();
    }

    #[test]
    fn test_validate_block_push() {
        let mut conn_opts = ConnectionOptions::default();
        conn_opts.max_block_push_bandwidth = 100;

        let socketaddr_1 = SocketAddr::new(IpAddr::V4(Ipv4Addr::new(1, 2, 3, 4)), 8081);

        let first_burn_hash = BurnchainHeaderHash::from_hex(
            "0000000000000000000000000000000000000000000000000000000000000000",
        )
        .unwrap();

        let burnchain = testing_burnchain_config();

        let mut chain_view = BurnchainView {
            burn_block_height: 12348,
            burn_block_hash: BurnchainHeaderHash([0x11; 32]),
            burn_stable_block_height: 12341,
            burn_stable_block_hash: BurnchainHeaderHash([0x22; 32]),
            last_burn_block_hashes: HashMap::new(),
            rc_consensus_hash: ConsensusHash([0x33; 20]),
        };
        chain_view.make_test_data();

        let (mut peerdb_1, mut sortdb_1, pox_id_1, _) = make_test_chain_dbs(
            "validate_block_push_1",
            &burnchain,
            0x9abcdef0,
            12352,
            "http://peer1.com".into(),
            &vec![],
            &vec![],
            DEFAULT_SERVICES,
        );

        db_setup(&mut peerdb_1, &mut sortdb_1, &socketaddr_1, &chain_view);

        let local_peer_1 = PeerDB::get_local_peer(&peerdb_1.conn()).unwrap();

        let mut convo_1 = ConversationP2P::new(
            123,
            456,
            &burnchain,
            &socketaddr_1,
            &conn_opts,
            true,
            0,
            StacksEpoch::unit_test_pre_2_05(0),
        );

        // NOTE: payload can be anything since we only look at premable length here
        let payload = StacksMessageType::Nack(NackData { error_code: 123 });

        // bad message -- got bad relayers (cycle)
        let bad_relayers = vec![
            RelayData {
                peer: NeighborAddress {
                    addrbytes: PeerAddress([0u8; 16]),
                    port: 123,
                    public_key_hash: Hash160([0u8; 20]),
                },
                seq: 123,
            },
            RelayData {
                peer: NeighborAddress {
                    addrbytes: PeerAddress([1u8; 16]),
                    port: 456,
                    public_key_hash: Hash160([0u8; 20]),
                },
                seq: 456,
            },
        ];

        let mut bad_msg = convo_1
            .sign_relay_message(
                &local_peer_1,
                &chain_view,
                bad_relayers.clone(),
                payload.clone(),
            )
            .unwrap();

        bad_msg.preamble.payload_len = 10;

        let err_before = convo_1.stats.msgs_err;
        match convo_1
            .validate_blocks_push(
                &local_peer_1,
                &chain_view,
                &bad_msg.preamble,
                bad_msg.relayers.clone(),
            )
            .unwrap_err()
        {
            net_error::InvalidMessage => {}
            e => {
                panic!("Wrong error: {:?}", &e);
            }
        }
        assert_eq!(convo_1.stats.msgs_err, err_before + 1);

        // mock a second local peer with a different private key
        let mut local_peer_2 = local_peer_1.clone();
        local_peer_2.private_key = Secp256k1PrivateKey::new();

        // NOTE: payload can be anything since we only look at premable length here
        let payload = StacksMessageType::Nack(NackData { error_code: 123 });
        let mut msg = convo_1
            .sign_relay_message(&local_peer_2, &chain_view, vec![], payload.clone())
            .unwrap();

        let err_before = convo_1.stats.msgs_err;

        // succeeds because it's the first sample
        msg.preamble.payload_len = 106;
        assert!(convo_1
            .validate_blocks_push(
                &local_peer_1,
                &chain_view,
                &msg.preamble,
                msg.relayers.clone()
            )
            .unwrap()
            .is_none());
        assert_eq!(convo_1.stats.msgs_err, err_before);

        // fails because the second sample says we're over bandwidth
        msg.preamble.payload_len = 106;
        assert!(convo_1
            .validate_blocks_push(
                &local_peer_1,
                &chain_view,
                &msg.preamble,
                msg.relayers.clone()
            )
            .unwrap()
            .is_some());
        assert_eq!(convo_1.stats.msgs_err, err_before);
    }

    #[test]
    fn test_validate_transaction_push() {
        let mut conn_opts = ConnectionOptions::default();
        conn_opts.max_transaction_push_bandwidth = 100;

        let socketaddr_1 = SocketAddr::new(IpAddr::V4(Ipv4Addr::new(1, 2, 3, 4)), 8081);

        let first_burn_hash = BurnchainHeaderHash::from_hex(
            "0000000000000000000000000000000000000000000000000000000000000000",
        )
        .unwrap();

        let burnchain = testing_burnchain_config();

        let mut chain_view = BurnchainView {
            burn_block_height: 12348,
            burn_block_hash: BurnchainHeaderHash([0x11; 32]),
            burn_stable_block_height: 12341,
            burn_stable_block_hash: BurnchainHeaderHash([0x22; 32]),
            last_burn_block_hashes: HashMap::new(),
            rc_consensus_hash: ConsensusHash([0x33; 20]),
        };
        chain_view.make_test_data();

        let (mut peerdb_1, mut sortdb_1, pox_id_1, _) = make_test_chain_dbs(
            "validate_transaction_push_1",
            &burnchain,
            0x9abcdef0,
            12352,
            "http://peer1.com".into(),
            &vec![],
            &vec![],
            DEFAULT_SERVICES,
        );

        db_setup(&mut peerdb_1, &mut sortdb_1, &socketaddr_1, &chain_view);

        let local_peer_1 = PeerDB::get_local_peer(&peerdb_1.conn()).unwrap();

        let mut convo_1 = ConversationP2P::new(
            123,
            456,
            &burnchain,
            &socketaddr_1,
            &conn_opts,
            true,
            0,
            StacksEpoch::unit_test_pre_2_05(0),
        );

        // NOTE: payload can be anything since we only look at premable length here
        let payload = StacksMessageType::Nack(NackData { error_code: 123 });

        // bad message -- got bad relayers (cycle)
        let bad_relayers = vec![
            RelayData {
                peer: NeighborAddress {
                    addrbytes: PeerAddress([0u8; 16]),
                    port: 123,
                    public_key_hash: Hash160([0u8; 20]),
                },
                seq: 123,
            },
            RelayData {
                peer: NeighborAddress {
                    addrbytes: PeerAddress([1u8; 16]),
                    port: 456,
                    public_key_hash: Hash160([0u8; 20]),
                },
                seq: 456,
            },
        ];

        let mut bad_msg = convo_1
            .sign_relay_message(
                &local_peer_1,
                &chain_view,
                bad_relayers.clone(),
                payload.clone(),
            )
            .unwrap();

        bad_msg.preamble.payload_len = 10;

        let err_before = convo_1.stats.msgs_err;
        match convo_1
            .validate_transaction_push(
                &local_peer_1,
                &chain_view,
                &bad_msg.preamble,
                bad_msg.relayers.clone(),
            )
            .unwrap_err()
        {
            net_error::InvalidMessage => {}
            e => {
                panic!("Wrong error: {:?}", &e);
            }
        }
        assert_eq!(convo_1.stats.msgs_err, err_before + 1);

        // mock a second local peer with a different private key
        let mut local_peer_2 = local_peer_1.clone();
        local_peer_2.private_key = Secp256k1PrivateKey::new();

        // NOTE: payload can be anything since we only look at premable length here
        let payload = StacksMessageType::Nack(NackData { error_code: 123 });
        let mut msg = convo_1
            .sign_relay_message(&local_peer_2, &chain_view, vec![], payload.clone())
            .unwrap();

        let err_before = convo_1.stats.msgs_err;

        // succeeds because it's the first sample
        msg.preamble.payload_len = 106;
        assert!(convo_1
            .validate_transaction_push(
                &local_peer_1,
                &chain_view,
                &msg.preamble,
                msg.relayers.clone()
            )
            .unwrap()
            .is_none());
        assert_eq!(convo_1.stats.msgs_err, err_before);

        // fails because the second sample says we're over bandwidth
        msg.preamble.payload_len = 106;
        assert!(convo_1
            .validate_transaction_push(
                &local_peer_1,
                &chain_view,
                &msg.preamble,
                msg.relayers.clone()
            )
            .unwrap()
            .is_some());
        assert_eq!(convo_1.stats.msgs_err, err_before);
    }

    #[test]
    fn test_validate_microblocks_push() {
        let mut conn_opts = ConnectionOptions::default();
        conn_opts.max_microblocks_push_bandwidth = 100;

        let socketaddr_1 = SocketAddr::new(IpAddr::V4(Ipv4Addr::new(1, 2, 3, 4)), 8081);

        let first_burn_hash = BurnchainHeaderHash::from_hex(
            "0000000000000000000000000000000000000000000000000000000000000000",
        )
        .unwrap();

        let burnchain = testing_burnchain_config();

        let mut chain_view = BurnchainView {
            burn_block_height: 12348,
            burn_block_hash: BurnchainHeaderHash([0x11; 32]),
            burn_stable_block_height: 12341,
            burn_stable_block_hash: BurnchainHeaderHash([0x22; 32]),
            last_burn_block_hashes: HashMap::new(),
            rc_consensus_hash: ConsensusHash([0x33; 20]),
        };
        chain_view.make_test_data();

        let (mut peerdb_1, mut sortdb_1, pox_id_1, _) = make_test_chain_dbs(
            "validate_microblocks_push_1",
            &burnchain,
            0x9abcdef0,
            12352,
            "http://peer1.com".into(),
            &vec![],
            &vec![],
            DEFAULT_SERVICES,
        );

        db_setup(&mut peerdb_1, &mut sortdb_1, &socketaddr_1, &chain_view);

        let local_peer_1 = PeerDB::get_local_peer(&peerdb_1.conn()).unwrap();

        let mut convo_1 = ConversationP2P::new(
            123,
            456,
            &burnchain,
            &socketaddr_1,
            &conn_opts,
            true,
            0,
            StacksEpoch::unit_test_pre_2_05(0),
        );

        // NOTE: payload can be anything since we only look at premable length here
        let payload = StacksMessageType::Nack(NackData { error_code: 123 });

        // bad message -- got bad relayers (cycle)
        let bad_relayers = vec![
            RelayData {
                peer: NeighborAddress {
                    addrbytes: PeerAddress([0u8; 16]),
                    port: 123,
                    public_key_hash: Hash160([0u8; 20]),
                },
                seq: 123,
            },
            RelayData {
                peer: NeighborAddress {
                    addrbytes: PeerAddress([1u8; 16]),
                    port: 456,
                    public_key_hash: Hash160([0u8; 20]),
                },
                seq: 456,
            },
        ];

        let mut bad_msg = convo_1
            .sign_relay_message(
                &local_peer_1,
                &chain_view,
                bad_relayers.clone(),
                payload.clone(),
            )
            .unwrap();

        bad_msg.preamble.payload_len = 10;

        let err_before = convo_1.stats.msgs_err;
        match convo_1
            .validate_microblocks_push(
                &local_peer_1,
                &chain_view,
                &bad_msg.preamble,
                bad_msg.relayers.clone(),
            )
            .unwrap_err()
        {
            net_error::InvalidMessage => {}
            e => {
                panic!("Wrong error: {:?}", &e);
            }
        }
        assert_eq!(convo_1.stats.msgs_err, err_before + 1);

        // mock a second local peer with a different private key
        let mut local_peer_2 = local_peer_1.clone();
        local_peer_2.private_key = Secp256k1PrivateKey::new();

        // NOTE: payload can be anything since we only look at premable length here
        let payload = StacksMessageType::Nack(NackData { error_code: 123 });
        let mut msg = convo_1
            .sign_relay_message(&local_peer_2, &chain_view, vec![], payload.clone())
            .unwrap();

        let err_before = convo_1.stats.msgs_err;

        // succeeds because it's the first sample
        msg.preamble.payload_len = 106;
        assert!(convo_1
            .validate_microblocks_push(
                &local_peer_1,
                &chain_view,
                &msg.preamble,
                msg.relayers.clone()
            )
            .unwrap()
            .is_none());
        assert_eq!(convo_1.stats.msgs_err, err_before);

        // fails because the second sample says we're over bandwidth
        msg.preamble.payload_len = 106;
        assert!(convo_1
            .validate_microblocks_push(
                &local_peer_1,
                &chain_view,
                &msg.preamble,
                msg.relayers.clone()
            )
            .unwrap()
            .is_some());
        assert_eq!(convo_1.stats.msgs_err, err_before);
    }

    #[test]
    fn test_validate_stackerdb_push() {
        let mut conn_opts = ConnectionOptions::default();
        conn_opts.max_stackerdb_push_bandwidth = 100;

        let socketaddr_1 = SocketAddr::new(IpAddr::V4(Ipv4Addr::new(1, 2, 3, 4)), 8081);

        let first_burn_hash = BurnchainHeaderHash::from_hex(
            "0000000000000000000000000000000000000000000000000000000000000000",
        )
        .unwrap();

        let burnchain = testing_burnchain_config();

        let mut chain_view = BurnchainView {
            burn_block_height: 12348,
            burn_block_hash: BurnchainHeaderHash([0x11; 32]),
            burn_stable_block_height: 12341,
            burn_stable_block_hash: BurnchainHeaderHash([0x22; 32]),
            last_burn_block_hashes: HashMap::new(),
            rc_consensus_hash: ConsensusHash([0x33; 20]),
        };
        chain_view.make_test_data();

        let (mut peerdb_1, mut sortdb_1, pox_id_1, _) = make_test_chain_dbs(
            "validate_stackerdb_push_1",
            &burnchain,
            0x9abcdef0,
            12352,
            "http://peer1.com".into(),
            &vec![],
            &vec![],
            DEFAULT_SERVICES,
        );

        db_setup(&mut peerdb_1, &mut sortdb_1, &socketaddr_1, &chain_view);

        let local_peer_1 = PeerDB::get_local_peer(&peerdb_1.conn()).unwrap();

        let mut convo_1 = ConversationP2P::new(
            123,
            456,
            &burnchain,
            &socketaddr_1,
            &conn_opts,
            true,
            0,
            StacksEpoch::unit_test_pre_2_05(0),
        );

        // NOTE: payload can be anything since we only look at premable length here
        let payload = StacksMessageType::Nack(NackData { error_code: 123 });

        // bad message -- got bad relayers (cycle)
        let bad_relayers = vec![
            RelayData {
                peer: NeighborAddress {
                    addrbytes: PeerAddress([0u8; 16]),
                    port: 123,
                    public_key_hash: Hash160([0u8; 20]),
                },
                seq: 123,
            },
            RelayData {
                peer: NeighborAddress {
                    addrbytes: PeerAddress([1u8; 16]),
                    port: 456,
                    public_key_hash: Hash160([0u8; 20]),
                },
                seq: 456,
            },
        ];

        let mut bad_msg = convo_1
            .sign_relay_message(
                &local_peer_1,
                &chain_view,
                bad_relayers.clone(),
                payload.clone(),
            )
            .unwrap();

        bad_msg.preamble.payload_len = 10;

        let err_before = convo_1.stats.msgs_err;
        match convo_1
            .validate_stackerdb_push(
                &local_peer_1,
                &chain_view,
                &bad_msg.preamble,
                bad_msg.relayers.clone(),
            )
            .unwrap_err()
        {
            net_error::InvalidMessage => {}
            e => {
                panic!("Wrong error: {:?}", &e);
            }
        }
        assert_eq!(convo_1.stats.msgs_err, err_before + 1);

        // mock a second local peer with a different private key
        let mut local_peer_2 = local_peer_1.clone();
        local_peer_2.private_key = Secp256k1PrivateKey::new();

        // NOTE: payload can be anything since we only look at premable length here
        let payload = StacksMessageType::Nack(NackData { error_code: 123 });
        let mut msg = convo_1
            .sign_relay_message(&local_peer_2, &chain_view, vec![], payload.clone())
            .unwrap();

        let err_before = convo_1.stats.msgs_err;

        // succeeds because it's the first sample
        msg.preamble.payload_len = 106;
        assert!(convo_1
            .validate_stackerdb_push(
                &local_peer_1,
                &chain_view,
                &msg.preamble,
                msg.relayers.clone()
            )
            .unwrap()
            .is_none());
        assert_eq!(convo_1.stats.msgs_err, err_before);

        // fails because the second sample says we're over bandwidth
        msg.preamble.payload_len = 106;
        assert!(convo_1
            .validate_stackerdb_push(
                &local_peer_1,
                &chain_view,
                &msg.preamble,
                msg.relayers.clone()
            )
            .unwrap()
            .is_some());
        assert_eq!(convo_1.stats.msgs_err, err_before);
    }
}<|MERGE_RESOLUTION|>--- conflicted
+++ resolved
@@ -348,19 +348,7 @@
     pub peer_version: u32,
     /// reported services of the remote end of this conversation
     pub peer_services: u16,
-<<<<<<< HEAD
-    pub peer_addrbytes: PeerAddress,      // from socketaddr
-    pub peer_port: u16,                   // from socketaddr
-    pub handshake_addrbytes: PeerAddress, // from handshake
-    pub handshake_port: u16,              // from handshake
-    pub peer_heartbeat: u32,              // how often do we need to ping the remote peer?
-    // the burn block height at which the peer's key expires
-    pub peer_expire_block_height: u64,
-
-    pub data_url: UrlString, // where does this peer's data live?  Set to a 0-length string if not known.
-
-    // highest burnchain block height and burnchain block hash this peer has seen
-=======
+
     /// from socketaddr
     pub peer_addrbytes: PeerAddress,
     /// from socketaddr
@@ -378,7 +366,6 @@
     pub data_url: UrlString,
 
     /// what this peer believes is the height of the burnchain
->>>>>>> c1855b32
     pub burnchain_tip_height: u64,
     /// what this peer believes is the hash of the burnchain tip
     pub burnchain_tip_burn_header_hash: BurnchainHeaderHash,
