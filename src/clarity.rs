// Copyright (C) 2013-2020 Blockstack PBC, a public benefit corporation
// Copyright (C) 2020 Stacks Open Internet Foundation
//
// This program is free software: you can redistribute it and/or modify
// it under the terms of the GNU General Public License as published by
// the Free Software Foundation, either version 3 of the License, or
// (at your option) any later version.
//
// This program is distributed in the hope that it will be useful,
// but WITHOUT ANY WARRANTY; without even the implied warranty of
// MERCHANTABILITY or FITNESS FOR A PARTICULAR PURPOSE.  See the
// GNU General Public License for more details.
//
// You should have received a copy of the GNU General Public License
// along with this program.  If not, see <http://www.gnu.org/licenses/>.

use rand::Rng;
use std::convert::TryInto;
use std::env;
use std::fs;
use std::io;
use std::io::{Read, Write};
use std::iter::Iterator;
use std::path::PathBuf;
use std::process;

use util::log;

use chainstate::burn::BlockHeaderHash;
use chainstate::stacks::index::{storage::TrieFileStorage, MarfTrieId};
use chainstate::stacks::StacksBlockId;

use rusqlite::types::ToSql;
use rusqlite::Row;
use rusqlite::Transaction;
use rusqlite::{Connection, OpenFlags, NO_PARAMS};

use util::db::FromColumn;

use util::hash::Sha512Trunc256Sum;

use vm::analysis;
use vm::analysis::contract_interface_builder::build_contract_interface;
use vm::analysis::{errors::CheckResult, AnalysisDatabase, ContractAnalysis};
use vm::ast::build_ast;
use vm::contexts::OwnedEnvironment;
use vm::costs::LimitedCostTracker;
use vm::database::{
    ClarityDatabase, HeadersDB, MarfedKV, MemoryBackingStore, STXBalance, SqliteConnection,
    NULL_BURN_STATE_DB, NULL_HEADER_DB,
};
use vm::errors::{Error, InterpreterResult, RuntimeErrorType};
use vm::types::{OptionalData, PrincipalData, QualifiedContractIdentifier};
use vm::{execute as vm_execute, SymbolicExpression, SymbolicExpressionType, Value};

use address::c32::c32_address;

use burnchains::BurnchainHeaderHash;
use chainstate::burn::VRFSeed;
use chainstate::stacks::StacksAddress;

use serde::Serialize;

use crate::vm::database::marf::WritableMarfStore;

#[cfg(test)]
macro_rules! panic_test {
    () => {
        panic!()
    };
}
#[cfg(not(test))]
macro_rules! panic_test {
    () => {
        process::exit(1)
    };
}

#[cfg_attr(tarpaulin, skip)]
fn print_usage(invoked_by: &str) {
    eprintln!(
        "Usage: {} [command]
where command is one of:

  initialize         to initialize a local VM state database.
  check              to typecheck a potential contract definition.
  launch             to launch a initialize a new contract in the local state database.
  eval               to evaluate (in read-only mode) a program in a given contract context.
  eval_at_chaintip   like `eval`, but does not advance to a new block.
  eval_at_block      like `eval_at_chaintip`, but accepts a index-block-hash to evaluate at,
                     must be passed eval string via stdin.
  eval_raw           to typecheck and evaluate an expression without a contract or database context.
  repl               to typecheck and evaluate expressions in a stdin/stdout loop.
  execute            to execute a public function of a defined contract.
  generate_address   to generate a random Stacks public address for testing purposes.
",
        invoked_by
    );
    panic_test!()
}

#[cfg_attr(tarpaulin, skip)]
fn friendly_expect<A, B: std::fmt::Display>(input: Result<A, B>, msg: &str) -> A {
    input.unwrap_or_else(|e| {
        eprintln!("{}\nCaused by: {}", msg, e);
        panic_test!();
    })
}

#[cfg_attr(tarpaulin, skip)]
fn friendly_expect_opt<A>(input: Option<A>, msg: &str) -> A {
    input.unwrap_or_else(|| {
        eprintln!("{}", msg);
        panic_test!();
    })
}

struct EvalInput {
    marf_kv: MarfedKV,
    contract_identifier: QualifiedContractIdentifier,
    content: String,
}

fn parse(
    contract_identifier: &QualifiedContractIdentifier,
    source_code: &str,
) -> Result<Vec<SymbolicExpression>, Error> {
    let ast = build_ast(contract_identifier, source_code, &mut ())
        .map_err(|e| RuntimeErrorType::ASTError(e))?;
    Ok(ast.expressions)
}

fn run_analysis(
    contract_identifier: &QualifiedContractIdentifier,
    expressions: &mut [SymbolicExpression],
    analysis_db: &mut AnalysisDatabase,
    save_contract: bool,
) -> CheckResult<ContractAnalysis> {
    analysis::run_analysis(
        contract_identifier,
        expressions,
        analysis_db,
        save_contract,
        LimitedCostTracker::new_free(),
    )
    .map_err(|(e, _)| e)
}

fn create_or_open_db(path: &String) -> Connection {
    let open_flags = match fs::metadata(path) {
        Err(e) => {
            if e.kind() == io::ErrorKind::NotFound {
                // need to create
                OpenFlags::SQLITE_OPEN_READ_WRITE | OpenFlags::SQLITE_OPEN_CREATE
            } else {
                panic!("FATAL: could not stat {}", path);
            }
        }
        Ok(_md) => {
            // can just open
            OpenFlags::SQLITE_OPEN_READ_WRITE
        }
    };

    let conn = friendly_expect(
        Connection::open_with_flags(path, open_flags),
        &format!("FATAL: failed to open '{}'", path),
    );
    conn
}

fn get_cli_chain_tip(conn: &Connection) -> StacksBlockId {
    let mut stmt = friendly_expect(
        conn.prepare("SELECT block_hash FROM cli_chain_tips ORDER BY id DESC LIMIT 1"),
        "FATAL: could not prepare query",
    );
    let mut rows = friendly_expect(stmt.query(NO_PARAMS), "FATAL: could not fetch rows");
    let mut hash_opt = None;
    while let Some(row) = rows.next().expect("FATAL: could not read block hash") {
        let bhh = friendly_expect(
            StacksBlockId::from_column(&row, "block_hash"),
            "FATAL: could not parse block hash",
        );
        hash_opt = Some(bhh);
    }
    match hash_opt {
        Some(bhh) => bhh,
        None => StacksBlockId::sentinel(),
    }
}

fn get_cli_block_height(conn: &Connection, block_id: &StacksBlockId) -> Option<u64> {
    let mut stmt = friendly_expect(
        conn.prepare("SELECT id FROM cli_chain_tips WHERE block_hash = ?1"),
        "FATAL: could not prepare query",
    );
    let mut rows = friendly_expect(stmt.query(&[block_id]), "FATAL: could not fetch rows");
    let mut row_opt = None;

    while let Some(row) = rows.next().expect("FATAL: could not read block hash") {
        let rowid = friendly_expect(
            u64::from_column(&row, "id"),
            "FATAL: could not parse row ID",
        );
        row_opt = Some(rowid);
        break;
    }

    row_opt
}

fn advance_cli_chain_tip(path: &String) -> (StacksBlockId, StacksBlockId) {
    let mut conn = create_or_open_db(path);
    let tx = friendly_expect(
        conn.transaction(),
        &format!("FATAL: failed to begin transaction on '{}'", path),
    );

    friendly_expect(tx.execute("CREATE TABLE IF NOT EXISTS cli_chain_tips(id INTEGER PRIMARY KEY AUTOINCREMENT, block_hash TEXT UNIQUE NOT NULL);", NO_PARAMS),
                    &format!("FATAL: failed to create 'cli_chain_tips' table"));

    let parent_block_hash = get_cli_chain_tip(&tx);

    let random_bytes = rand::thread_rng().gen::<[u8; 32]>();
    let next_block_hash = friendly_expect_opt(
        StacksBlockId::from_bytes(&random_bytes),
        "Failed to generate random block header.",
    );

    friendly_expect(
        tx.execute(
            "INSERT INTO cli_chain_tips (block_hash) VALUES (?1)",
            &[&next_block_hash],
        ),
        &format!("FATAL: failed to store next block hash in '{}'", path),
    );

    friendly_expect(
        tx.commit(),
        &format!("FATAL: failed to commit new chain tip to '{}'", path),
    );

    (parent_block_hash, next_block_hash)
}

// This function is pretty weird! But it helps cut down on
//   repeating a lot of block initialization for the simulation commands.
fn in_block<F, R>(db_path: &str, mut marf_kv: MarfedKV, f: F) -> R
where
    F: FnOnce(WritableMarfStore) -> (WritableMarfStore, R),
{
    // store CLI data alongside the MARF database state
    let mut cli_db_path_buf = PathBuf::from(db_path);
    cli_db_path_buf.push("cli.sqlite");
    let cli_db_path = cli_db_path_buf
        .to_str()
        .expect(&format!(
            "FATAL: failed to convert '{}' to a string",
            db_path
        ))
        .to_string();

    // need to load the last block
    let (from, to) = advance_cli_chain_tip(&cli_db_path);
    let marf_tx = marf_kv.begin(&from, &to);
    let (marf_return, result) = f(marf_tx);
    marf_return.commit_to(&to);
    result
}

// like in_block, but does _not_ advance the chain tip.  Used for read-only queries against the
// chain tip itself.
fn at_chaintip<F, R>(db_path: &String, mut marf_kv: MarfedKV, f: F) -> R
where
    F: FnOnce(WritableMarfStore) -> (WritableMarfStore, R),
{
    // store CLI data alongside the MARF database state
    let mut cli_db_path_buf = PathBuf::from(db_path);
    cli_db_path_buf.push("cli.sqlite");
    let cli_db_path = cli_db_path_buf
        .to_str()
        .expect(&format!(
            "FATAL: failed to convert '{}' to a string",
            db_path
        ))
        .to_string();

    let cli_db_conn = create_or_open_db(&cli_db_path);
    let from = get_cli_chain_tip(&cli_db_conn);
    let to = StacksBlockId([2u8; 32]); // 0x0202020202 ... (pattern not used anywhere else)

    let marf_tx = marf_kv.begin(&from, &to);
    let (marf_return, result) = f(marf_tx);
    marf_return.rollback_block();
    result
}

fn at_block<F, R>(blockhash: &str, mut marf_kv: MarfedKV, f: F) -> R
where
    F: FnOnce(WritableMarfStore) -> (WritableMarfStore, R),
{
    // store CLI data alongside the MARF database state
    let from = StacksBlockId::from_hex(blockhash)
        .expect(&format!("FATAL: failed to parse inputted blockhash"));
    let to = StacksBlockId([2u8; 32]); // 0x0202020202 ... (pattern not used anywhere else)

    let marf_tx = marf_kv.begin(&from, &to);
    let (marf_return, result) = f(marf_tx);
    marf_return.rollback_block();
    result
}

struct CLIHeadersDB {
    db_path: String,
}

impl CLIHeadersDB {
    pub fn new(db_path: &str) -> CLIHeadersDB {
        CLIHeadersDB {
            db_path: db_path.to_string(),
        }
    }

    pub fn open(&self) -> Connection {
        let mut cli_db_path_buf = PathBuf::from(&self.db_path);
        cli_db_path_buf.push("cli.sqlite");
        let cli_db_path = cli_db_path_buf
            .to_str()
            .expect(&format!(
                "FATAL: failed to convert '{}' to a string",
                &self.db_path
            ))
            .to_string();

        let cli_db_conn = create_or_open_db(&cli_db_path);
        cli_db_conn
    }
}

impl HeadersDB for CLIHeadersDB {
    fn get_burn_header_hash_for_block(
        &self,
        id_bhh: &StacksBlockId,
    ) -> Option<BurnchainHeaderHash> {
        // mock it
        let conn = self.open();
        if let Some(_) = get_cli_block_height(&conn, id_bhh) {
            let hash_bytes = Sha512Trunc256Sum::from_data(&id_bhh.0);
            Some(BurnchainHeaderHash(hash_bytes.0))
        } else {
            None
        }
    }

    fn get_vrf_seed_for_block(&self, id_bhh: &StacksBlockId) -> Option<VRFSeed> {
        let conn = self.open();
        if let Some(_) = get_cli_block_height(&conn, id_bhh) {
            // mock it, but make it unique
            let hash_bytes = Sha512Trunc256Sum::from_data(&id_bhh.0);
            let hash_bytes_2 = Sha512Trunc256Sum::from_data(&hash_bytes.0);
            Some(VRFSeed(hash_bytes_2.0))
        } else {
            None
        }
    }

    fn get_stacks_block_header_hash_for_block(
        &self,
        id_bhh: &StacksBlockId,
    ) -> Option<BlockHeaderHash> {
        let conn = self.open();
        if let Some(_) = get_cli_block_height(&conn, id_bhh) {
            // mock it, but make it unique
            let hash_bytes = Sha512Trunc256Sum::from_data(&id_bhh.0);
            let hash_bytes_2 = Sha512Trunc256Sum::from_data(&hash_bytes.0);
            let hash_bytes_3 = Sha512Trunc256Sum::from_data(&hash_bytes_2.0);
            Some(BlockHeaderHash(hash_bytes_3.0))
        } else {
            None
        }
    }
    fn get_burn_block_time_for_block(&self, id_bhh: &StacksBlockId) -> Option<u64> {
        let conn = self.open();
        if let Some(height) = get_cli_block_height(&conn, id_bhh) {
            Some((height * 600 + 1231006505) as u64)
        } else {
            None
        }
    }
    fn get_burn_block_height_for_block(&self, id_bhh: &StacksBlockId) -> Option<u32> {
        let conn = self.open();
        if let Some(height) = get_cli_block_height(&conn, id_bhh) {
            Some(height as u32)
        } else {
            None
        }
    }
    fn get_miner_address(&self, _id_bhh: &StacksBlockId) -> Option<StacksAddress> {
        None
    }
}

fn get_eval_input(invoked_by: &str, args: &[String]) -> EvalInput {
    if args.len() < 3 || args.len() > 4 {
        eprintln!(
            "Usage: {} {} [contract-identifier] (program.clar) [vm-state.db]",
            invoked_by, args[0]
        );
        panic_test!();
    }

    let vm_filename = if args.len() == 3 { &args[2] } else { &args[3] };

    let content: String = {
        if args.len() == 3 {
            let mut buffer = String::new();
            friendly_expect(
                io::stdin().read_to_string(&mut buffer),
                "Error reading from stdin.",
            );
            buffer
        } else {
            friendly_expect(
                fs::read_to_string(&args[2]),
                &format!("Error reading file: {}", args[2]),
            )
        }
    };

    let contract_identifier = friendly_expect(
        QualifiedContractIdentifier::parse(&args[1]),
        "Failed to parse contract identifier.",
    );

    let marf_kv = friendly_expect(
        MarfedKV::open(vm_filename, None),
        "Failed to open VM database.",
    );
    // return (marf_kv, contract_identifier, vm_filename, content);
    return EvalInput {
        marf_kv,
        contract_identifier,
        content,
    };
}

#[derive(Serialize, Deserialize)]
struct InitialAllocation {
    principal: String,
    amount: u64,
}

fn consume_arg(
    args: &mut Vec<String>,
    argnames: &[&str],
    has_optarg: bool,
) -> Result<Option<String>, String> {
    if let Some(ref switch) = args
        .iter()
        .find(|ref arg| argnames.iter().find(|ref argname| argname == arg).is_some())
    {
        let idx = args
            .iter()
            .position(|ref arg| arg == switch)
            .expect("BUG: did not find the thing that was just found");
        let argval = if has_optarg {
            // following argument is the argument value
            if idx + 1 < args.len() {
                Some(args[idx + 1].clone())
            } else {
                // invalid usage -- expected argument
                return Err("Expected argument".to_string());
            }
        } else {
            // only care about presence of this option
            Some("".to_string())
        };

        args.remove(idx);
        if has_optarg {
            // also clear the argument
            args.remove(idx);
        }
        Ok(argval)
    } else {
        // not found
        Ok(None)
    }
}

pub fn invoke_command(invoked_by: &str, args: &[String]) {
    if args.len() < 1 {
        print_usage(invoked_by)
    }

    match args[0].as_ref() {
        "initialize" => {
            let (db_name, allocations) = if args.len() == 3 {
                let filename = &args[1];
                let json_in = if filename == "-" {
                    let mut buffer = String::new();
                    friendly_expect(
                        io::stdin().read_to_string(&mut buffer),
                        "Error reading from stdin.",
                    );
                    buffer
                } else {
                    friendly_expect(
                        fs::read_to_string(filename),
                        &format!("Error reading file: {}", filename),
                    )
                };
                let allocations: Vec<InitialAllocation> =
                    friendly_expect(serde_json::from_str(&json_in), "Failure parsing JSON");

                let allocations: Vec<_> = allocations
                    .into_iter()
                    .map(|a| {
                        (
                            friendly_expect(
                                PrincipalData::parse(&a.principal),
                                "Failed to parse principal in JSON",
                            ),
                            a.amount,
                        )
                    })
                    .collect();

                (&args[2], allocations)
            } else if args.len() == 2 {
                (&args[1], Vec::new())
            } else {
                eprintln!(
                    "Usage: {} {} (initial-allocations.json) [vm-state.db]",
                    invoked_by, args[0]
                );
                eprintln!("   initial-allocations.json is a JSON array of {{ principal: \"ST...\", amount: 100 }} like objects.");
                eprintln!("   if the provided filename is `-`, the JSON is read from stdin.");
                panic_test!();
            };

            let marf_kv =
                friendly_expect(MarfedKV::open(db_name, None), "Failed to open VM database.");
            let header_db = CLIHeadersDB::new(&db_name);
            in_block(db_name, marf_kv, |mut kv| {
                {
                    let mut db = kv.as_clarity_db(&header_db, &NULL_BURN_STATE_DB);
                    db.initialize();
                    db.begin();
                    for (principal, amount) in allocations.iter() {
                        let balance = STXBalance::initial(*amount as u128);
                        let total_balance = balance.get_total_balance();

                        let mut snapshot = db.get_stx_balance_snapshot_genesis(principal);
                        snapshot.set_balance(balance);
                        snapshot.save();

                        println!("{} credited: {} uSTX", principal, total_balance);
                    }
                    db.commit();
                };
                (kv, ())
            });
            println!("Database created.");
        }
        "generate_address" => {
            // random 20 bytes
            let random_bytes = rand::thread_rng().gen::<[u8; 20]>();
            // version = 22
            let addr =
                friendly_expect(c32_address(22, &random_bytes), "Failed to generate address");
            println!("{}", addr);
        }
        "check" => {
            if args.len() < 2 {
                eprintln!(
                    "Usage: {} {} [program-file.clar] [--contract_id CONTRACT_ID] [--output_analysis] (vm-state.db)",
                    invoked_by, args[0]
                );
                panic_test!();
            }

            let mut argv: Vec<String> = args.into_iter().map(|x| x.clone()).collect();
            let contract_id = if let Ok(optarg) = consume_arg(&mut argv, &["--contract_id"], true) {
                optarg
                    .map(|optarg_str| {
                        friendly_expect(
                            QualifiedContractIdentifier::parse(&optarg_str),
                            &format!("Error parsing contract identifier '{}", &optarg_str),
                        )
                    })
                    .unwrap_or(QualifiedContractIdentifier::transient())
            } else {
                eprintln!("Expected argument for --contract-id");
                panic_test!();
            };

            let output_analysis =
                if let Ok(optarg) = consume_arg(&mut argv, &["--output_analysis"], false) {
                    optarg.is_some()
                } else {
                    eprintln!("BUG: failed to parse arguments for --output_analysis");
                    panic_test!();
                };

            let content: String = if &argv[1] == "-" {
                let mut buffer = String::new();
                friendly_expect(
                    io::stdin().read_to_string(&mut buffer),
                    "Error reading from stdin.",
                );
                buffer
            } else {
                friendly_expect(
                    fs::read_to_string(&argv[1]),
                    &format!("Error reading file: {}", argv[1]),
                )
            };

            let mut ast = friendly_expect(parse(&contract_id, &content), "Failed to parse program");

            let contract_analysis = {
                if argv.len() >= 3 {
                    // use a persisted marf
                    let marf_kv = friendly_expect(
                        MarfedKV::open(&argv[2], None),
                        "Failed to open VM database.",
                    );
                    let result = at_chaintip(&argv[2], marf_kv, |mut marf| {
                        let result = {
                            let mut db = marf.as_analysis_db();
                            run_analysis(&contract_id, &mut ast, &mut db, false)
                        };
                        (marf, result)
                    });
                    result
                } else {
                    let mut analysis_marf = MemoryBackingStore::new();
                    let mut db = analysis_marf.as_analysis_db();
                    run_analysis(&contract_id, &mut ast, &mut db, false)
                }
            }
            .unwrap_or_else(|e| {
                println!("{}", &e.diagnostic);
                panic_test!();
            });

            if output_analysis {
                println!(
                    "{}",
                    build_contract_interface(&contract_analysis).serialize()
                );
            } else {
                println!("Checks passed.");
            }
        }
        "repl" => {
            let mut marf = MemoryBackingStore::new();
            let mut vm_env = OwnedEnvironment::new_cost_limited(
                false,
                marf.as_clarity_db(),
                LimitedCostTracker::new_free(),
            );
            let mut exec_env = vm_env.get_exec_environment(None, None);

            let mut analysis_marf = MemoryBackingStore::new();
            let mut analysis_db = analysis_marf.as_analysis_db();

            let contract_id = QualifiedContractIdentifier::transient();

            let mut stdout = io::stdout();

            loop {
                let content: String = {
                    let mut buffer = String::new();
                    stdout.write(b"> ").unwrap_or_else(|e| {
                        panic!("Failed to write stdout prompt string:\n{}", e);
                    });
                    stdout.flush().unwrap_or_else(|e| {
                        panic!("Failed to flush stdout prompt string:\n{}", e);
                    });
                    match io::stdin().read_line(&mut buffer) {
                        Ok(_) => buffer,
                        Err(error) => {
                            eprintln!("Error reading from stdin:\n{}", error);
                            panic_test!();
                        }
                    }
                };

                let mut ast = match parse(&contract_id, &content) {
                    Ok(val) => val,
                    Err(error) => {
                        println!("Parse error:\n{}", error);
                        continue;
                    }
                };

                match run_analysis(&contract_id, &mut ast, &mut analysis_db, true) {
                    Ok(_) => (),
                    Err(error) => {
                        println!("Type check error:\n{}", error);
                        continue;
                    }
                }

                let eval_result = match exec_env.eval_raw(&content) {
                    Ok(val) => val,
                    Err(error) => {
                        println!("Execution error:\n{}", error);
                        continue;
                    }
                };

                println!("{}", eval_result);
            }
        }
        "eval_raw" => {
            let content: String = {
                let mut buffer = String::new();
                friendly_expect(
                    io::stdin().read_to_string(&mut buffer),
                    "Error reading from stdin.",
                );
                buffer
            };

            let mut analysis_marf = MemoryBackingStore::new();
            let mut analysis_db = analysis_marf.as_analysis_db();

            let mut marf = MemoryBackingStore::new();
            let mut vm_env = OwnedEnvironment::new_cost_limited(
                false,
                marf.as_clarity_db(),
                LimitedCostTracker::new_free(),
            );

            let contract_id = QualifiedContractIdentifier::transient();

            let mut ast =
                friendly_expect(parse(&contract_id, &content), "Failed to parse program.");
            match run_analysis(&contract_id, &mut ast, &mut analysis_db, true) {
                Ok(_) => {
                    let result = vm_env.get_exec_environment(None, None).eval_raw(&content);
                    match result {
                        Ok(x) => {
                            println!("Program executed successfully! Output: \n{}", x);
                        }
                        Err(error) => {
                            eprintln!("Program execution error: \n{}", error);
                            panic_test!();
                        }
                    }
                }
                Err(error) => {
                    eprintln!("Type check error.\n{}", error);
                    panic_test!();
                }
            }
        }
        "eval" => {
            let evalInput = get_eval_input(invoked_by, args);
            let vm_filename = if args.len() == 3 { &args[2] } else { &args[3] };
            let marf_kv = friendly_expect(
                MarfedKV::open(vm_filename, None),
                "Failed to open VM database.",
            );
            let header_db = CLIHeadersDB::new(&vm_filename);
            let result = in_block(vm_filename, marf_kv, |mut marf| {
                let result = {
                    let db = marf.as_clarity_db(&header_db, &NULL_BURN_STATE_DB);
                    let mut vm_env = OwnedEnvironment::new_cost_limited(
                        false,
                        db,
                        LimitedCostTracker::new_free(),
                    );
                    vm_env
                        .get_exec_environment(None, None)
                        .eval_read_only(&evalInput.contract_identifier, &evalInput.content)
                };
                (marf, result)
            });

            match result {
                Ok(x) => {
                    println!("Program executed successfully! Output: \n{}", x);
                }
                Err(error) => {
                    eprintln!("Program execution error: \n{}", error);
                    panic_test!();
                }
            }
        }
        "eval_at_chaintip" => {
            let evalInput = get_eval_input(invoked_by, args);
            let vm_filename = if args.len() == 3 { &args[2] } else { &args[3] };
            let marf_kv = friendly_expect(
                MarfedKV::open(vm_filename, None),
                "Failed to open VM database.",
            );
            let header_db = CLIHeadersDB::new(&vm_filename);
            let result = at_chaintip(vm_filename, marf_kv, |mut marf| {
                let result = {
                    let db = marf.as_clarity_db(&header_db, &NULL_BURN_STATE_DB);
                    let mut vm_env = OwnedEnvironment::new_cost_limited(
                        false,
                        db,
                        LimitedCostTracker::new_free(),
                    );
                    vm_env
                        .get_exec_environment(None, None)
                        .eval_read_only(&evalInput.contract_identifier, &evalInput.content)
                };
                (marf, result)
            });

            match result {
                Ok(x) => {
                    println!("Program executed successfully! Output: \n{}", x);
                }
                Err(error) => {
                    eprintln!("Program execution error: \n{}", error);
                    panic_test!();
                }
            }
        }
        "eval_at_block" => {
            if args.len() != 4 {
                eprintln!(
                    "Usage: {} {} [index-block-hash] [contract-identifier] [vm/clarity dir]",
                    invoked_by, &args[0]
                );
                panic_test!();
            }
            let chain_tip = &args[1];
            let contract_identifier = friendly_expect(
                QualifiedContractIdentifier::parse(&args[2]),
                "Failed to parse contract identifier.",
            );
            let content: String = {
                let mut buffer = String::new();
                friendly_expect(
                    io::stdin().read_to_string(&mut buffer),
                    "Error reading from stdin.",
                );
                buffer
            };

            let vm_filename = &args[3];
            let marf_kv = friendly_expect(
                MarfedKV::open(vm_filename, None),
                "Failed to open VM database.",
            );
            let header_db = CLIHeadersDB::new(&vm_filename);
            let result = at_block(chain_tip, marf_kv, |mut marf| {
                let result = {
                    let db = marf.as_clarity_db(&header_db, &NULL_BURN_STATE_DB);
                    let mut vm_env = OwnedEnvironment::new_cost_limited(
                        false,
                        db,
                        LimitedCostTracker::new_free(),
                    );
                    vm_env
                        .get_exec_environment(None, None)
                        .eval_read_only(&contract_identifier, &content)
                };
                (marf, result)
            });

            match result {
                Ok(x) => {
                    println!("Program executed successfully! Output: \n{}", x);
                }
                Err(error) => {
                    eprintln!("Program execution error: \n{}", error);
                    panic_test!();
                }
            }
        }
        "launch" => {
            if args.len() < 4 {
                eprintln!(
                    "Usage: {} {} [contract-identifier] [contract-definition.clar] [vm-state.db]",
                    invoked_by, args[0]
                );
                panic_test!();
            }
            let vm_filename = &args[3];

            let contract_identifier = friendly_expect(
                QualifiedContractIdentifier::parse(&args[1]),
                "Failed to parse contract identifier.",
            );

            let contract_content: String = friendly_expect(
                fs::read_to_string(&args[2]),
                &format!("Error reading file: {}", args[2]),
            );

            let mut ast = friendly_expect(
                parse(&contract_identifier, &contract_content),
                "Failed to parse program.",
            );
            let marf_kv = friendly_expect(
                MarfedKV::open(vm_filename, None),
                "Failed to open VM database.",
            );
            let header_db = CLIHeadersDB::new(&vm_filename);
            let result = in_block(vm_filename, marf_kv, |mut marf| {
                let analysis_result = {
                    let mut db = AnalysisDatabase::new(&mut marf);

                    run_analysis(&contract_identifier, &mut ast, &mut db, true)
                };

                match analysis_result {
                    Err(e) => (marf, Err(e)),
                    Ok(analysis) => {
                        let result = {
                            let db = marf.as_clarity_db(&header_db, &NULL_BURN_STATE_DB);
                            let mut vm_env = OwnedEnvironment::new_cost_limited(
                                false,
                                db,
                                LimitedCostTracker::new_free(),
                            );
                            vm_env.initialize_contract(contract_identifier, &contract_content, None)
                        };
                        (marf, Ok((analysis, result)))
                    }
                }
            });

            match result {
                Ok((contract_analysis, Ok(_x))) => match args.last() {
                    Some(s) if s == "--output_analysis" => {
                        println!(
                            "{}",
                            build_contract_interface(&contract_analysis).serialize()
                        );
                    }
                    _ => {
                        println!("Contract initialized!");
                    }
                },
                Err(error) => {
                    eprintln!("Contract initialization error: \n{}", error);
                    panic_test!();
                }
                Ok((_, Err(error))) => {
                    eprintln!("Contract initialization error: \n{}", error);
                    panic_test!();
                }
            }
        }
        "execute" => {
            if args.len() < 5 {
                eprintln!("Usage: {} {} [vm-state.db] [contract-identifier] [public-function-name] [sender-address] [args...]", invoked_by, args[0]);
                panic_test!();
            }
            let vm_filename = &args[1];
            let marf_kv = friendly_expect(
                MarfedKV::open(vm_filename, None),
                "Failed to open VM database.",
            );
            let header_db = CLIHeadersDB::new(&vm_filename);

            let contract_identifier = friendly_expect(
                QualifiedContractIdentifier::parse(&args[2]),
                "Failed to parse contract identifier.",
            );

            let tx_name = &args[3];
            let sender_in = &args[4];

            let sender = {
                if let Ok(sender) = PrincipalData::parse_standard_principal(sender_in) {
                    PrincipalData::Standard(sender)
                } else {
                    eprintln!("Unexpected result parsing sender: {}", sender_in);
                    panic_test!();
                }
            };

            let arguments: Vec<_> = args[5..]
                .iter()
                .map(|argument| {
                    let argument_parsed = friendly_expect(
                        vm_execute(argument),
                        &format!("Error parsing argument \"{}\"", argument),
                    );
                    let argument_value = friendly_expect_opt(
                        argument_parsed,
                        &format!("Failed to parse a value from the argument: {}", argument),
                    );
                    SymbolicExpression::atom_value(argument_value)
                })
                .collect();

            let result = in_block(vm_filename, marf_kv, |mut marf| {
                let result = {
                    let db = marf.as_clarity_db(&header_db, &NULL_BURN_STATE_DB);
                    let mut vm_env = OwnedEnvironment::new_cost_limited(
                        false,
                        db,
                        LimitedCostTracker::new_free(),
                    );
<<<<<<< HEAD
                    vm_env.execute_transaction(
                        Value::Principal(sender),
                        None,
                        contract_identifier,
                        &tx_name,
                        &arguments,
                    )
=======
                    vm_env.execute_transaction(sender, contract_identifier, &tx_name, &arguments)
>>>>>>> 5a3eb363
                };
                (marf, result)
            });

            match result {
                Ok((x, _, events)) => {
                    if let Value::Response(data) = x {
                        if data.committed {
                            println!(
                                "Transaction executed and committed. Returned: {}\n{:?}",
                                data.data, events
                            );
                        } else {
                            println!("Aborted: {}", data.data);
                        }
                    } else {
                        panic!(format!(
                            "Expected a ResponseType result from transaction. Found: {}",
                            x
                        ));
                    }
                }
                Err(error) => {
                    eprintln!("Transaction execution error: \n{}", error);
                    panic_test!();
                }
            }
        }
        _ => print_usage(invoked_by),
    }
}

#[cfg(test)]
mod test {
    use super::*;
    #[test]
    fn test_initial_alloc() {
        let db_name = format!("/tmp/db_{}", rand::thread_rng().gen::<i32>());
        let json_name = format!("/tmp/test-alloc_{}.json", rand::thread_rng().gen::<i32>());
        let clar_name = format!("/tmp/test-alloc_{}.clar", rand::thread_rng().gen::<i32>());

        fs::write(
            &json_name,
            r#"
[ { "principal": "S1G2081040G2081040G2081040G208105NK8PE5",
    "amount": 1000 },
  { "principal": "S1G2081040G2081040G2081040G208105NK8PE5.names",
    "amount": 2000 } ]
"#,
        )
        .unwrap();

        fs::write(&clar_name, r#"
(unwrap-panic (if (is-eq (stx-get-balance 'S1G2081040G2081040G2081040G208105NK8PE5) u1000) (ok 1) (err 2)))
(unwrap-panic (if (is-eq (stx-get-balance 'S1G2081040G2081040G2081040G208105NK8PE5.names) u2000) (ok 1) (err 2)))
"#).unwrap();

        invoke_command(
            "test",
            &["initialize".to_string(), json_name.clone(), db_name.clone()],
        );

        invoke_command(
            "test",
            &[
                "launch".to_string(),
                "S1G2081040G2081040G2081040G208105NK8PE5.tokens".to_string(),
                clar_name,
                db_name,
            ],
        );
    }

    #[test]
    fn test_samples() {
        let db_name = format!("/tmp/db_{}", rand::thread_rng().gen::<i32>());

        eprintln!("initialize");
        invoke_command("test", &["initialize".to_string(), db_name.clone()]);

        eprintln!("check tokens");
        invoke_command(
            "test",
            &[
                "check".to_string(),
                "sample-contracts/tokens.clar".to_string(),
            ],
        );

        eprintln!("check tokens");
        invoke_command(
            "test",
            &[
                "check".to_string(),
                "sample-contracts/tokens.clar".to_string(),
                db_name.clone(),
            ],
        );

        eprintln!("launch tokens");
        invoke_command(
            "test",
            &[
                "launch".to_string(),
                "S1G2081040G2081040G2081040G208105NK8PE5.tokens".to_string(),
                "sample-contracts/tokens.clar".to_string(),
                db_name.clone(),
            ],
        );

        eprintln!("check names");
        invoke_command(
            "test",
            &[
                "check".to_string(),
                "sample-contracts/names.clar".to_string(),
                db_name.clone(),
            ],
        );

        eprintln!("check names with different contract ID");
        invoke_command(
            "test",
            &[
                "check".to_string(),
                "sample-contracts/names.clar".to_string(),
                db_name.clone(),
                "--contract_id".to_string(),
                "S1G2081040G2081040G2081040G208105NK8PE5.tokens".to_string(),
            ],
        );

        eprintln!("launch names");
        invoke_command(
            "test",
            &[
                "launch".to_string(),
                "S1G2081040G2081040G2081040G208105NK8PE5.names".to_string(),
                "sample-contracts/names.clar".to_string(),
                db_name.clone(),
            ],
        );

        eprintln!("execute tokens");
        invoke_command(
            "test",
            &[
                "execute".to_string(),
                db_name.clone(),
                "S1G2081040G2081040G2081040G208105NK8PE5.tokens".to_string(),
                "mint!".to_string(),
                "SZ2J6ZY48GV1EZ5V2V5RB9MP66SW86PYKKQ9H6DPR".to_string(),
                "(+ u900 u100)".to_string(),
            ],
        );

        eprintln!("eval tokens");
        invoke_command(
            "test",
            &[
                "eval".to_string(),
                "S1G2081040G2081040G2081040G208105NK8PE5.tokens".to_string(),
                "sample-contracts/tokens-mint.clar".to_string(),
                db_name.clone(),
            ],
        );

        eprintln!("eval_at_chaintip tokens");
        invoke_command(
            "test",
            &[
                "eval_at_chaintip".to_string(),
                "S1G2081040G2081040G2081040G208105NK8PE5.tokens".to_string(),
                "sample-contracts/tokens-mint.clar".to_string(),
                db_name.clone(),
            ],
        );
    }
}<|MERGE_RESOLUTION|>--- conflicted
+++ resolved
@@ -1004,17 +1004,13 @@
                         db,
                         LimitedCostTracker::new_free(),
                     );
-<<<<<<< HEAD
                     vm_env.execute_transaction(
-                        Value::Principal(sender),
+                        sender,
                         None,
                         contract_identifier,
                         &tx_name,
                         &arguments,
                     )
-=======
-                    vm_env.execute_transaction(sender, contract_identifier, &tx_name, &arguments)
->>>>>>> 5a3eb363
                 };
                 (marf, result)
             });
