--- conflicted
+++ resolved
@@ -1415,2610 +1415,4 @@
 
         parent_header_info.burn_header_height as u64
     }
-<<<<<<< HEAD
-=======
-
-    #[test]
-    fn test_pox_lockup_single_tx_sender() {
-        let mut burnchain = Burnchain::default_unittest(0, &BurnchainHeaderHash::zero());
-        burnchain.pox_constants.reward_cycle_length = 5;
-        burnchain.pox_constants.prepare_length = 2;
-        burnchain.pox_constants.anchor_threshold = 1;
-
-        let (mut peer, mut keys) =
-            instantiate_pox_peer(&burnchain, "test-pox-lockup-single-tx-sender", 6002);
-
-        let num_blocks = 10;
-
-        let alice = keys.pop().unwrap();
-        let bob = keys.pop().unwrap();
-        let charlie = keys.pop().unwrap();
-
-        let mut alice_reward_cycle = 0;
-
-        for tenure_id in 0..num_blocks {
-            let microblock_privkey = StacksPrivateKey::new();
-            let microblock_pubkeyhash =
-                Hash160::from_node_public_key(&StacksPublicKey::from_private(&microblock_privkey));
-            let tip =
-                SortitionDB::get_canonical_burn_chain_tip(&peer.sortdb.as_ref().unwrap().conn())
-                    .unwrap();
-
-            let (burn_ops, stacks_block, microblocks) = peer.make_tenure(
-                |ref mut miner,
-                 ref mut sortdb,
-                 ref mut chainstate,
-                 vrf_proof,
-                 ref parent_opt,
-                 ref parent_microblock_header_opt| {
-                    let parent_tip = get_parent_tip(parent_opt, chainstate, sortdb);
-                    let coinbase_tx = make_coinbase(miner, tenure_id);
-
-                    let mut block_txs = vec![coinbase_tx];
-
-                    if tenure_id == 1 {
-                        // Alice locks up exactly 25% of the liquid STX supply, so this should succeed.
-                        let alice_lockup = make_pox_lockup(
-                            &alice,
-                            0,
-                            1024 * POX_THRESHOLD_STEPS_USTX,
-                            AddressHashMode::SerializeP2PKH,
-                            key_to_stacks_addr(&alice).bytes,
-                            12,
-                            tip.block_height,
-                        );
-                        block_txs.push(alice_lockup);
-                    }
-
-                    let block_builder = StacksBlockBuilder::make_regtest_block_builder(
-                        &parent_tip,
-                        vrf_proof,
-                        tip.total_burn,
-                        microblock_pubkeyhash,
-                    )
-                    .unwrap();
-                    let (anchored_block, _size, _cost) =
-                        StacksBlockBuilder::make_anchored_block_from_txs(
-                            block_builder,
-                            chainstate,
-                            &sortdb.index_conn(),
-                            block_txs,
-                        )
-                        .unwrap();
-                    (anchored_block, vec![])
-                },
-            );
-
-            let (_, _, consensus_hash) = peer.next_burnchain_block(burn_ops);
-            peer.process_stacks_epoch_at_tip(&stacks_block, &microblocks);
-
-            let total_liquid_ustx = get_liquid_ustx(&mut peer);
-            let tip_index_block = StacksBlockId::new(&consensus_hash, &stacks_block.block_hash());
-
-            if tenure_id <= 1 {
-                if tenure_id < 1 {
-                    // Alice has not locked up STX
-                    let alice_balance = get_balance(&mut peer, &key_to_stacks_addr(&alice).into());
-                    assert_eq!(alice_balance, 1024 * POX_THRESHOLD_STEPS_USTX);
-
-                    let alice_account = get_account(&mut peer, &key_to_stacks_addr(&alice).into());
-                    assert_eq!(
-                        alice_account.stx_balance.amount_unlocked,
-                        1024 * POX_THRESHOLD_STEPS_USTX
-                    );
-                    assert_eq!(alice_account.stx_balance.amount_locked, 0);
-                    assert_eq!(alice_account.stx_balance.unlock_height, 0);
-                }
-                let min_ustx = with_sortdb(&mut peer, |ref mut chainstate, ref sortdb| {
-                    chainstate.get_stacking_minimum(sortdb, &tip_index_block)
-                })
-                .unwrap();
-                assert_eq!(min_ustx, total_liquid_ustx / TESTNET_STACKING_THRESHOLD_25);
-
-                // no reward addresses
-                let reward_addrs = with_sortdb(&mut peer, |ref mut chainstate, ref sortdb| {
-                    get_reward_addresses_with_par_tip(
-                        chainstate,
-                        &burnchain,
-                        sortdb,
-                        &tip_index_block,
-                    )
-                })
-                .unwrap();
-                assert_eq!(reward_addrs.len(), 0);
-
-                // record the first reward cycle when Alice's tokens get stacked
-                let tip_burn_block_height =
-                    get_par_burn_block_height(peer.chainstate(), &tip_index_block);
-                alice_reward_cycle = 1 + burnchain
-                    .block_height_to_reward_cycle(tip_burn_block_height)
-                    .unwrap() as u128;
-                let cur_reward_cycle = burnchain
-                    .block_height_to_reward_cycle(tip_burn_block_height)
-                    .unwrap() as u128;
-
-                eprintln!(
-                    "\nalice reward cycle: {}\ncur reward cycle: {}\n",
-                    alice_reward_cycle, cur_reward_cycle
-                );
-            } else {
-                // Alice's address is locked as of the next reward cycle
-                let tip_burn_block_height =
-                    get_par_burn_block_height(peer.chainstate(), &tip_index_block);
-                let cur_reward_cycle = burnchain
-                    .block_height_to_reward_cycle(tip_burn_block_height)
-                    .unwrap() as u128;
-
-                // Alice has locked up STX no matter what
-                let alice_balance = get_balance(&mut peer, &key_to_stacks_addr(&alice).into());
-                assert_eq!(alice_balance, 0);
-
-                let min_ustx = with_sortdb(&mut peer, |ref mut chainstate, ref sortdb| {
-                    chainstate.get_stacking_minimum(sortdb, &tip_index_block)
-                })
-                .unwrap();
-                let reward_addrs = with_sortdb(&mut peer, |ref mut chainstate, ref sortdb| {
-                    get_reward_addresses_with_par_tip(
-                        chainstate,
-                        &burnchain,
-                        sortdb,
-                        &tip_index_block,
-                    )
-                })
-                .unwrap();
-                let total_stacked = with_sortdb(&mut peer, |ref mut chainstate, ref sortdb| {
-                    chainstate.test_get_total_ustx_stacked(
-                        sortdb,
-                        &tip_index_block,
-                        cur_reward_cycle,
-                    )
-                })
-                .unwrap();
-
-                eprintln!("\ntenure: {}\nreward cycle: {}\nmin-uSTX: {}\naddrs: {:?}\ntotal_liquid_ustx: {}\ntotal-stacked: {}\n", tenure_id, cur_reward_cycle, min_ustx, &reward_addrs, total_liquid_ustx, total_stacked);
-
-                if cur_reward_cycle >= alice_reward_cycle {
-                    // this will grow as more miner rewards are unlocked, so be wary
-                    if tenure_id >= (MINER_REWARD_MATURITY + 1) as usize {
-                        // miner rewards increased liquid supply, so less than 25% is locked.
-                        // minimum participation decreases.
-                        assert!(total_liquid_ustx > 4 * 1024 * POX_THRESHOLD_STEPS_USTX);
-                        assert_eq!(min_ustx, total_liquid_ustx / TESTNET_STACKING_THRESHOLD_25);
-                    } else {
-                        // still at 25% or more locked
-                        assert!(total_liquid_ustx <= 4 * 1024 * POX_THRESHOLD_STEPS_USTX);
-                    }
-
-                    let (amount_ustx, pox_addr, lock_period, first_reward_cycle) =
-                        get_stacker_info(&mut peer, &key_to_stacks_addr(&alice).into()).unwrap();
-                    eprintln!("\nAlice: {} uSTX stacked for {} cycle(s); addr is {:?}; first reward cycle is {}\n", amount_ustx, lock_period, &pox_addr, first_reward_cycle);
-
-                    // one reward address, and it's Alice's
-                    // either way, there's a single reward address
-                    assert_eq!(reward_addrs.len(), 1);
-                    assert_eq!(
-                        (reward_addrs[0].0).version,
-                        AddressHashMode::SerializeP2PKH.to_version_testnet()
-                    );
-                    assert_eq!((reward_addrs[0].0).bytes, key_to_stacks_addr(&alice).bytes);
-                    assert_eq!(reward_addrs[0].1, 1024 * POX_THRESHOLD_STEPS_USTX);
-
-                    // Lock-up is consistent with stacker state
-                    let alice_account = get_account(&mut peer, &key_to_stacks_addr(&alice).into());
-                    assert_eq!(alice_account.stx_balance.amount_unlocked, 0);
-                    assert_eq!(
-                        alice_account.stx_balance.amount_locked,
-                        1024 * POX_THRESHOLD_STEPS_USTX
-                    );
-                    assert_eq!(
-                        alice_account.stx_balance.unlock_height as u128,
-                        (first_reward_cycle + lock_period)
-                            * (burnchain.pox_constants.reward_cycle_length as u128)
-                            + (burnchain.first_block_height as u128)
-                    );
-                } else {
-                    // no reward addresses
-                    assert_eq!(reward_addrs.len(), 0);
-                }
-            }
-        }
-    }
-
-    #[test]
-    fn test_pox_lockup_single_tx_sender_100() {
-        let mut burnchain = Burnchain::default_unittest(0, &BurnchainHeaderHash::zero());
-        burnchain.pox_constants.reward_cycle_length = 4; // 4 reward slots
-        burnchain.pox_constants.prepare_length = 2;
-        burnchain.pox_constants.anchor_threshold = 1;
-        assert_eq!(burnchain.pox_constants.reward_slots(), 4);
-
-        let (mut peer, keys) =
-            instantiate_pox_peer(&burnchain, "test-pox-lockup-single-tx-sender-100", 6026);
-
-        let num_blocks = 20;
-
-        let mut lockup_reward_cycle = 0;
-        let mut prepared = false;
-        let mut rewarded = false;
-
-        for tenure_id in 0..num_blocks {
-            let microblock_privkey = StacksPrivateKey::new();
-            let microblock_pubkeyhash =
-                Hash160::from_node_public_key(&StacksPublicKey::from_private(&microblock_privkey));
-            let tip =
-                SortitionDB::get_canonical_burn_chain_tip(&peer.sortdb.as_ref().unwrap().conn())
-                    .unwrap();
-
-            let cur_reward_cycle = burnchain
-                .block_height_to_reward_cycle(tip.block_height)
-                .unwrap() as u128;
-
-            let (burn_ops, stacks_block, microblocks) = peer.make_tenure(
-                |ref mut miner,
-                 ref mut sortdb,
-                 ref mut chainstate,
-                 vrf_proof,
-                 ref parent_opt,
-                 ref parent_microblock_header_opt| {
-                    let parent_tip = get_parent_tip(parent_opt, chainstate, sortdb);
-                    let coinbase_tx = make_coinbase(miner, tenure_id);
-
-                    let mut block_txs = vec![coinbase_tx];
-
-                    if tenure_id == 1 {
-                        // all peers lock at the same time
-                        for key in keys.iter() {
-                            let lockup = make_pox_lockup(
-                                key,
-                                0,
-                                1024 * POX_THRESHOLD_STEPS_USTX,
-                                AddressHashMode::SerializeP2PKH,
-                                key_to_stacks_addr(key).bytes,
-                                12,
-                                tip.block_height,
-                            );
-                            block_txs.push(lockup);
-                        }
-                    }
-
-                    let block_builder = StacksBlockBuilder::make_block_builder(
-                        false,
-                        &parent_tip,
-                        vrf_proof,
-                        tip.total_burn,
-                        microblock_pubkeyhash,
-                    )
-                    .unwrap();
-                    let (anchored_block, _size, _cost) =
-                        StacksBlockBuilder::make_anchored_block_from_txs(
-                            block_builder,
-                            chainstate,
-                            &sortdb.index_conn(),
-                            block_txs,
-                        )
-                        .unwrap();
-                    (anchored_block, vec![])
-                },
-            );
-
-            let (burn_height, _, consensus_hash) = peer.next_burnchain_block(burn_ops.clone());
-            peer.process_stacks_epoch_at_tip(&stacks_block, &microblocks);
-
-            if burnchain.is_in_prepare_phase(burn_height) {
-                // make sure we burn!
-                for op in burn_ops.iter() {
-                    if let BlockstackOperationType::LeaderBlockCommit(ref opdata) = &op {
-                        eprintln!("prepare phase {}: {:?}", burn_height, opdata);
-                        assert!(opdata.all_outputs_burn());
-                        assert!(opdata.burn_fee > 0);
-
-                        if tenure_id > 1 && cur_reward_cycle > lockup_reward_cycle {
-                            prepared = true;
-                        }
-                    }
-                }
-            } else {
-                // no burns -- 100% commitment
-                for op in burn_ops.iter() {
-                    if let BlockstackOperationType::LeaderBlockCommit(ref opdata) = &op {
-                        eprintln!("reward phase {}: {:?}", burn_height, opdata);
-                        if tenure_id > 1 && cur_reward_cycle > lockup_reward_cycle {
-                            assert!(!opdata.all_outputs_burn());
-                            rewarded = true;
-                        } else {
-                            // lockup hasn't happened yet
-                            assert!(opdata.all_outputs_burn());
-                        }
-
-                        assert!(opdata.burn_fee > 0);
-                    }
-                }
-            }
-
-            let total_liquid_ustx = get_liquid_ustx(&mut peer);
-            let tip_index_block = StacksBlockId::new(&consensus_hash, &stacks_block.block_hash());
-
-            if tenure_id <= 1 {
-                if tenure_id < 1 {
-                    // No locks have taken place
-                    for key in keys.iter() {
-                        // has not locked up STX
-                        let balance = get_balance(&mut peer, &key_to_stacks_addr(&key).into());
-                        assert_eq!(balance, 1024 * POX_THRESHOLD_STEPS_USTX);
-
-                        let account = get_account(&mut peer, &key_to_stacks_addr(&key).into());
-                        assert_eq!(
-                            account.stx_balance.amount_unlocked,
-                            1024 * POX_THRESHOLD_STEPS_USTX
-                        );
-                        assert_eq!(account.stx_balance.amount_locked, 0);
-                        assert_eq!(account.stx_balance.unlock_height, 0);
-                    }
-                }
-                let min_ustx = with_sortdb(&mut peer, |ref mut chainstate, ref sortdb| {
-                    chainstate.get_stacking_minimum(sortdb, &tip_index_block)
-                })
-                .unwrap();
-                assert_eq!(min_ustx, total_liquid_ustx / TESTNET_STACKING_THRESHOLD_25);
-
-                // no reward addresses
-                let reward_addrs = with_sortdb(&mut peer, |ref mut chainstate, ref sortdb| {
-                    get_reward_addresses_with_par_tip(
-                        chainstate,
-                        &burnchain,
-                        sortdb,
-                        &tip_index_block,
-                    )
-                })
-                .unwrap();
-                assert_eq!(reward_addrs.len(), 0);
-
-                // record the first reward cycle when tokens get stacked
-                let tip_burn_block_height =
-                    get_par_burn_block_height(peer.chainstate(), &tip_index_block);
-                lockup_reward_cycle = 1 + burnchain
-                    .block_height_to_reward_cycle(tip_burn_block_height)
-                    .unwrap() as u128;
-                let cur_reward_cycle = burnchain
-                    .block_height_to_reward_cycle(tip_burn_block_height)
-                    .unwrap() as u128;
-
-                eprintln!(
-                    "\nlockup reward cycle: {}\ncur reward cycle: {}\n",
-                    lockup_reward_cycle, cur_reward_cycle
-                );
-            } else {
-                // all addresses are locked as of the next reward cycle
-                let tip_burn_block_height =
-                    get_par_burn_block_height(peer.chainstate(), &tip_index_block);
-                let cur_reward_cycle = burnchain
-                    .block_height_to_reward_cycle(tip_burn_block_height)
-                    .unwrap() as u128;
-
-                // all keys locked up STX no matter what
-                for key in keys.iter() {
-                    let balance = get_balance(&mut peer, &key_to_stacks_addr(key).into());
-                    assert_eq!(balance, 0);
-                }
-
-                let min_ustx = with_sortdb(&mut peer, |ref mut chainstate, ref sortdb| {
-                    chainstate.get_stacking_minimum(sortdb, &tip_index_block)
-                })
-                .unwrap();
-                let reward_addrs = with_sortdb(&mut peer, |ref mut chainstate, ref sortdb| {
-                    get_reward_addresses_with_par_tip(
-                        chainstate,
-                        &burnchain,
-                        sortdb,
-                        &tip_index_block,
-                    )
-                })
-                .unwrap();
-                let total_stacked = with_sortdb(&mut peer, |ref mut chainstate, ref sortdb| {
-                    chainstate.test_get_total_ustx_stacked(
-                        sortdb,
-                        &tip_index_block,
-                        cur_reward_cycle,
-                    )
-                })
-                .unwrap();
-
-                eprintln!("\ntenure: {}\nreward cycle: {}\nmin-uSTX: {}\naddrs: {:?}\ntotal_liquid_ustx: {}\ntotal-stacked: {}\n", tenure_id, cur_reward_cycle, min_ustx, &reward_addrs, total_liquid_ustx, total_stacked);
-
-                if cur_reward_cycle >= lockup_reward_cycle {
-                    // this will grow as more miner rewards are unlocked, so be wary
-                    if tenure_id >= (MINER_REWARD_MATURITY + 1) as usize {
-                        // miner rewards increased liquid supply, so less than 25% is locked.
-                        // minimum participation decreases.
-                        assert!(total_liquid_ustx > 4 * 1024 * POX_THRESHOLD_STEPS_USTX);
-                        assert_eq!(min_ustx, total_liquid_ustx / TESTNET_STACKING_THRESHOLD_25);
-                    } else {
-                        // still at 25% or more locked
-                        assert!(total_liquid_ustx <= 4 * 1024 * POX_THRESHOLD_STEPS_USTX);
-                    }
-
-                    assert_eq!(reward_addrs.len(), 4);
-                    let mut all_addrbytes = HashSet::new();
-                    for key in keys.iter() {
-                        all_addrbytes.insert(key_to_stacks_addr(&key).bytes);
-                    }
-
-                    for key in keys.iter() {
-                        let (amount_ustx, pox_addr, lock_period, first_reward_cycle) =
-                            get_stacker_info(&mut peer, &key_to_stacks_addr(&key).into()).unwrap();
-                        eprintln!("\n{}: {} uSTX stacked for {} cycle(s); addr is {:?}; first reward cycle is {}\n", key.to_hex(), amount_ustx, lock_period, &pox_addr, first_reward_cycle);
-
-                        assert_eq!(
-                            (reward_addrs[0].0).version,
-                            AddressHashMode::SerializeP2PKH.to_version_testnet()
-                        );
-                        assert!(all_addrbytes.contains(&key_to_stacks_addr(&key).bytes));
-                        all_addrbytes.remove(&key_to_stacks_addr(&key).bytes);
-                        assert_eq!(reward_addrs[0].1, 1024 * POX_THRESHOLD_STEPS_USTX);
-
-                        // Lock-up is consistent with stacker state
-                        let account = get_account(&mut peer, &key_to_stacks_addr(&key).into());
-                        assert_eq!(account.stx_balance.amount_unlocked, 0);
-                        assert_eq!(
-                            account.stx_balance.amount_locked,
-                            1024 * POX_THRESHOLD_STEPS_USTX
-                        );
-                        assert_eq!(
-                            account.stx_balance.unlock_height as u128,
-                            (first_reward_cycle + lock_period)
-                                * (burnchain.pox_constants.reward_cycle_length as u128)
-                                + (burnchain.first_block_height as u128)
-                        );
-                    }
-
-                    assert_eq!(all_addrbytes.len(), 0);
-                } else {
-                    // no reward addresses
-                    assert_eq!(reward_addrs.len(), 0);
-                }
-            }
-        }
-        assert!(prepared && rewarded);
-    }
-
-    #[test]
-    fn test_pox_lockup_contract() {
-        let mut burnchain = Burnchain::default_unittest(0, &BurnchainHeaderHash::zero());
-        burnchain.pox_constants.reward_cycle_length = 5;
-        burnchain.pox_constants.prepare_length = 2;
-        burnchain.pox_constants.anchor_threshold = 1;
-
-        let (mut peer, mut keys) =
-            instantiate_pox_peer(&burnchain, "test-pox-lockup-contract", 6018);
-
-        let num_blocks = 10;
-
-        let alice = keys.pop().unwrap();
-        let bob = keys.pop().unwrap();
-        let charlie = keys.pop().unwrap();
-
-        let mut alice_reward_cycle = 0;
-
-        for tenure_id in 0..num_blocks {
-            let microblock_privkey = StacksPrivateKey::new();
-            let microblock_pubkeyhash =
-                Hash160::from_node_public_key(&StacksPublicKey::from_private(&microblock_privkey));
-            let tip =
-                SortitionDB::get_canonical_burn_chain_tip(&peer.sortdb.as_ref().unwrap().conn())
-                    .unwrap();
-
-            let (burn_ops, stacks_block, microblocks) = peer.make_tenure(
-                |ref mut miner,
-                 ref mut sortdb,
-                 ref mut chainstate,
-                 vrf_proof,
-                 ref parent_opt,
-                 ref parent_microblock_header_opt| {
-                    let parent_tip = get_parent_tip(parent_opt, chainstate, sortdb);
-                    let coinbase_tx = make_coinbase(miner, tenure_id);
-
-                    let mut block_txs = vec![coinbase_tx];
-
-                    if tenure_id == 1 {
-                        // make a contract, and have the contract do the stacking
-                        let bob_contract = make_pox_lockup_contract(&bob, 0, "do-lockup");
-                        block_txs.push(bob_contract);
-
-                        let alice_stack = make_pox_lockup_contract_call(
-                            &alice,
-                            0,
-                            &key_to_stacks_addr(&bob),
-                            "do-lockup",
-                            1024 * POX_THRESHOLD_STEPS_USTX,
-                            AddressHashMode::SerializeP2PKH,
-                            key_to_stacks_addr(&alice).bytes,
-                            1,
-                        );
-                        block_txs.push(alice_stack);
-                    }
-
-                    let block_builder = StacksBlockBuilder::make_regtest_block_builder(
-                        &parent_tip,
-                        vrf_proof,
-                        tip.total_burn,
-                        microblock_pubkeyhash,
-                    )
-                    .unwrap();
-                    let (anchored_block, _size, _cost) =
-                        StacksBlockBuilder::make_anchored_block_from_txs(
-                            block_builder,
-                            chainstate,
-                            &sortdb.index_conn(),
-                            block_txs,
-                        )
-                        .unwrap();
-                    (anchored_block, vec![])
-                },
-            );
-
-            let (_, _, consensus_hash) = peer.next_burnchain_block(burn_ops.clone());
-            peer.process_stacks_epoch_at_tip(&stacks_block, &microblocks);
-
-            let total_liquid_ustx = get_liquid_ustx(&mut peer);
-            let tip_index_block = StacksBlockId::new(&consensus_hash, &stacks_block.block_hash());
-
-            if tenure_id <= 1 {
-                if tenure_id < 1 {
-                    // Alice has not locked up STX
-                    let alice_balance = get_balance(&mut peer, &key_to_stacks_addr(&alice).into());
-                    assert_eq!(alice_balance, 1024 * POX_THRESHOLD_STEPS_USTX);
-                }
-                let min_ustx = with_sortdb(&mut peer, |ref mut chainstate, ref sortdb| {
-                    chainstate.get_stacking_minimum(sortdb, &tip_index_block)
-                })
-                .unwrap();
-                assert_eq!(min_ustx, total_liquid_ustx / TESTNET_STACKING_THRESHOLD_25);
-
-                // no reward addresses
-                let reward_addrs = with_sortdb(&mut peer, |ref mut chainstate, ref sortdb| {
-                    get_reward_addresses_with_par_tip(
-                        chainstate,
-                        &burnchain,
-                        sortdb,
-                        &tip_index_block,
-                    )
-                })
-                .unwrap();
-                assert_eq!(reward_addrs.len(), 0);
-
-                // record the first reward cycle when Alice's tokens get stacked
-                let tip_burn_block_height =
-                    get_par_burn_block_height(peer.chainstate(), &tip_index_block);
-                alice_reward_cycle = 1 + burnchain
-                    .block_height_to_reward_cycle(tip_burn_block_height)
-                    .unwrap() as u128;
-                let cur_reward_cycle = burnchain
-                    .block_height_to_reward_cycle(tip_burn_block_height)
-                    .unwrap() as u128;
-
-                eprintln!(
-                    "\nalice reward cycle: {}\ncur reward cycle: {}\n",
-                    alice_reward_cycle, cur_reward_cycle
-                );
-            } else {
-                let tip_burn_block_height =
-                    get_par_burn_block_height(peer.chainstate(), &tip_index_block);
-                let cur_reward_cycle = burnchain
-                    .block_height_to_reward_cycle(tip_burn_block_height)
-                    .unwrap() as u128;
-
-                // Alice's tokens got sent to the contract, so her balance is 0
-                let alice_balance = get_balance(&mut peer, &key_to_stacks_addr(&alice).into());
-                assert_eq!(alice_balance, 0);
-
-                let min_ustx = with_sortdb(&mut peer, |ref mut chainstate, ref sortdb| {
-                    chainstate.get_stacking_minimum(sortdb, &tip_index_block)
-                })
-                .unwrap();
-                let reward_addrs = with_sortdb(&mut peer, |ref mut chainstate, ref sortdb| {
-                    get_reward_addresses_with_par_tip(
-                        chainstate,
-                        &burnchain,
-                        sortdb,
-                        &tip_index_block,
-                    )
-                })
-                .unwrap();
-                let total_stacked = with_sortdb(&mut peer, |ref mut chainstate, ref sortdb| {
-                    chainstate.test_get_total_ustx_stacked(
-                        sortdb,
-                        &tip_index_block,
-                        cur_reward_cycle,
-                    )
-                })
-                .unwrap();
-
-                eprintln!("\ntenure: {}\nreward cycle: {}\nmin-uSTX: {}\naddrs: {:?}\ntotal_liquid_ustx: {}\ntotal-stacked: {}\n", tenure_id, cur_reward_cycle, min_ustx, &reward_addrs, total_liquid_ustx, total_stacked);
-
-                if cur_reward_cycle >= alice_reward_cycle {
-                    // alice's tokens are locked for only one reward cycle
-                    if cur_reward_cycle == alice_reward_cycle {
-                        // this will grow as more miner rewards are unlocked, so be wary
-                        if tenure_id >= (MINER_REWARD_MATURITY + 1) as usize {
-                            // height at which earliest miner rewards mature.
-                            // miner rewards increased liquid supply, so less than 25% is locked.
-                            // minimum participation decreases.
-                            assert!(total_liquid_ustx > 4 * 1024 * POX_THRESHOLD_STEPS_USTX);
-                            assert_eq!(min_ustx, total_liquid_ustx / TESTNET_STACKING_THRESHOLD_25);
-                        } else {
-                            // still at 25% or more locked
-                            assert!(total_liquid_ustx <= 4 * 1024 * POX_THRESHOLD_STEPS_USTX);
-                        }
-
-                        // Alice is _not_ a stacker -- Bob's contract is!
-                        let alice_info =
-                            get_stacker_info(&mut peer, &key_to_stacks_addr(&alice).into());
-                        assert!(alice_info.is_none());
-
-                        // Bob is _not_ a stacker either.
-                        let bob_info =
-                            get_stacker_info(&mut peer, &key_to_stacks_addr(&alice).into());
-                        assert!(bob_info.is_none());
-
-                        // Bob's contract is a stacker
-                        let (amount_ustx, pox_addr, lock_period, first_reward_cycle) =
-                            get_stacker_info(
-                                &mut peer,
-                                &make_contract_id(&key_to_stacks_addr(&bob), "do-lockup").into(),
-                            )
-                            .unwrap();
-                        eprintln!("\nContract: {} uSTX stacked for {} cycle(s); addr is {:?}; first reward cycle is {}\n", amount_ustx, lock_period, &pox_addr, first_reward_cycle);
-
-                        // should be consistent with the API call
-                        assert_eq!(lock_period, 1);
-                        assert_eq!(first_reward_cycle, alice_reward_cycle);
-                        assert_eq!(amount_ustx, 1024 * POX_THRESHOLD_STEPS_USTX);
-
-                        // one reward address, and it's Alice's
-                        // either way, there's a single reward address
-                        assert_eq!(reward_addrs.len(), 1);
-                        assert_eq!(
-                            (reward_addrs[0].0).version,
-                            AddressHashMode::SerializeP2PKH.to_version_testnet()
-                        );
-                        assert_eq!((reward_addrs[0].0).bytes, key_to_stacks_addr(&alice).bytes);
-                        assert_eq!(reward_addrs[0].1, 1024 * POX_THRESHOLD_STEPS_USTX);
-
-                        // contract's address's tokens are locked
-                        let contract_balance = get_balance(
-                            &mut peer,
-                            &make_contract_id(&key_to_stacks_addr(&bob), "do-lockup").into(),
-                        );
-                        assert_eq!(contract_balance, 0);
-
-                        // Lock-up is consistent with stacker state
-                        let contract_account = get_account(
-                            &mut peer,
-                            &make_contract_id(&key_to_stacks_addr(&bob), "do-lockup").into(),
-                        );
-                        assert_eq!(contract_account.stx_balance.amount_unlocked, 0);
-                        assert_eq!(
-                            contract_account.stx_balance.amount_locked,
-                            1024 * POX_THRESHOLD_STEPS_USTX
-                        );
-                        assert_eq!(
-                            contract_account.stx_balance.unlock_height as u128,
-                            (first_reward_cycle + lock_period)
-                                * (burnchain.pox_constants.reward_cycle_length as u128)
-                                + (burnchain.first_block_height as u128)
-                        );
-                    } else {
-                        // no longer locked
-                        let contract_balance = get_balance(
-                            &mut peer,
-                            &make_contract_id(&key_to_stacks_addr(&bob), "do-lockup").into(),
-                        );
-                        assert_eq!(contract_balance, 1024 * POX_THRESHOLD_STEPS_USTX);
-
-                        assert_eq!(reward_addrs.len(), 0);
-
-                        // Lock-up is lazy -- state has not been updated
-                        let contract_account = get_account(
-                            &mut peer,
-                            &make_contract_id(&key_to_stacks_addr(&bob), "do-lockup").into(),
-                        );
-                        assert_eq!(contract_account.stx_balance.amount_unlocked, 0);
-                        assert_eq!(
-                            contract_account.stx_balance.amount_locked,
-                            1024 * POX_THRESHOLD_STEPS_USTX
-                        );
-                        assert_eq!(
-                            contract_account.stx_balance.unlock_height as u128,
-                            (alice_reward_cycle + 1)
-                                * (burnchain.pox_constants.reward_cycle_length as u128)
-                                + (burnchain.first_block_height as u128)
-                        );
-                    }
-                } else {
-                    // no reward addresses
-                    assert_eq!(reward_addrs.len(), 0);
-                }
-            }
-        }
-    }
-
-    #[test]
-    fn test_pox_lockup_multi_tx_sender() {
-        let mut burnchain = Burnchain::default_unittest(0, &BurnchainHeaderHash::zero());
-        burnchain.pox_constants.reward_cycle_length = 5;
-        burnchain.pox_constants.prepare_length = 2;
-        burnchain.pox_constants.anchor_threshold = 1;
-
-        let (mut peer, mut keys) =
-            instantiate_pox_peer(&burnchain, "test-pox-lockup-multi-tx-sender", 6004);
-
-        let num_blocks = 10;
-
-        let alice = keys.pop().unwrap();
-        let bob = keys.pop().unwrap();
-        let charlie = keys.pop().unwrap();
-
-        let mut first_reward_cycle = 0;
-
-        for tenure_id in 0..num_blocks {
-            let microblock_privkey = StacksPrivateKey::new();
-            let microblock_pubkeyhash =
-                Hash160::from_node_public_key(&StacksPublicKey::from_private(&microblock_privkey));
-            let tip =
-                SortitionDB::get_canonical_burn_chain_tip(&peer.sortdb.as_ref().unwrap().conn())
-                    .unwrap();
-
-            let (burn_ops, stacks_block, microblocks) = peer.make_tenure(
-                |ref mut miner,
-                 ref mut sortdb,
-                 ref mut chainstate,
-                 vrf_proof,
-                 ref parent_opt,
-                 ref parent_microblock_header_opt| {
-                    let parent_tip = get_parent_tip(parent_opt, chainstate, sortdb);
-                    let coinbase_tx = make_coinbase(miner, tenure_id);
-
-                    let mut block_txs = vec![coinbase_tx];
-
-                    if tenure_id == 1 {
-                        // Alice locks up exactly 25% of the liquid STX supply, so this should succeed.
-                        let alice_lockup = make_pox_lockup(
-                            &alice,
-                            0,
-                            1024 * POX_THRESHOLD_STEPS_USTX,
-                            AddressHashMode::SerializeP2PKH,
-                            key_to_stacks_addr(&alice).bytes,
-                            12,
-                            tip.block_height,
-                        );
-                        block_txs.push(alice_lockup);
-
-                        // Bob locks up 20% of the liquid STX supply, so this should succeed
-                        let bob_lockup = make_pox_lockup(
-                            &bob,
-                            0,
-                            (4 * 1024 * POX_THRESHOLD_STEPS_USTX) / 5,
-                            AddressHashMode::SerializeP2PKH,
-                            key_to_stacks_addr(&bob).bytes,
-                            12,
-                            tip.block_height,
-                        );
-                        block_txs.push(bob_lockup);
-                    }
-
-                    let block_builder = StacksBlockBuilder::make_regtest_block_builder(
-                        &parent_tip,
-                        vrf_proof,
-                        tip.total_burn,
-                        microblock_pubkeyhash,
-                    )
-                    .unwrap();
-                    let (anchored_block, _size, _cost) =
-                        StacksBlockBuilder::make_anchored_block_from_txs(
-                            block_builder,
-                            chainstate,
-                            &sortdb.index_conn(),
-                            block_txs,
-                        )
-                        .unwrap();
-                    (anchored_block, vec![])
-                },
-            );
-
-            let (_, _, consensus_hash) = peer.next_burnchain_block(burn_ops.clone());
-            peer.process_stacks_epoch_at_tip(&stacks_block, &microblocks);
-
-            let total_liquid_ustx = get_liquid_ustx(&mut peer);
-            let tip_index_block = StacksBlockId::new(&consensus_hash, &stacks_block.block_hash());
-
-            if tenure_id <= 1 {
-                if tenure_id < 1 {
-                    // Alice has not locked up STX
-                    let alice_balance = get_balance(&mut peer, &key_to_stacks_addr(&alice).into());
-                    assert_eq!(alice_balance, 1024 * POX_THRESHOLD_STEPS_USTX);
-
-                    // Bob has not locked up STX
-                    let bob_balance = get_balance(&mut peer, &key_to_stacks_addr(&bob).into());
-                    assert_eq!(bob_balance, 1024 * POX_THRESHOLD_STEPS_USTX);
-                }
-
-                let min_ustx = with_sortdb(&mut peer, |ref mut chainstate, ref sortdb| {
-                    chainstate.get_stacking_minimum(sortdb, &tip_index_block)
-                })
-                .unwrap();
-                assert_eq!(min_ustx, total_liquid_ustx / TESTNET_STACKING_THRESHOLD_25);
-
-                // no reward addresses
-                let reward_addrs = with_sortdb(&mut peer, |ref mut chainstate, ref sortdb| {
-                    get_reward_addresses_with_par_tip(
-                        chainstate,
-                        &burnchain,
-                        sortdb,
-                        &tip_index_block,
-                    )
-                })
-                .unwrap();
-                assert_eq!(reward_addrs.len(), 0);
-
-                // record the first reward cycle when Alice's tokens get stacked
-                let tip_burn_block_height =
-                    get_par_burn_block_height(peer.chainstate(), &tip_index_block);
-                first_reward_cycle = 1 + burnchain
-                    .block_height_to_reward_cycle(tip_burn_block_height)
-                    .unwrap() as u128;
-                let cur_reward_cycle = burnchain
-                    .block_height_to_reward_cycle(tip_burn_block_height)
-                    .unwrap() as u128;
-
-                eprintln!(
-                    "\nalice reward cycle: {}\ncur reward cycle: {}\n",
-                    first_reward_cycle, cur_reward_cycle
-                );
-            } else {
-                // Alice's and Bob's addresses are locked as of the next reward cycle
-                let tip_burn_block_height =
-                    get_par_burn_block_height(peer.chainstate(), &tip_index_block);
-                let cur_reward_cycle = burnchain
-                    .block_height_to_reward_cycle(tip_burn_block_height)
-                    .unwrap() as u128;
-
-                // Alice and Bob have locked up STX no matter what
-                let alice_balance = get_balance(&mut peer, &key_to_stacks_addr(&alice).into());
-                assert_eq!(alice_balance, 0);
-
-                let bob_balance = get_balance(&mut peer, &key_to_stacks_addr(&bob).into());
-                assert_eq!(
-                    bob_balance,
-                    1024 * POX_THRESHOLD_STEPS_USTX - (4 * 1024 * POX_THRESHOLD_STEPS_USTX) / 5
-                );
-
-                let min_ustx = with_sortdb(&mut peer, |ref mut chainstate, ref sortdb| {
-                    chainstate.get_stacking_minimum(sortdb, &tip_index_block)
-                })
-                .unwrap();
-                let reward_addrs = with_sortdb(&mut peer, |ref mut chainstate, ref sortdb| {
-                    get_reward_addresses_with_par_tip(
-                        chainstate,
-                        &burnchain,
-                        sortdb,
-                        &tip_index_block,
-                    )
-                })
-                .unwrap();
-
-                eprintln!(
-                    "\nreward cycle: {}\nmin-uSTX: {}\naddrs: {:?}\ntotal_liquid_ustx: {}\n",
-                    cur_reward_cycle, min_ustx, &reward_addrs, total_liquid_ustx
-                );
-
-                if cur_reward_cycle >= first_reward_cycle {
-                    // this will grow as more miner rewards are unlocked, so be wary
-                    if tenure_id >= (MINER_REWARD_MATURITY + 1) as usize {
-                        // miner rewards increased liquid supply, so less than 25% is locked.
-                        // minimum participation decreases.
-                        assert!(total_liquid_ustx > 4 * 1024 * POX_THRESHOLD_STEPS_USTX);
-                    } else {
-                        // still at 25% or more locked
-                        assert!(total_liquid_ustx <= 4 * 1024 * POX_THRESHOLD_STEPS_USTX);
-                    }
-
-                    // well over 25% locked, so this is always true
-                    assert_eq!(min_ustx, total_liquid_ustx / TESTNET_STACKING_THRESHOLD_25);
-
-                    // two reward addresses, and they're Alice's and Bob's.
-                    // They are present in sorted order
-                    assert_eq!(reward_addrs.len(), 2);
-                    assert_eq!(
-                        (reward_addrs[1].0).version,
-                        AddressHashMode::SerializeP2PKH.to_version_testnet()
-                    );
-                    assert_eq!((reward_addrs[1].0).bytes, key_to_stacks_addr(&alice).bytes);
-                    assert_eq!(reward_addrs[1].1, 1024 * POX_THRESHOLD_STEPS_USTX);
-
-                    assert_eq!(
-                        (reward_addrs[0].0).version,
-                        AddressHashMode::SerializeP2PKH.to_version_testnet()
-                    );
-                    assert_eq!((reward_addrs[0].0).bytes, key_to_stacks_addr(&bob).bytes);
-                    assert_eq!(reward_addrs[0].1, (4 * 1024 * POX_THRESHOLD_STEPS_USTX) / 5);
-                } else {
-                    // no reward addresses
-                    assert_eq!(reward_addrs.len(), 0);
-                }
-            }
-        }
-    }
-
-    #[test]
-    fn test_pox_lockup_no_double_stacking() {
-        let mut burnchain = Burnchain::default_unittest(0, &BurnchainHeaderHash::zero());
-        burnchain.pox_constants.reward_cycle_length = 5;
-        burnchain.pox_constants.prepare_length = 2;
-        burnchain.pox_constants.anchor_threshold = 1;
-
-        let (mut peer, mut keys) =
-            instantiate_pox_peer(&burnchain, "test-pox-lockup-no-double-stacking", 6006);
-
-        let num_blocks = 3;
-
-        let alice = keys.pop().unwrap();
-        let bob = keys.pop().unwrap();
-        let charlie = keys.pop().unwrap();
-
-        let mut first_reward_cycle = 0;
-
-        for tenure_id in 0..num_blocks {
-            let microblock_privkey = StacksPrivateKey::new();
-            let microblock_pubkeyhash =
-                Hash160::from_node_public_key(&StacksPublicKey::from_private(&microblock_privkey));
-            let tip =
-                SortitionDB::get_canonical_burn_chain_tip(&peer.sortdb.as_ref().unwrap().conn())
-                    .unwrap();
-
-            let (burn_ops, stacks_block, microblocks) = peer.make_tenure(|ref mut miner, ref mut sortdb, ref mut chainstate, vrf_proof, ref parent_opt, ref parent_microblock_header_opt| {
-                let parent_tip = get_parent_tip(parent_opt, chainstate, sortdb);
-                let coinbase_tx = make_coinbase(miner, tenure_id);
-
-                let mut block_txs = vec![
-                    coinbase_tx
-                ];
-
-                if tenure_id == 1 {
-                    // Alice locks up exactly 12.5% of the liquid STX supply, twice.
-                    // Only the first one succeeds.
-                    let alice_lockup_1 = make_pox_lockup(&alice, 0, 512 * POX_THRESHOLD_STEPS_USTX, AddressHashMode::SerializeP2PKH, key_to_stacks_addr(&alice).bytes, 12, tip.block_height);
-                    block_txs.push(alice_lockup_1);
-
-                    // will be rejected
-                    let alice_lockup_2 = make_pox_lockup(&alice, 1, 512 * POX_THRESHOLD_STEPS_USTX, AddressHashMode::SerializeP2PKH, key_to_stacks_addr(&alice).bytes, 12, tip.block_height);
-                    block_txs.push(alice_lockup_2);
-
-                    // let's make some allowances for contract-calls through smart contracts
-                    //   so that the tests in tenure_id == 3 don't just fail on permission checks
-                    let alice_test = contract_id(&key_to_stacks_addr(&alice), "alice-test").into();
-                    let alice_allowance = make_pox_contract_call(&alice, 2, "allow-contract-caller", vec![alice_test, Value::none()]);
-
-                    let bob_test = contract_id(&key_to_stacks_addr(&bob), "bob-test").into();
-                    let bob_allowance = make_pox_contract_call(&bob, 0, "allow-contract-caller", vec![bob_test, Value::none()]);
-
-                    let charlie_test = contract_id(&key_to_stacks_addr(&charlie), "charlie-test").into();
-                    let charlie_allowance = make_pox_contract_call(&charlie, 0, "allow-contract-caller", vec![charlie_test, Value::none()]);
-
-                    block_txs.push(alice_allowance);
-                    block_txs.push(bob_allowance);
-                    block_txs.push(charlie_allowance);
-                }
-                if tenure_id == 2 {
-                    // should pass -- there's no problem with Bob adding more stacking power to Alice's PoX address
-                    let bob_test_tx = make_bare_contract(&bob, 1, 0, "bob-test", &format!(
-                        "(define-data-var test-run bool false)
-                         (define-data-var test-result int -1)
-                         (let ((result
-                                (contract-call? '{}.pox stack-stx u10240000000000 (tuple (version 0x00) (hashbytes 0xae1593226f85e49a7eaff5b633ff687695438cc9)) burn-block-height u12)))
-                              (var-set test-result
-                                       (match result ok_value -1 err_value err_value))
-                              (var-set test-run true))
-                        ", boot_code_test_addr().to_string()));
-
-                    block_txs.push(bob_test_tx);
-
-                    // should fail -- Alice has already stacked.
-                    //    expect err 3
-                    let alice_test_tx = make_bare_contract(&alice, 3, 0, "alice-test", &format!(
-                        "(define-data-var test-run bool false)
-                         (define-data-var test-result int -1)
-                         (let ((result
-                                (contract-call? '{}.pox stack-stx u512000000 (tuple (version 0x00) (hashbytes 0xffffffffffffffffffffffffffffffffffffffff)) burn-block-height u12)))
-                              (var-set test-result
-                                       (match result ok_value -1 err_value err_value))
-                              (var-set test-run true))
-                        ", boot_code_test_addr().to_string()));
-
-                    block_txs.push(alice_test_tx);
-
-                    // should fail -- Charlie doesn't have enough uSTX
-                    //     expect err 1
-                    let charlie_test_tx = make_bare_contract(&charlie, 1, 0, "charlie-test", &format!(
-                        "(define-data-var test-run bool false)
-                         (define-data-var test-result int -1)
-                         (let ((result
-                                (contract-call? '{}.pox stack-stx u10240000000001 (tuple (version 0x00) (hashbytes 0xfefefefefefefefefefefefefefefefefefefefe)) burn-block-height u12)))
-                              (var-set test-result
-                                       (match result ok_value -1 err_value err_value))
-                              (var-set test-run true))
-                        ", boot_code_test_addr().to_string()));
-
-                    block_txs.push(charlie_test_tx);
-                }
-
-                let block_builder = StacksBlockBuilder::make_regtest_block_builder(&parent_tip, vrf_proof, tip.total_burn, microblock_pubkeyhash).unwrap();
-                let (anchored_block, _size, _cost) = StacksBlockBuilder::make_anchored_block_from_txs(block_builder, chainstate, &sortdb.index_conn(), block_txs).unwrap();
-                (anchored_block, vec![])
-            });
-
-            let (_, _, consensus_hash) = peer.next_burnchain_block(burn_ops.clone());
-            peer.process_stacks_epoch_at_tip(&stacks_block, &microblocks);
-
-            let total_liquid_ustx = get_liquid_ustx(&mut peer);
-            let tip_index_block = StacksBlockId::new(&consensus_hash, &stacks_block.block_hash());
-
-            if tenure_id == 0 {
-                // Alice has not locked up half of her STX
-                let alice_balance = get_balance(&mut peer, &key_to_stacks_addr(&alice).into());
-                assert_eq!(alice_balance, 1024 * POX_THRESHOLD_STEPS_USTX);
-            } else if tenure_id == 1 {
-                // only half locked
-                let alice_balance = get_balance(&mut peer, &key_to_stacks_addr(&alice).into());
-                assert_eq!(alice_balance, 512 * POX_THRESHOLD_STEPS_USTX);
-            } else if tenure_id > 1 {
-                // only half locked, still
-                let alice_balance = get_balance(&mut peer, &key_to_stacks_addr(&alice).into());
-                assert_eq!(alice_balance, 512 * POX_THRESHOLD_STEPS_USTX);
-            }
-
-            if tenure_id <= 1 {
-                // no reward addresses
-                let reward_addrs = with_sortdb(&mut peer, |ref mut chainstate, ref sortdb| {
-                    get_reward_addresses_with_par_tip(
-                        chainstate,
-                        &burnchain,
-                        sortdb,
-                        &tip_index_block,
-                    )
-                })
-                .unwrap();
-                assert_eq!(reward_addrs.len(), 0);
-
-                // record the first reward cycle when Alice's tokens get stacked
-                let tip_burn_block_height =
-                    get_par_burn_block_height(peer.chainstate(), &tip_index_block);
-
-                first_reward_cycle = 1 + burnchain
-                    .block_height_to_reward_cycle(tip_burn_block_height)
-                    .unwrap() as u128;
-                let cur_reward_cycle = burnchain
-                    .block_height_to_reward_cycle(tip_burn_block_height)
-                    .unwrap() as u128;
-
-                eprintln!(
-                    "\nalice reward cycle: {}\ncur reward cycle: {}\n",
-                    first_reward_cycle, cur_reward_cycle
-                );
-            } else if tenure_id == 2 {
-                let alice_test_result = eval_contract_at_tip(
-                    &mut peer,
-                    &key_to_stacks_addr(&alice),
-                    "alice-test",
-                    "(var-get test-run)",
-                );
-                let bob_test_result = eval_contract_at_tip(
-                    &mut peer,
-                    &key_to_stacks_addr(&bob),
-                    "bob-test",
-                    "(var-get test-run)",
-                );
-                let charlie_test_result = eval_contract_at_tip(
-                    &mut peer,
-                    &key_to_stacks_addr(&charlie),
-                    "charlie-test",
-                    "(var-get test-run)",
-                );
-
-                assert!(alice_test_result.expect_bool());
-                assert!(bob_test_result.expect_bool());
-                assert!(charlie_test_result.expect_bool());
-
-                let alice_test_result = eval_contract_at_tip(
-                    &mut peer,
-                    &key_to_stacks_addr(&alice),
-                    "alice-test",
-                    "(var-get test-result)",
-                );
-                let bob_test_result = eval_contract_at_tip(
-                    &mut peer,
-                    &key_to_stacks_addr(&bob),
-                    "bob-test",
-                    "(var-get test-result)",
-                );
-                let charlie_test_result = eval_contract_at_tip(
-                    &mut peer,
-                    &key_to_stacks_addr(&charlie),
-                    "charlie-test",
-                    "(var-get test-result)",
-                );
-
-                eprintln!(
-                    "\nalice: {:?}, bob: {:?}, charlie: {:?}\n",
-                    &alice_test_result, &bob_test_result, &charlie_test_result
-                );
-
-                assert_eq!(bob_test_result, Value::Int(-1));
-                assert_eq!(alice_test_result, Value::Int(3));
-                assert_eq!(charlie_test_result, Value::Int(1));
-            }
-        }
-    }
-
-    #[test]
-    fn test_pox_lockup_single_tx_sender_unlock() {
-        let mut burnchain = Burnchain::default_unittest(0, &BurnchainHeaderHash::zero());
-        burnchain.pox_constants.reward_cycle_length = 5;
-        burnchain.pox_constants.prepare_length = 2;
-        burnchain.pox_constants.anchor_threshold = 1;
-
-        let (mut peer, mut keys) =
-            instantiate_pox_peer(&burnchain, "test-pox-lockup-single-tx-sender-unlock", 6012);
-
-        let num_blocks = 2;
-
-        let alice = keys.pop().unwrap();
-        let bob = keys.pop().unwrap();
-        let charlie = keys.pop().unwrap();
-
-        let mut alice_reward_cycle = 0;
-
-        for tenure_id in 0..num_blocks {
-            let microblock_privkey = StacksPrivateKey::new();
-            let microblock_pubkeyhash =
-                Hash160::from_node_public_key(&StacksPublicKey::from_private(&microblock_privkey));
-            let tip =
-                SortitionDB::get_canonical_burn_chain_tip(&peer.sortdb.as_ref().unwrap().conn())
-                    .unwrap();
-
-            let (burn_ops, stacks_block, microblocks) = peer.make_tenure(
-                |ref mut miner,
-                 ref mut sortdb,
-                 ref mut chainstate,
-                 vrf_proof,
-                 ref parent_opt,
-                 ref parent_microblock_header_opt| {
-                    let parent_tip = get_parent_tip(parent_opt, chainstate, sortdb);
-                    let coinbase_tx = make_coinbase(miner, tenure_id);
-
-                    let mut block_txs = vec![coinbase_tx];
-
-                    if tenure_id == 1 {
-                        // Alice locks up exactly 25% of the liquid STX supply, so this should succeed.
-                        let alice_lockup = make_pox_lockup(
-                            &alice,
-                            0,
-                            1024 * POX_THRESHOLD_STEPS_USTX,
-                            AddressHashMode::SerializeP2PKH,
-                            key_to_stacks_addr(&alice).bytes,
-                            1,
-                            tip.block_height,
-                        );
-                        block_txs.push(alice_lockup);
-                    }
-
-                    let block_builder = StacksBlockBuilder::make_regtest_block_builder(
-                        &parent_tip,
-                        vrf_proof,
-                        tip.total_burn,
-                        microblock_pubkeyhash,
-                    )
-                    .unwrap();
-                    let (anchored_block, _size, _cost) =
-                        StacksBlockBuilder::make_anchored_block_from_txs(
-                            block_builder,
-                            chainstate,
-                            &sortdb.index_conn(),
-                            block_txs,
-                        )
-                        .unwrap();
-                    (anchored_block, vec![])
-                },
-            );
-
-            let (_, _, consensus_hash) = peer.next_burnchain_block(burn_ops.clone());
-            peer.process_stacks_epoch_at_tip(&stacks_block, &microblocks);
-
-            let total_liquid_ustx = get_liquid_ustx(&mut peer);
-            let tip_index_block = StacksBlockId::new(&consensus_hash, &stacks_block.block_hash());
-
-            if tenure_id <= 1 {
-                if tenure_id < 1 {
-                    // Alice has not locked up STX
-                    let alice_balance = get_balance(&mut peer, &key_to_stacks_addr(&alice).into());
-                    assert_eq!(alice_balance, 1024 * POX_THRESHOLD_STEPS_USTX);
-                }
-
-                let min_ustx = with_sortdb(&mut peer, |ref mut chainstate, ref sortdb| {
-                    chainstate.get_stacking_minimum(sortdb, &tip_index_block)
-                })
-                .unwrap();
-                assert_eq!(min_ustx, total_liquid_ustx / TESTNET_STACKING_THRESHOLD_25);
-
-                // no reward addresses
-                let reward_addrs = with_sortdb(&mut peer, |ref mut chainstate, ref sortdb| {
-                    get_reward_addresses_with_par_tip(
-                        chainstate,
-                        &burnchain,
-                        sortdb,
-                        &tip_index_block,
-                    )
-                })
-                .unwrap();
-                assert_eq!(reward_addrs.len(), 0);
-
-                // record the first reward cycle when Alice's tokens get stacked
-                let tip_burn_block_height =
-                    get_par_burn_block_height(peer.chainstate(), &tip_index_block);
-                alice_reward_cycle = 1 + burnchain
-                    .block_height_to_reward_cycle(tip_burn_block_height)
-                    .unwrap() as u128;
-                let cur_reward_cycle = burnchain
-                    .block_height_to_reward_cycle(tip_burn_block_height)
-                    .unwrap() as u128;
-
-                eprintln!(
-                    "\nalice reward cycle: {}\ncur reward cycle: {}\n",
-                    alice_reward_cycle, cur_reward_cycle
-                );
-            } else {
-                // Alice's address is locked as of the next reward cycle
-                let tip_burn_block_height =
-                    get_par_burn_block_height(peer.chainstate(), &tip_index_block);
-                let cur_reward_cycle = burnchain
-                    .block_height_to_reward_cycle(tip_burn_block_height)
-                    .unwrap() as u128;
-
-                let alice_balance = get_balance(&mut peer, &key_to_stacks_addr(&alice).into());
-
-                let min_ustx = with_sortdb(&mut peer, |ref mut chainstate, ref sortdb| {
-                    chainstate.get_stacking_minimum(sortdb, &tip_index_block)
-                })
-                .unwrap();
-                let reward_addrs = with_sortdb(&mut peer, |ref mut chainstate, ref sortdb| {
-                    get_reward_addresses_with_par_tip(
-                        chainstate,
-                        &burnchain,
-                        sortdb,
-                        &tip_index_block,
-                    )
-                })
-                .unwrap();
-                let total_stacked = with_sortdb(&mut peer, |ref mut chainstate, ref sortdb| {
-                    chainstate.test_get_total_ustx_stacked(
-                        sortdb,
-                        &tip_index_block,
-                        cur_reward_cycle,
-                    )
-                })
-                .unwrap();
-
-                eprintln!("\ntenure: {}\nreward cycle: {}\nmin-uSTX: {}\naddrs: {:?}\ntotal_liquid_ustx: {}\ntotal-stacked: {}\n", tenure_id, cur_reward_cycle, min_ustx, &reward_addrs, total_liquid_ustx, total_stacked);
-
-                if cur_reward_cycle >= alice_reward_cycle {
-                    // this will grow as more miner rewards are unlocked, so be wary
-                    if tenure_id >= (MINER_REWARD_MATURITY + 1) as usize {
-                        // miner rewards increased liquid supply, so less than 25% is locked.
-                        // minimum participation decreases.
-                        assert!(total_liquid_ustx > 4 * 1024 * POX_THRESHOLD_STEPS_USTX);
-                        assert_eq!(min_ustx, total_liquid_ustx / TESTNET_STACKING_THRESHOLD_25);
-                    }
-
-                    if cur_reward_cycle == alice_reward_cycle {
-                        let (amount_ustx, pox_addr, lock_period, first_reward_cycle) =
-                            get_stacker_info(&mut peer, &key_to_stacks_addr(&alice).into())
-                                .unwrap();
-                        eprintln!("\nAlice: {} uSTX stacked for {} cycle(s); addr is {:?}; first reward cycle is {}\n", amount_ustx, lock_period, &pox_addr, first_reward_cycle);
-
-                        assert_eq!(first_reward_cycle, alice_reward_cycle);
-                        assert_eq!(lock_period, 1);
-
-                        // one reward address, and it's Alice's
-                        // either way, there's a single reward address
-                        assert_eq!(reward_addrs.len(), 1);
-                        assert_eq!(
-                            (reward_addrs[0].0).version,
-                            AddressHashMode::SerializeP2PKH.to_version_testnet()
-                        );
-                        assert_eq!((reward_addrs[0].0).bytes, key_to_stacks_addr(&alice).bytes);
-                        assert_eq!(reward_addrs[0].1, 1024 * POX_THRESHOLD_STEPS_USTX);
-
-                        // All of Alice's tokens are locked
-                        assert_eq!(alice_balance, 0);
-
-                        // Lock-up is consistent with stacker state
-                        let alice_account =
-                            get_account(&mut peer, &key_to_stacks_addr(&alice).into());
-                        assert_eq!(alice_account.stx_balance.amount_unlocked, 0);
-                        assert_eq!(
-                            alice_account.stx_balance.amount_locked,
-                            1024 * POX_THRESHOLD_STEPS_USTX
-                        );
-                        assert_eq!(
-                            alice_account.stx_balance.unlock_height as u128,
-                            (first_reward_cycle + lock_period)
-                                * (burnchain.pox_constants.reward_cycle_length as u128)
-                                + (burnchain.first_block_height as u128)
-                        );
-                    } else {
-                        // unlock should have happened
-                        assert_eq!(alice_balance, 1024 * POX_THRESHOLD_STEPS_USTX);
-
-                        // alice shouldn't be a stacker
-                        let info = get_stacker_info(&mut peer, &key_to_stacks_addr(&alice).into());
-                        assert!(
-                            get_stacker_info(&mut peer, &key_to_stacks_addr(&alice).into())
-                                .is_none()
-                        );
-
-                        // empty reward cycle
-                        assert_eq!(reward_addrs.len(), 0);
-
-                        // min STX is reset
-                        assert_eq!(min_ustx, total_liquid_ustx / TESTNET_STACKING_THRESHOLD_25);
-
-                        // Unlock is lazy
-                        let alice_account =
-                            get_account(&mut peer, &key_to_stacks_addr(&alice).into());
-                        assert_eq!(alice_account.stx_balance.amount_unlocked, 0);
-                        assert_eq!(
-                            alice_account.stx_balance.amount_locked,
-                            1024 * POX_THRESHOLD_STEPS_USTX
-                        );
-                        assert_eq!(
-                            alice_account.stx_balance.unlock_height as u128,
-                            (alice_reward_cycle + 1)
-                                * (burnchain.pox_constants.reward_cycle_length as u128)
-                                + (burnchain.first_block_height as u128)
-                        );
-                    }
-                } else {
-                    // no reward addresses
-                    assert_eq!(reward_addrs.len(), 0);
-                }
-            }
-        }
-    }
-
-    #[test]
-    fn test_pox_lockup_unlock_relock() {
-        let mut burnchain = Burnchain::default_unittest(0, &BurnchainHeaderHash::zero());
-        burnchain.pox_constants.reward_cycle_length = 5;
-        burnchain.pox_constants.prepare_length = 2;
-        burnchain.pox_constants.anchor_threshold = 1;
-
-        let (mut peer, mut keys) =
-            instantiate_pox_peer(&burnchain, "test-pox-lockup-unlock-relock", 6014);
-
-        let num_blocks = 25;
-
-        let alice = keys.pop().unwrap();
-        let bob = keys.pop().unwrap();
-        let charlie = keys.pop().unwrap();
-        let danielle = keys.pop().unwrap();
-
-        let mut first_reward_cycle = 0;
-        let mut second_reward_cycle = 0;
-
-        let mut test_before_first_reward_cycle = false;
-        let mut test_in_first_reward_cycle = false;
-        let mut test_between_reward_cycles = false;
-        let mut test_in_second_reward_cycle = false;
-        let mut test_after_second_reward_cycle = false;
-
-        for tenure_id in 0..num_blocks {
-            let microblock_privkey = StacksPrivateKey::new();
-            let microblock_pubkeyhash =
-                Hash160::from_node_public_key(&StacksPublicKey::from_private(&microblock_privkey));
-            let tip =
-                SortitionDB::get_canonical_burn_chain_tip(&peer.sortdb.as_ref().unwrap().conn())
-                    .unwrap();
-
-            let (burn_ops, stacks_block, microblocks) = peer.make_tenure(
-                |ref mut miner,
-                 ref mut sortdb,
-                 ref mut chainstate,
-                 vrf_proof,
-                 ref parent_opt,
-                 ref parent_microblock_header_opt| {
-                    let parent_tip = get_parent_tip(parent_opt, chainstate, sortdb);
-                    let coinbase_tx = make_coinbase(miner, tenure_id);
-
-                    let mut block_txs = vec![coinbase_tx];
-
-                    if tenure_id == 1 {
-                        // Alice locks up exactly 25% of the liquid STX supply, so this should succeed.
-                        let alice_lockup = make_pox_lockup(
-                            &alice,
-                            0,
-                            1024 * POX_THRESHOLD_STEPS_USTX,
-                            AddressHashMode::SerializeP2PKH,
-                            key_to_stacks_addr(&alice).bytes,
-                            1,
-                            tip.block_height,
-                        );
-                        block_txs.push(alice_lockup);
-
-                        // Bob creates a locking contract
-                        let bob_contract = make_pox_lockup_contract(&bob, 0, "do-lockup");
-                        block_txs.push(bob_contract);
-
-                        let charlie_stack = make_pox_lockup_contract_call(
-                            &charlie,
-                            0,
-                            &key_to_stacks_addr(&bob),
-                            "do-lockup",
-                            1024 * POX_THRESHOLD_STEPS_USTX,
-                            AddressHashMode::SerializeP2PKH,
-                            key_to_stacks_addr(&charlie).bytes,
-                            1,
-                        );
-                        block_txs.push(charlie_stack);
-                    } else if tenure_id == 10 {
-                        let charlie_withdraw = make_pox_withdraw_stx_contract_call(
-                            &charlie,
-                            1,
-                            &key_to_stacks_addr(&bob),
-                            "do-lockup",
-                            1024 * POX_THRESHOLD_STEPS_USTX,
-                        );
-                        block_txs.push(charlie_withdraw);
-                    } else if tenure_id == 11 {
-                        // Alice locks up half of her tokens
-                        let alice_lockup = make_pox_lockup(
-                            &alice,
-                            1,
-                            512 * POX_THRESHOLD_STEPS_USTX,
-                            AddressHashMode::SerializeP2PKH,
-                            key_to_stacks_addr(&alice).bytes,
-                            1,
-                            tip.block_height,
-                        );
-                        block_txs.push(alice_lockup);
-
-                        // Charlie locks up half of his tokens
-                        let charlie_stack = make_pox_lockup_contract_call(
-                            &charlie,
-                            2,
-                            &key_to_stacks_addr(&bob),
-                            "do-lockup",
-                            512 * POX_THRESHOLD_STEPS_USTX,
-                            AddressHashMode::SerializeP2PKH,
-                            key_to_stacks_addr(&charlie).bytes,
-                            1,
-                        );
-                        block_txs.push(charlie_stack);
-                    }
-
-                    let block_builder = StacksBlockBuilder::make_regtest_block_builder(
-                        &parent_tip,
-                        vrf_proof,
-                        tip.total_burn,
-                        microblock_pubkeyhash,
-                    )
-                    .unwrap();
-                    let (anchored_block, _size, _cost) =
-                        StacksBlockBuilder::make_anchored_block_from_txs(
-                            block_builder,
-                            chainstate,
-                            &sortdb.index_conn(),
-                            block_txs,
-                        )
-                        .unwrap();
-                    (anchored_block, vec![])
-                },
-            );
-
-            let (_, _, consensus_hash) = peer.next_burnchain_block(burn_ops.clone());
-            peer.process_stacks_epoch_at_tip(&stacks_block, &microblocks);
-
-            let total_liquid_ustx = get_liquid_ustx(&mut peer);
-            let tip_index_block = StacksBlockId::new(&consensus_hash, &stacks_block.block_hash());
-            let tip_burn_block_height =
-                get_par_burn_block_height(peer.chainstate(), &tip_index_block);
-            let cur_reward_cycle = burnchain
-                .block_height_to_reward_cycle(tip_burn_block_height)
-                .unwrap() as u128;
-
-            let alice_balance = get_balance(&mut peer, &key_to_stacks_addr(&alice).into());
-            let charlie_contract_balance = get_balance(
-                &mut peer,
-                &make_contract_id(&key_to_stacks_addr(&bob), "do-lockup").into(),
-            );
-            let charlie_balance = get_balance(&mut peer, &key_to_stacks_addr(&charlie).into());
-
-            let reward_addrs = with_sortdb(&mut peer, |ref mut chainstate, ref sortdb| {
-                get_reward_addresses_with_par_tip(chainstate, &burnchain, sortdb, &tip_index_block)
-            })
-            .unwrap();
-            let min_ustx = with_sortdb(&mut peer, |ref mut chainstate, ref sortdb| {
-                chainstate.get_stacking_minimum(sortdb, &tip_index_block)
-            })
-            .unwrap();
-            let total_stacked = with_sortdb(&mut peer, |ref mut chainstate, ref sortdb| {
-                chainstate.test_get_total_ustx_stacked(sortdb, &tip_index_block, cur_reward_cycle)
-            })
-            .unwrap();
-
-            if tenure_id <= 1 {
-                if tenure_id < 1 {
-                    // Alice has not locked up STX
-                    assert_eq!(alice_balance, 1024 * POX_THRESHOLD_STEPS_USTX);
-
-                    // Charlie's contract has not locked up STX
-                    assert_eq!(charlie_contract_balance, 0);
-                }
-
-                let min_ustx = with_sortdb(&mut peer, |ref mut chainstate, ref sortdb| {
-                    chainstate.get_stacking_minimum(sortdb, &tip_index_block)
-                })
-                .unwrap();
-                assert_eq!(min_ustx, total_liquid_ustx / TESTNET_STACKING_THRESHOLD_25);
-
-                // no reward addresses
-                assert_eq!(reward_addrs.len(), 0);
-
-                // record the first reward cycle when Alice's tokens get stacked
-                first_reward_cycle = 1 + burnchain
-                    .block_height_to_reward_cycle(tip_burn_block_height)
-                    .unwrap() as u128;
-                let cur_reward_cycle = burnchain
-                    .block_height_to_reward_cycle(tip_burn_block_height)
-                    .unwrap() as u128;
-                eprintln!(
-                    "\nfirst reward cycle: {}\ncur reward cycle: {}\n",
-                    first_reward_cycle, cur_reward_cycle
-                );
-
-                assert!(first_reward_cycle > cur_reward_cycle);
-                test_before_first_reward_cycle = true;
-            } else if tenure_id == 10 {
-                // Alice has unlocked
-                assert_eq!(alice_balance, 1024 * POX_THRESHOLD_STEPS_USTX);
-
-                // Charlie's contract was unlocked and wiped
-                assert_eq!(charlie_contract_balance, 0);
-
-                // Charlie's balance
-                assert_eq!(charlie_balance, 1024 * POX_THRESHOLD_STEPS_USTX);
-            } else if tenure_id == 11 {
-                // should have just re-locked
-                // stacking minimum should be minimum, since we haven't
-                // locked up 25% of the tokens yet
-                let min_ustx = with_sortdb(&mut peer, |ref mut chainstate, ref sortdb| {
-                    chainstate.get_stacking_minimum(sortdb, &tip_index_block)
-                })
-                .unwrap();
-                assert_eq!(min_ustx, total_liquid_ustx / TESTNET_STACKING_THRESHOLD_25);
-
-                // no reward addresses
-                assert_eq!(reward_addrs.len(), 0);
-
-                // record the first reward cycle when Alice's tokens get stacked
-                second_reward_cycle = 1 + burnchain
-                    .block_height_to_reward_cycle(tip_burn_block_height)
-                    .unwrap() as u128;
-                assert!(second_reward_cycle > cur_reward_cycle);
-                eprintln!(
-                    "\nsecond reward cycle: {}\ncur reward cycle: {}\n",
-                    second_reward_cycle, cur_reward_cycle
-                );
-            }
-
-            eprintln!("\ntenure: {}\nreward cycle: {}\nmin-uSTX: {}\naddrs: {:?}\ntotal_liquid_ustx: {}\ntotal-stacked: {}\n", tenure_id, cur_reward_cycle, min_ustx, &reward_addrs, total_liquid_ustx, total_stacked);
-
-            // this will grow as more miner rewards are unlocked, so be wary
-            if tenure_id >= (MINER_REWARD_MATURITY + 1) as usize {
-                // miner rewards increased liquid supply, so less than 25% is locked.
-                // minimum participation decreases.
-                assert!(total_liquid_ustx > 4 * 1024 * POX_THRESHOLD_STEPS_USTX);
-                assert_eq!(min_ustx, total_liquid_ustx / TESTNET_STACKING_THRESHOLD_25);
-            } else if tenure_id >= 1 && cur_reward_cycle < first_reward_cycle {
-                // still at 25% or more locked
-                assert!(total_liquid_ustx <= 4 * 1024 * POX_THRESHOLD_STEPS_USTX);
-            } else if tenure_id < 1 {
-                // nothing locked yet
-                assert_eq!(min_ustx, total_liquid_ustx / TESTNET_STACKING_THRESHOLD_25);
-            }
-
-            if first_reward_cycle > 0 && second_reward_cycle == 0 {
-                if cur_reward_cycle == first_reward_cycle {
-                    test_in_first_reward_cycle = true;
-
-                    // in Alice's first reward cycle
-                    let (amount_ustx, pox_addr, lock_period, first_pox_reward_cycle) =
-                        get_stacker_info(&mut peer, &key_to_stacks_addr(&alice).into()).unwrap();
-                    eprintln!("\nAlice: {} uSTX stacked for {} cycle(s); addr is {:?}; first reward cycle is {}\n", amount_ustx, lock_period, &pox_addr, first_reward_cycle);
-
-                    assert_eq!(first_reward_cycle, first_reward_cycle);
-                    assert_eq!(lock_period, 1);
-
-                    // in Charlie's first reward cycle
-                    let (amount_ustx, pox_addr, lock_period, first_pox_reward_cycle) =
-                        get_stacker_info(
-                            &mut peer,
-                            &make_contract_id(&key_to_stacks_addr(&bob), "do-lockup").into(),
-                        )
-                        .unwrap();
-                    eprintln!("\nCharlie: {} uSTX stacked for {} cycle(s); addr is {:?}; first reward cycle is {}\n", amount_ustx, lock_period, &pox_addr, first_reward_cycle);
-
-                    assert_eq!(first_reward_cycle, first_pox_reward_cycle);
-                    assert_eq!(lock_period, 1);
-
-                    // two reward address, and it's Alice's and Charlie's in sorted order
-                    assert_eq!(reward_addrs.len(), 2);
-                    assert_eq!(
-                        (reward_addrs[1].0).version,
-                        AddressHashMode::SerializeP2PKH.to_version_testnet()
-                    );
-                    assert_eq!((reward_addrs[1].0).bytes, key_to_stacks_addr(&alice).bytes);
-                    assert_eq!(reward_addrs[1].1, 1024 * POX_THRESHOLD_STEPS_USTX);
-
-                    assert_eq!(
-                        (reward_addrs[0].0).version,
-                        AddressHashMode::SerializeP2PKH.to_version_testnet()
-                    );
-                    assert_eq!(
-                        (reward_addrs[0].0).bytes,
-                        key_to_stacks_addr(&charlie).bytes
-                    );
-                    assert_eq!(reward_addrs[0].1, 1024 * POX_THRESHOLD_STEPS_USTX);
-
-                    // All of Alice's and Charlie's tokens are locked
-                    assert_eq!(alice_balance, 0);
-                    assert_eq!(charlie_contract_balance, 0);
-
-                    // Lock-up is consistent with stacker state
-                    let alice_account = get_account(&mut peer, &key_to_stacks_addr(&alice).into());
-                    assert_eq!(alice_account.stx_balance.amount_unlocked, 0);
-                    assert_eq!(
-                        alice_account.stx_balance.amount_locked,
-                        1024 * POX_THRESHOLD_STEPS_USTX
-                    );
-                    assert_eq!(
-                        alice_account.stx_balance.unlock_height as u128,
-                        (first_reward_cycle + lock_period)
-                            * (burnchain.pox_constants.reward_cycle_length as u128)
-                            + (burnchain.first_block_height as u128)
-                    );
-
-                    // Lock-up is consistent with stacker state
-                    let charlie_account = get_account(
-                        &mut peer,
-                        &make_contract_id(&key_to_stacks_addr(&bob), "do-lockup").into(),
-                    );
-                    assert_eq!(charlie_account.stx_balance.amount_unlocked, 0);
-                    assert_eq!(
-                        charlie_account.stx_balance.amount_locked,
-                        1024 * POX_THRESHOLD_STEPS_USTX
-                    );
-                    assert_eq!(
-                        charlie_account.stx_balance.unlock_height as u128,
-                        (first_reward_cycle + lock_period)
-                            * (burnchain.pox_constants.reward_cycle_length as u128)
-                            + (burnchain.first_block_height as u128)
-                    );
-                } else if cur_reward_cycle > first_reward_cycle {
-                    test_between_reward_cycles = true;
-
-                    // After Alice's first reward cycle, but before her second.
-                    // unlock should have happened
-                    assert_eq!(alice_balance, 1024 * POX_THRESHOLD_STEPS_USTX);
-                    assert_eq!(charlie_contract_balance, 0);
-
-                    // alice shouldn't be a stacker
-                    assert!(
-                        get_stacker_info(&mut peer, &key_to_stacks_addr(&alice).into()).is_none()
-                    );
-                    assert!(get_stacker_info(
-                        &mut peer,
-                        &make_contract_id(&key_to_stacks_addr(&bob), "do-lockup").into()
-                    )
-                    .is_none());
-
-                    // empty reward cycle
-                    assert_eq!(reward_addrs.len(), 0);
-
-                    // min STX is reset
-                    assert_eq!(min_ustx, total_liquid_ustx / TESTNET_STACKING_THRESHOLD_25);
-
-                    // Unlock is lazy
-                    let alice_account = get_account(&mut peer, &key_to_stacks_addr(&alice).into());
-                    assert_eq!(alice_account.stx_balance.amount_unlocked, 0);
-                    assert_eq!(
-                        alice_account.stx_balance.amount_locked,
-                        1024 * POX_THRESHOLD_STEPS_USTX
-                    );
-                    assert_eq!(
-                        alice_account.stx_balance.unlock_height as u128,
-                        (first_reward_cycle + 1)
-                            * (burnchain.pox_constants.reward_cycle_length as u128)
-                            + (burnchain.first_block_height as u128)
-                    );
-
-                    // Unlock is lazy
-                    let charlie_account = get_account(
-                        &mut peer,
-                        &make_contract_id(&key_to_stacks_addr(&bob), "do-lockup").into(),
-                    );
-                    assert_eq!(charlie_account.stx_balance.amount_unlocked, 0);
-                    assert_eq!(charlie_account.stx_balance.amount_locked, 0);
-                    assert_eq!(charlie_account.stx_balance.unlock_height as u128, 0);
-                }
-            } else if second_reward_cycle > 0 {
-                if cur_reward_cycle == second_reward_cycle {
-                    test_in_second_reward_cycle = true;
-
-                    // in Alice's second reward cycle
-                    let (amount_ustx, pox_addr, lock_period, first_pox_reward_cycle) =
-                        get_stacker_info(&mut peer, &key_to_stacks_addr(&alice).into()).unwrap();
-                    eprintln!("\nAlice: {} uSTX stacked for {} cycle(s); addr is {:?}; second reward cycle is {}\n", amount_ustx, lock_period, &pox_addr, second_reward_cycle);
-
-                    assert_eq!(first_pox_reward_cycle, second_reward_cycle);
-                    assert_eq!(lock_period, 1);
-
-                    // in Charlie's second reward cycle
-                    let (amount_ustx, pox_addr, lock_period, first_pox_reward_cycle) =
-                        get_stacker_info(
-                            &mut peer,
-                            &make_contract_id(&key_to_stacks_addr(&bob), "do-lockup").into(),
-                        )
-                        .unwrap();
-                    eprintln!("\nCharlie: {} uSTX stacked for {} cycle(s); addr is {:?}; second reward cycle is {}\n", amount_ustx, lock_period, &pox_addr, second_reward_cycle);
-
-                    assert_eq!(first_pox_reward_cycle, second_reward_cycle);
-                    assert_eq!(lock_period, 1);
-
-                    // one reward address, and it's Alice's
-                    // either way, there's a single reward address
-                    assert_eq!(reward_addrs.len(), 2);
-                    assert_eq!(
-                        (reward_addrs[1].0).version,
-                        AddressHashMode::SerializeP2PKH.to_version_testnet()
-                    );
-                    assert_eq!((reward_addrs[1].0).bytes, key_to_stacks_addr(&alice).bytes);
-                    assert_eq!(reward_addrs[1].1, 512 * POX_THRESHOLD_STEPS_USTX);
-
-                    assert_eq!(
-                        (reward_addrs[0].0).version,
-                        AddressHashMode::SerializeP2PKH.to_version_testnet()
-                    );
-                    assert_eq!(
-                        (reward_addrs[0].0).bytes,
-                        key_to_stacks_addr(&charlie).bytes
-                    );
-                    assert_eq!(reward_addrs[0].1, 512 * POX_THRESHOLD_STEPS_USTX);
-
-                    // Half of Alice's tokens are locked
-                    assert_eq!(alice_balance, 512 * POX_THRESHOLD_STEPS_USTX);
-                    assert_eq!(charlie_contract_balance, 0);
-                    assert_eq!(charlie_balance, 512 * POX_THRESHOLD_STEPS_USTX);
-
-                    // Lock-up is consistent with stacker state
-                    let alice_account = get_account(&mut peer, &key_to_stacks_addr(&alice).into());
-                    assert_eq!(
-                        alice_account.stx_balance.amount_unlocked,
-                        512 * POX_THRESHOLD_STEPS_USTX
-                    );
-                    assert_eq!(
-                        alice_account.stx_balance.amount_locked,
-                        512 * POX_THRESHOLD_STEPS_USTX
-                    );
-                    assert_eq!(
-                        alice_account.stx_balance.unlock_height as u128,
-                        (second_reward_cycle + lock_period)
-                            * (burnchain.pox_constants.reward_cycle_length as u128)
-                            + (burnchain.first_block_height as u128)
-                    );
-
-                    // Lock-up is consistent with stacker state
-                    let charlie_account = get_account(
-                        &mut peer,
-                        &make_contract_id(&key_to_stacks_addr(&bob), "do-lockup").into(),
-                    );
-                    assert_eq!(charlie_account.stx_balance.amount_unlocked, 0);
-                    assert_eq!(
-                        charlie_account.stx_balance.amount_locked,
-                        512 * POX_THRESHOLD_STEPS_USTX
-                    );
-                    assert_eq!(
-                        charlie_account.stx_balance.unlock_height as u128,
-                        (second_reward_cycle + lock_period)
-                            * (burnchain.pox_constants.reward_cycle_length as u128)
-                            + (burnchain.first_block_height as u128)
-                    );
-                } else if cur_reward_cycle > second_reward_cycle {
-                    test_after_second_reward_cycle = true;
-
-                    // After Alice's second reward cycle
-                    // unlock should have happened
-                    assert_eq!(alice_balance, 1024 * POX_THRESHOLD_STEPS_USTX);
-                    assert_eq!(charlie_contract_balance, 512 * POX_THRESHOLD_STEPS_USTX);
-                    assert_eq!(charlie_balance, 512 * POX_THRESHOLD_STEPS_USTX);
-
-                    // alice and charlie shouldn't be stackers
-                    assert!(
-                        get_stacker_info(&mut peer, &key_to_stacks_addr(&alice).into()).is_none()
-                    );
-                    assert!(get_stacker_info(
-                        &mut peer,
-                        &make_contract_id(&key_to_stacks_addr(&bob), "do-lockup").into()
-                    )
-                    .is_none());
-
-                    // empty reward cycle
-                    assert_eq!(reward_addrs.len(), 0);
-
-                    // min STX is reset
-                    assert_eq!(min_ustx, total_liquid_ustx / TESTNET_STACKING_THRESHOLD_25);
-
-                    // Unlock is lazy
-                    let alice_account = get_account(&mut peer, &key_to_stacks_addr(&alice).into());
-                    assert_eq!(
-                        alice_account.stx_balance.amount_unlocked,
-                        512 * POX_THRESHOLD_STEPS_USTX
-                    );
-                    assert_eq!(
-                        alice_account.stx_balance.amount_locked,
-                        512 * POX_THRESHOLD_STEPS_USTX
-                    );
-                    assert_eq!(
-                        alice_account.stx_balance.unlock_height as u128,
-                        (second_reward_cycle + 1)
-                            * (burnchain.pox_constants.reward_cycle_length as u128)
-                            + (burnchain.first_block_height as u128)
-                    );
-
-                    // Unlock is lazy
-                    let charlie_account = get_account(
-                        &mut peer,
-                        &make_contract_id(&key_to_stacks_addr(&bob), "do-lockup").into(),
-                    );
-                    assert_eq!(charlie_account.stx_balance.amount_unlocked, 0);
-                    assert_eq!(
-                        charlie_account.stx_balance.amount_locked,
-                        512 * POX_THRESHOLD_STEPS_USTX
-                    );
-                    assert_eq!(
-                        charlie_account.stx_balance.unlock_height as u128,
-                        (second_reward_cycle + 1)
-                            * (burnchain.pox_constants.reward_cycle_length as u128)
-                            + (burnchain.first_block_height as u128)
-                    );
-                }
-            }
-        }
-
-        assert!(test_before_first_reward_cycle);
-        assert!(test_in_first_reward_cycle);
-        assert!(test_between_reward_cycles);
-        assert!(test_in_second_reward_cycle);
-        assert!(test_after_second_reward_cycle);
-    }
-
-    #[test]
-    fn test_pox_lockup_unlock_on_spend() {
-        let mut burnchain = Burnchain::default_unittest(0, &BurnchainHeaderHash::zero());
-        burnchain.pox_constants.reward_cycle_length = 5;
-        burnchain.pox_constants.prepare_length = 2;
-        burnchain.pox_constants.anchor_threshold = 1;
-
-        let (mut peer, mut keys) =
-            instantiate_pox_peer(&burnchain, "test-pox-lockup-unlock-on-spend", 6016);
-
-        let num_blocks = 20;
-
-        let alice = keys.pop().unwrap();
-        let bob = keys.pop().unwrap();
-        let charlie = keys.pop().unwrap();
-        let danielle = keys.pop().unwrap();
-
-        let mut reward_cycle = 0;
-
-        let mut test_before_first_reward_cycle = false;
-        let mut test_in_first_reward_cycle = false;
-        let mut test_between_reward_cycles = false;
-
-        for tenure_id in 0..num_blocks {
-            let microblock_privkey = StacksPrivateKey::new();
-            let microblock_pubkeyhash =
-                Hash160::from_node_public_key(&StacksPublicKey::from_private(&microblock_privkey));
-            let tip =
-                SortitionDB::get_canonical_burn_chain_tip(&peer.sortdb.as_ref().unwrap().conn())
-                    .unwrap();
-
-            let (burn_ops, stacks_block, microblocks) = peer.make_tenure(
-                |ref mut miner,
-                 ref mut sortdb,
-                 ref mut chainstate,
-                 vrf_proof,
-                 ref parent_opt,
-                 ref parent_microblock_header_opt| {
-                    let parent_tip = get_parent_tip(parent_opt, chainstate, sortdb);
-                    let coinbase_tx = make_coinbase(miner, tenure_id);
-
-                    let mut block_txs = vec![coinbase_tx];
-
-                    if tenure_id == 1 {
-                        // everyone locks up all of their tokens
-                        let alice_lockup = make_pox_lockup(
-                            &alice,
-                            0,
-                            512 * POX_THRESHOLD_STEPS_USTX,
-                            AddressHashMode::SerializeP2PKH,
-                            key_to_stacks_addr(&alice).bytes,
-                            1,
-                            tip.block_height,
-                        );
-                        block_txs.push(alice_lockup);
-
-                        let bob_lockup = make_pox_lockup(
-                            &bob,
-                            0,
-                            1024 * POX_THRESHOLD_STEPS_USTX,
-                            AddressHashMode::SerializeP2PKH,
-                            key_to_stacks_addr(&bob).bytes,
-                            1,
-                            tip.block_height,
-                        );
-                        block_txs.push(bob_lockup);
-
-                        let charlie_lockup = make_pox_lockup(
-                            &charlie,
-                            0,
-                            1024 * POX_THRESHOLD_STEPS_USTX,
-                            AddressHashMode::SerializeP2PKH,
-                            key_to_stacks_addr(&charlie).bytes,
-                            1,
-                            tip.block_height,
-                        );
-                        block_txs.push(charlie_lockup);
-
-                        let danielle_lockup = make_pox_lockup(
-                            &danielle,
-                            0,
-                            1024 * POX_THRESHOLD_STEPS_USTX,
-                            AddressHashMode::SerializeP2PKH,
-                            key_to_stacks_addr(&danielle).bytes,
-                            1,
-                            tip.block_height,
-                        );
-                        block_txs.push(danielle_lockup);
-
-                        let bob_contract = make_pox_lockup_contract(&bob, 1, "do-lockup");
-                        block_txs.push(bob_contract);
-
-                        let alice_stack = make_pox_lockup_contract_call(
-                            &alice,
-                            1,
-                            &key_to_stacks_addr(&bob),
-                            "do-lockup",
-                            512 * POX_THRESHOLD_STEPS_USTX,
-                            AddressHashMode::SerializeP2SH,
-                            key_to_stacks_addr(&alice).bytes,
-                            1,
-                        );
-                        block_txs.push(alice_stack);
-                    } else if tenure_id >= 2 && tenure_id <= 8 {
-                        // try to spend tokens -- they should all fail with short-return
-                        let alice_spend = make_bare_contract(
-                            &alice,
-                            2,
-                            0,
-                            "alice-try-spend",
-                            &format!(
-                                "(begin (unwrap! (stx-transfer? u1 tx-sender '{}) (err 1)))",
-                                &key_to_stacks_addr(&danielle)
-                            ),
-                        );
-                        block_txs.push(alice_spend);
-                    } else if tenure_id == 11 {
-                        // Alice sends a transaction with a non-zero fee
-                        let alice_tx = make_bare_contract(
-                            &alice,
-                            3,
-                            1,
-                            "alice-test",
-                            "(begin (print \"hello alice\"))",
-                        );
-                        block_txs.push(alice_tx);
-
-                        // Bob sends a STX-transfer transaction
-                        let bob_tx =
-                            make_token_transfer(&bob, 2, 0, key_to_stacks_addr(&alice).into(), 1);
-                        block_txs.push(bob_tx);
-
-                        // Charlie runs a contract that transfers his STX tokens
-                        let charlie_tx = make_bare_contract(
-                            &charlie,
-                            1,
-                            0,
-                            "charlie-test",
-                            &format!(
-                                "(begin (unwrap-panic (stx-transfer? u1 tx-sender '{})))",
-                                &key_to_stacks_addr(&alice)
-                            ),
-                        );
-                        block_txs.push(charlie_tx);
-
-                        // Danielle burns some STX
-                        let danielle_tx = make_bare_contract(
-                            &danielle,
-                            1,
-                            0,
-                            "danielle-test",
-                            "(begin (stx-burn? u1 tx-sender))",
-                        );
-                        block_txs.push(danielle_tx);
-
-                        // Alice gets some of her STX back
-                        let alice_withdraw_tx = make_pox_withdraw_stx_contract_call(
-                            &alice,
-                            4,
-                            &key_to_stacks_addr(&bob),
-                            "do-lockup",
-                            1,
-                        );
-                        block_txs.push(alice_withdraw_tx);
-                    }
-
-                    let block_builder = StacksBlockBuilder::make_regtest_block_builder(
-                        &parent_tip,
-                        vrf_proof,
-                        tip.total_burn,
-                        microblock_pubkeyhash,
-                    )
-                    .unwrap();
-                    let (anchored_block, _size, _cost) =
-                        StacksBlockBuilder::make_anchored_block_from_txs(
-                            block_builder,
-                            chainstate,
-                            &sortdb.index_conn(),
-                            block_txs,
-                        )
-                        .unwrap();
-                    (anchored_block, vec![])
-                },
-            );
-
-            let (_, _, consensus_hash) = peer.next_burnchain_block(burn_ops.clone());
-            peer.process_stacks_epoch_at_tip(&stacks_block, &microblocks);
-
-            let total_liquid_ustx = get_liquid_ustx(&mut peer);
-            let tip_index_block = StacksBlockId::new(&consensus_hash, &stacks_block.block_hash());
-            let tip_burn_block_height =
-                get_par_burn_block_height(peer.chainstate(), &tip_index_block);
-
-            let cur_reward_cycle = burnchain
-                .block_height_to_reward_cycle(tip_burn_block_height)
-                .unwrap() as u128;
-
-            let stacker_addrs: Vec<PrincipalData> = vec![
-                key_to_stacks_addr(&alice).into(),
-                key_to_stacks_addr(&bob).into(),
-                key_to_stacks_addr(&charlie).into(),
-                key_to_stacks_addr(&danielle).into(),
-                make_contract_id(&key_to_stacks_addr(&bob), "do-lockup").into(),
-            ];
-
-            let expected_pox_addrs: Vec<(u8, Hash160)> = vec![
-                (
-                    AddressHashMode::SerializeP2PKH.to_version_testnet(),
-                    key_to_stacks_addr(&alice).bytes,
-                ),
-                (
-                    AddressHashMode::SerializeP2PKH.to_version_testnet(),
-                    key_to_stacks_addr(&bob).bytes,
-                ),
-                (
-                    AddressHashMode::SerializeP2PKH.to_version_testnet(),
-                    key_to_stacks_addr(&charlie).bytes,
-                ),
-                (
-                    AddressHashMode::SerializeP2PKH.to_version_testnet(),
-                    key_to_stacks_addr(&danielle).bytes,
-                ),
-                (
-                    AddressHashMode::SerializeP2SH.to_version_testnet(),
-                    key_to_stacks_addr(&alice).bytes,
-                ),
-            ];
-
-            let balances: Vec<u128> = stacker_addrs
-                .iter()
-                .map(|principal| get_balance(&mut peer, principal))
-                .collect();
-
-            let balances_before_stacking: Vec<u128> = vec![
-                1024 * POX_THRESHOLD_STEPS_USTX,
-                1024 * POX_THRESHOLD_STEPS_USTX,
-                1024 * POX_THRESHOLD_STEPS_USTX,
-                1024 * POX_THRESHOLD_STEPS_USTX,
-                0,
-            ];
-
-            let balances_during_stacking: Vec<u128> = vec![0, 0, 0, 0, 0];
-
-            let balances_stacked: Vec<u128> = vec![
-                512 * POX_THRESHOLD_STEPS_USTX,
-                1024 * POX_THRESHOLD_STEPS_USTX,
-                1024 * POX_THRESHOLD_STEPS_USTX,
-                1024 * POX_THRESHOLD_STEPS_USTX,
-                512 * POX_THRESHOLD_STEPS_USTX,
-            ];
-
-            let balances_after_stacking: Vec<u128> = vec![
-                512 * POX_THRESHOLD_STEPS_USTX,
-                1024 * POX_THRESHOLD_STEPS_USTX,
-                1024 * POX_THRESHOLD_STEPS_USTX,
-                1024 * POX_THRESHOLD_STEPS_USTX,
-                512 * POX_THRESHOLD_STEPS_USTX,
-            ];
-
-            let balances_after_spending: Vec<u128> = vec![
-                512 * POX_THRESHOLD_STEPS_USTX + 2,
-                1024 * POX_THRESHOLD_STEPS_USTX - 1,
-                1024 * POX_THRESHOLD_STEPS_USTX - 1,
-                1024 * POX_THRESHOLD_STEPS_USTX - 1,
-                512 * POX_THRESHOLD_STEPS_USTX - 1,
-            ];
-
-            let min_ustx = with_sortdb(&mut peer, |ref mut chainstate, ref sortdb| {
-                chainstate.get_stacking_minimum(sortdb, &tip_index_block)
-            })
-            .unwrap();
-            let reward_addrs = with_sortdb(&mut peer, |ref mut chainstate, ref sortdb| {
-                get_reward_addresses_with_par_tip(chainstate, &burnchain, sortdb, &tip_index_block)
-            })
-            .unwrap();
-            let total_stacked = with_sortdb(&mut peer, |ref mut chainstate, ref sortdb| {
-                chainstate.test_get_total_ustx_stacked(sortdb, &tip_index_block, cur_reward_cycle)
-            })
-            .unwrap();
-
-            eprintln!("\ntenure: {}\nreward cycle: {}\nmin-uSTX: {}\naddrs: {:?}\ntotal_liquid_ustx: {}\ntotal-stacked: {}\n", tenure_id, cur_reward_cycle, min_ustx, &reward_addrs, total_liquid_ustx, total_stacked);
-
-            if tenure_id <= 1 {
-                if tenure_id < 1 {
-                    // no one has locked
-                    for (balance, expected_balance) in
-                        balances.iter().zip(balances_before_stacking.iter())
-                    {
-                        assert_eq!(balance, expected_balance);
-                    }
-                }
-                assert_eq!(min_ustx, total_liquid_ustx / TESTNET_STACKING_THRESHOLD_25);
-
-                // no reward addresses
-                let reward_addrs = with_sortdb(&mut peer, |ref mut chainstate, ref sortdb| {
-                    get_reward_addresses_with_par_tip(
-                        chainstate,
-                        &burnchain,
-                        sortdb,
-                        &tip_index_block,
-                    )
-                })
-                .unwrap();
-                assert_eq!(reward_addrs.len(), 0);
-
-                // record the first reward cycle when Alice's tokens get stacked
-                reward_cycle = 1 + burnchain
-                    .block_height_to_reward_cycle(tip_burn_block_height)
-                    .unwrap() as u128;
-                eprintln!(
-                    "first reward cycle: {}\ncur reward cycle: {}\n",
-                    reward_cycle, cur_reward_cycle
-                );
-
-                assert!(reward_cycle > cur_reward_cycle);
-                test_before_first_reward_cycle = true;
-            } else if tenure_id >= 2 && tenure_id <= 8 {
-                // alice did _NOT_ spend
-                assert!(get_contract(
-                    &mut peer,
-                    &make_contract_id(&key_to_stacks_addr(&alice), "alice-try-spend").into()
-                )
-                .is_none());
-            }
-
-            if reward_cycle > 0 {
-                if cur_reward_cycle == reward_cycle {
-                    test_in_first_reward_cycle = true;
-
-                    // in reward cycle
-                    assert_eq!(reward_addrs.len(), expected_pox_addrs.len());
-
-                    // in sorted order
-                    let mut sorted_expected_pox_info: Vec<_> = expected_pox_addrs
-                        .iter()
-                        .zip(balances_stacked.iter())
-                        .collect();
-                    sorted_expected_pox_info.sort_by_key(|(pox_addr, _)| (pox_addr.1).0);
-
-                    // in stacker order
-                    for (i, (pox_addr, expected_stacked)) in
-                        sorted_expected_pox_info.iter().enumerate()
-                    {
-                        assert_eq!((reward_addrs[i].0).version, pox_addr.0);
-                        assert_eq!((reward_addrs[i].0).bytes, pox_addr.1);
-                        assert_eq!(reward_addrs[i].1, **expected_stacked);
-                    }
-
-                    // all stackers are present
-                    for addr in stacker_addrs.iter() {
-                        let (amount_ustx, pox_addr, lock_period, pox_reward_cycle) =
-                            get_stacker_info(&mut peer, addr).unwrap();
-                        eprintln!("\naddr {}: {} uSTX stacked for {} cycle(s); addr is {:?}; first reward cycle is {}\n", addr, amount_ustx, lock_period, &pox_addr, reward_cycle);
-
-                        assert_eq!(pox_reward_cycle, reward_cycle);
-                        assert_eq!(lock_period, 1);
-                    }
-
-                    // all tokens locked
-                    for (balance, expected_balance) in
-                        balances.iter().zip(balances_during_stacking.iter())
-                    {
-                        assert_eq!(balance, expected_balance);
-                    }
-
-                    // Lock-up is consistent with stacker state
-                    for (addr, expected_balance) in
-                        stacker_addrs.iter().zip(balances_stacked.iter())
-                    {
-                        let account = get_account(&mut peer, addr);
-                        assert_eq!(account.stx_balance.amount_unlocked, 0);
-                        assert_eq!(account.stx_balance.amount_locked, *expected_balance);
-                        assert_eq!(
-                            account.stx_balance.unlock_height as u128,
-                            (reward_cycle + 1)
-                                * (burnchain.pox_constants.reward_cycle_length as u128)
-                                + (burnchain.first_block_height as u128)
-                        );
-                    }
-                } else if cur_reward_cycle > reward_cycle {
-                    test_between_reward_cycles = true;
-
-                    if tenure_id < 11 {
-                        // all balances should have been restored
-                        for (balance, expected_balance) in
-                            balances.iter().zip(balances_after_stacking.iter())
-                        {
-                            assert_eq!(balance, expected_balance);
-                        }
-                    } else {
-                        // some balances reduced, but none are zero
-                        for (balance, expected_balance) in
-                            balances.iter().zip(balances_after_spending.iter())
-                        {
-                            assert_eq!(balance, expected_balance);
-                        }
-                    }
-
-                    // no one's a stacker
-                    for addr in stacker_addrs.iter() {
-                        assert!(get_stacker_info(&mut peer, addr).is_none());
-                    }
-
-                    // empty reward cycle
-                    assert_eq!(reward_addrs.len(), 0);
-
-                    // min STX is reset
-                    assert_eq!(min_ustx, total_liquid_ustx / TESTNET_STACKING_THRESHOLD_25);
-                }
-            }
-
-            if tenure_id >= 11 {
-                // all balances are restored
-                for (addr, expected_balance) in
-                    stacker_addrs.iter().zip(balances_after_spending.iter())
-                {
-                    let account = get_account(&mut peer, addr);
-                    assert_eq!(account.stx_balance.amount_unlocked, *expected_balance);
-                    assert_eq!(account.stx_balance.amount_locked, 0);
-                    assert_eq!(account.stx_balance.unlock_height, 0);
-                }
-            } else if cur_reward_cycle >= reward_cycle {
-                // not unlocked, but unlock is lazy
-                for (addr, (expected_locked, expected_balance)) in stacker_addrs
-                    .iter()
-                    .zip(balances_stacked.iter().zip(balances_during_stacking.iter()))
-                {
-                    let account = get_account(&mut peer, addr);
-                    assert_eq!(account.stx_balance.amount_unlocked, *expected_balance);
-                    assert_eq!(account.stx_balance.amount_locked, *expected_locked);
-                    assert_eq!(
-                        account.stx_balance.unlock_height as u128,
-                        (reward_cycle + 1) * (burnchain.pox_constants.reward_cycle_length as u128)
-                            + (burnchain.first_block_height as u128)
-                    );
-                }
-            }
-        }
-
-        assert!(test_before_first_reward_cycle);
-        assert!(test_in_first_reward_cycle);
-        assert!(test_between_reward_cycles);
-    }
-
-    #[test]
-    fn test_pox_lockup_reject() {
-        let mut burnchain = Burnchain::default_unittest(0, &BurnchainHeaderHash::zero());
-        burnchain.pox_constants.reward_cycle_length = 5;
-        burnchain.pox_constants.prepare_length = 2;
-        burnchain.pox_constants.anchor_threshold = 1;
-        // used to be set to 25, but test at 5 here, because the increased coinbase
-        //   and, to a lesser extent, the initial block bonus altered the relative fraction
-        //   owned by charlie.
-        burnchain.pox_constants.pox_rejection_fraction = 5;
-
-        let (mut peer, mut keys) = instantiate_pox_peer(&burnchain, "test-pox-lockup-reject", 6024);
-
-        let num_blocks = 15;
-
-        let alice = keys.pop().unwrap();
-        let bob = keys.pop().unwrap();
-        let charlie = keys.pop().unwrap();
-
-        let mut alice_reward_cycle = 0;
-
-        for tenure_id in 0..num_blocks {
-            let microblock_privkey = StacksPrivateKey::new();
-            let microblock_pubkeyhash =
-                Hash160::from_node_public_key(&StacksPublicKey::from_private(&microblock_privkey));
-            let tip =
-                SortitionDB::get_canonical_burn_chain_tip(&peer.sortdb.as_ref().unwrap().conn())
-                    .unwrap();
-
-            let (burn_ops, stacks_block, microblocks) = peer.make_tenure(|ref mut miner, ref mut sortdb, ref mut chainstate, vrf_proof, ref parent_opt, ref parent_microblock_header_opt| {
-                let parent_tip = get_parent_tip(parent_opt, chainstate, sortdb);
-                let coinbase_tx = make_coinbase(miner, tenure_id);
-
-                let mut block_txs = vec![
-                    coinbase_tx
-                ];
-
-                if tenure_id == 1 {
-                    // Alice locks up exactly 25% of the liquid STX supply, so this should succeed.
-                    let alice_lockup = make_pox_lockup(&alice, 0, 1024 * POX_THRESHOLD_STEPS_USTX, AddressHashMode::SerializeP2PKH, key_to_stacks_addr(&alice).bytes, 12, tip.block_height);
-                    block_txs.push(alice_lockup);
-
-                    // Bob rejects with exactly 25% of the liquid STX supply (shouldn't affect
-                    // anything).
-                    let bob_reject = make_pox_reject(&bob, 0);
-                    block_txs.push(bob_reject);
-                } else if tenure_id == 2 {
-                    // Charlie rejects
-                    // this _should_ be included in the block
-                    let charlie_reject = make_pox_reject(&charlie, 0);
-                    block_txs.push(charlie_reject);
-
-                    // allowance for the contract-caller
-                    // this _should_ be included in the block
-                    let charlie_contract: Value = contract_id(&key_to_stacks_addr(&charlie), "charlie-try-stack").into();
-                    let charlie_allowance = make_pox_contract_call(&charlie, 1, "allow-contract-caller",
-                                                                   vec![charlie_contract, Value::none()]);
-                    block_txs.push(charlie_allowance);
-
-                    // Charlie tries to stack, but it should fail.
-                    // Specifically, (stack-stx) should fail with (err 17).
-                    let charlie_stack = make_bare_contract(&charlie, 2, 0, "charlie-try-stack",
-                        &format!(
-                            "(define-data-var test-passed bool false)
-                             (var-set test-passed (is-eq
-                               (err 17)
-                               (print (contract-call? '{}.pox stack-stx u10240000000000 {{ version: 0x01, hashbytes: 0x1111111111111111111111111111111111111111 }} burn-block-height u1))))",
-                               boot_code_test_addr()));
-
-                    block_txs.push(charlie_stack);
-
-                    // Alice tries to reject, but it should fail.
-                    // Specifically, (reject-pox) should fail with (err 3) since Alice already
-                    // stacked.
-                    // If it's the case, then this tx will NOT be mined
-                    let alice_reject = make_bare_contract(&alice, 1, 0, "alice-try-reject",
-                        &format!(
-                            "(define-data-var test-passed bool false)
-                             (var-set test-passed (is-eq
-                               (err 3)
-                               (print (contract-call? '{}.pox reject-pox))))",
-                               boot_code_test_addr()));
-
-                    block_txs.push(alice_reject);
-
-                    // Charlie tries to reject again, but it should fail.
-                    // Specifically, (reject-pox) should fail with (err 17).
-                    let charlie_reject = make_bare_contract(&charlie, 3, 0, "charlie-try-reject",
-                        &format!(
-                            "(define-data-var test-passed bool false)
-                             (var-set test-passed (is-eq
-                               (err 17)
-                               (print (contract-call? '{}.pox reject-pox))))",
-                               boot_code_test_addr()));
-
-                    block_txs.push(charlie_reject);
-                }
-
-                let block_builder = StacksBlockBuilder::make_regtest_block_builder(&parent_tip, vrf_proof, tip.total_burn, microblock_pubkeyhash).unwrap();
-                let (anchored_block, _size, _cost) = StacksBlockBuilder::make_anchored_block_from_txs(block_builder, chainstate, &sortdb.index_conn(), block_txs).unwrap();
-
-                if tenure_id == 2 {
-                    // block should be all the transactions
-                    assert_eq!(anchored_block.txs.len(), 6);
-                }
-
-                (anchored_block, vec![])
-            });
-
-            let (_, _, consensus_hash) = peer.next_burnchain_block(burn_ops.clone());
-            peer.process_stacks_epoch_at_tip(&stacks_block, &microblocks);
-
-            let total_liquid_ustx = get_liquid_ustx(&mut peer);
-            let tip_index_block = StacksBlockId::new(&consensus_hash, &stacks_block.block_hash());
-            let tip_burn_block_height =
-                get_par_burn_block_height(peer.chainstate(), &tip_index_block);
-
-            let cur_reward_cycle = burnchain
-                .block_height_to_reward_cycle(tip_burn_block_height)
-                .unwrap() as u128;
-            let alice_balance = get_balance(&mut peer, &key_to_stacks_addr(&alice).into());
-
-            let min_ustx = with_sortdb(&mut peer, |ref mut chainstate, ref sortdb| {
-                chainstate.get_stacking_minimum(sortdb, &tip_index_block)
-            })
-            .unwrap();
-            let reward_addrs = with_sortdb(&mut peer, |ref mut chainstate, ref sortdb| {
-                get_reward_addresses_with_par_tip(chainstate, &burnchain, sortdb, &tip_index_block)
-            })
-            .unwrap();
-            let total_stacked = with_sortdb(&mut peer, |ref mut chainstate, ref sortdb| {
-                chainstate.test_get_total_ustx_stacked(sortdb, &tip_index_block, cur_reward_cycle)
-            })
-            .unwrap();
-            let total_stacked_next = with_sortdb(&mut peer, |ref mut chainstate, ref sortdb| {
-                chainstate.test_get_total_ustx_stacked(
-                    sortdb,
-                    &tip_index_block,
-                    cur_reward_cycle + 1,
-                )
-            })
-            .unwrap();
-
-            eprintln!("\ntenure: {}\nreward cycle: {}\nmin-uSTX: {}\naddrs: {:?}\ntotal_liquid_ustx: {}\ntotal-stacked: {}\ntotal-stacked next: {}\n", 
-                      tenure_id, cur_reward_cycle, min_ustx, &reward_addrs, total_liquid_ustx, total_stacked, total_stacked_next);
-
-            if tenure_id <= 1 {
-                if tenure_id < 1 {
-                    // Alice has not locked up STX
-                    assert_eq!(alice_balance, 1024 * POX_THRESHOLD_STEPS_USTX);
-
-                    let alice_account = get_account(&mut peer, &key_to_stacks_addr(&alice).into());
-                    assert_eq!(
-                        alice_account.stx_balance.amount_unlocked,
-                        1024 * POX_THRESHOLD_STEPS_USTX
-                    );
-                    assert_eq!(alice_account.stx_balance.amount_locked, 0);
-                    assert_eq!(alice_account.stx_balance.unlock_height, 0);
-                }
-
-                assert_eq!(min_ustx, total_liquid_ustx / TESTNET_STACKING_THRESHOLD_25);
-
-                // no reward addresses
-                assert_eq!(reward_addrs.len(), 0);
-
-                // record the first reward cycle when Alice's tokens get stacked
-                alice_reward_cycle = 1 + burnchain
-                    .block_height_to_reward_cycle(tip_burn_block_height)
-                    .unwrap() as u128;
-                let cur_reward_cycle = burnchain
-                    .block_height_to_reward_cycle(tip_burn_block_height)
-                    .unwrap() as u128;
-
-                eprintln!(
-                    "\nalice reward cycle: {}\ncur reward cycle: {}\n",
-                    alice_reward_cycle, cur_reward_cycle
-                );
-            } else {
-                if tenure_id == 2 {
-                    // charlie's contract did NOT materialize
-                    let result = eval_contract_at_tip(
-                        &mut peer,
-                        &key_to_stacks_addr(&charlie),
-                        "charlie-try-stack",
-                        "(var-get test-passed)",
-                    )
-                    .expect_bool();
-                    assert!(result, "charlie-try-stack test should be `true`");
-                    let result = eval_contract_at_tip(
-                        &mut peer,
-                        &key_to_stacks_addr(&charlie),
-                        "charlie-try-reject",
-                        "(var-get test-passed)",
-                    )
-                    .expect_bool();
-                    assert!(result, "charlie-try-reject test should be `true`");
-                    let result = eval_contract_at_tip(
-                        &mut peer,
-                        &key_to_stacks_addr(&alice),
-                        "alice-try-reject",
-                        "(var-get test-passed)",
-                    )
-                    .expect_bool();
-                    assert!(result, "alice-try-reject test should be `true`");
-                }
-
-                // Alice's address is locked as of the next reward cycle
-                // Alice has locked up STX no matter what
-                assert_eq!(alice_balance, 0);
-
-                if cur_reward_cycle >= alice_reward_cycle {
-                    // this will grow as more miner rewards are unlocked, so be wary
-                    if tenure_id >= (MINER_REWARD_MATURITY + 1) as usize {
-                        // miner rewards increased liquid supply, so less than 25% is locked.
-                        // minimum participation decreases.
-                        assert!(total_liquid_ustx > 4 * 1024 * POX_THRESHOLD_STEPS_USTX);
-                        assert_eq!(min_ustx, total_liquid_ustx / TESTNET_STACKING_THRESHOLD_25);
-                    } else {
-                        // still at 25% or more locked
-                        assert!(total_liquid_ustx <= 4 * 1024 * POX_THRESHOLD_STEPS_USTX);
-                    }
-
-                    let (amount_ustx, pox_addr, lock_period, first_reward_cycle) =
-                        get_stacker_info(&mut peer, &key_to_stacks_addr(&alice).into()).unwrap();
-                    eprintln!("\nAlice: {} uSTX stacked for {} cycle(s); addr is {:?}; first reward cycle is {}\n", amount_ustx, lock_period, &pox_addr, first_reward_cycle);
-
-                    if cur_reward_cycle == alice_reward_cycle {
-                        assert_eq!(
-                            reward_addrs.len(),
-                            0,
-                            "charlie rejected in this cycle, so no reward address"
-                        );
-                    } else {
-                        // charlie didn't reject this cycle, so Alice's reward address should be
-                        // present
-                        assert_eq!(reward_addrs.len(), 1);
-                        assert_eq!(
-                            (reward_addrs[0].0).version,
-                            AddressHashMode::SerializeP2PKH.to_version_testnet()
-                        );
-                        assert_eq!((reward_addrs[0].0).bytes, key_to_stacks_addr(&alice).bytes);
-                        assert_eq!(reward_addrs[0].1, 1024 * POX_THRESHOLD_STEPS_USTX);
-                    }
-
-                    // Lock-up is consistent with stacker state
-                    let alice_account = get_account(&mut peer, &key_to_stacks_addr(&alice).into());
-                    assert_eq!(alice_account.stx_balance.amount_unlocked, 0);
-                    assert_eq!(
-                        alice_account.stx_balance.amount_locked,
-                        1024 * POX_THRESHOLD_STEPS_USTX
-                    );
-                    assert_eq!(
-                        alice_account.stx_balance.unlock_height as u128,
-                        (first_reward_cycle + lock_period)
-                            * (burnchain.pox_constants.reward_cycle_length as u128)
-                            + (burnchain.first_block_height as u128)
-                    );
-                } else {
-                    // no reward addresses
-                    assert_eq!(reward_addrs.len(), 0);
-                }
-            }
-        }
-    }
-
-    // TODO: need Stacking-rejection with a BTC address -- contract name in OP_RETURN? (NEXT)
->>>>>>> 195afac2
 }