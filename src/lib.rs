--- conflicted
+++ resolved
@@ -92,13 +92,6 @@
 #[macro_use]
 pub mod chainstate;
 
-<<<<<<< HEAD
-pub mod address;
-=======
-#[cfg(test)]
-extern crate stx_genesis;
->>>>>>> 195afac2
-
 pub mod burnchains;
 
 /// A high level library for interacting with the Clarity vm
