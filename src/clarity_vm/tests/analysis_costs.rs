--- conflicted
+++ resolved
@@ -16,12 +16,9 @@
 
 use crate::chainstate::stacks::index::storage::TrieFileStorage;
 use crate::clarity_vm::clarity::ClarityInstance;
-<<<<<<< HEAD
 use crate::clarity_vm::tests::costs::get_simple_test;
 use crate::clarity_vm::tests::simple_tests::with_marfed_environment;
-=======
 use clarity::vm::ast::ASTRules;
->>>>>>> 79ea739b
 use clarity::vm::clarity::TransactionConnection;
 use clarity::vm::contexts::Environment;
 use clarity::vm::contexts::{AssetMap, AssetMapEntry, GlobalContext, OwnedEnvironment};
@@ -95,7 +92,7 @@
     let trait_contract_id =
         QualifiedContractIdentifier::new(p1_principal.clone(), "contract-trait".into());
 
-    let burn_state_db = UnitTestBurnStateDB { epoch_id: epoch };
+    let burn_state_db = UnitTestBurnStateDB { epoch_id: epoch, ast_rules: ASTRules::PrecheckSize };
     clarity_instance
         .begin_test_genesis_block(
             &StacksBlockId::sentinel(),
@@ -138,11 +135,7 @@
 
         conn.as_transaction(|conn| {
             let (ct_ast, ct_analysis) = conn
-<<<<<<< HEAD
-                .analyze_smart_contract(&trait_contract_id, version, contract_trait)
-=======
-                .analyze_smart_contract(&trait_contract_id, contract_trait, ASTRules::PrecheckSize)
->>>>>>> 79ea739b
+                .analyze_smart_contract(&trait_contract_id, version, contract_trait, ASTRules::PrecheckSize)
                 .unwrap();
             conn.initialize_smart_contract(
                 &trait_contract_id,
@@ -170,11 +163,7 @@
 
         conn.as_transaction(|conn| {
             let (ct_ast, ct_analysis) = conn
-<<<<<<< HEAD
-                .analyze_smart_contract(&other_contract_id, version, contract_other)
-=======
-                .analyze_smart_contract(&other_contract_id, contract_other, ASTRules::PrecheckSize)
->>>>>>> 79ea739b
+                .analyze_smart_contract(&other_contract_id, version, contract_other, ASTRules::PrecheckSize)
                 .unwrap();
             conn.initialize_smart_contract(
                 &other_contract_id,
@@ -202,11 +191,7 @@
 
         conn.as_transaction(|conn| {
             let (ct_ast, ct_analysis) = conn
-<<<<<<< HEAD
-                .analyze_smart_contract(&self_contract_id, version, &contract_self)
-=======
-                .analyze_smart_contract(&self_contract_id, &contract_self, ASTRules::PrecheckSize)
->>>>>>> 79ea739b
+                .analyze_smart_contract(&self_contract_id, version, &contract_self, ASTRules::PrecheckSize)
                 .unwrap();
             conn.initialize_smart_contract(
                 &self_contract_id,
