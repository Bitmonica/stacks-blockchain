// Copyright (C) 2013-2020 Blockstack PBC, a public benefit corporation
// Copyright (C) 2020 Stacks Open Internet Foundation
//
// This program is free software: you can redistribute it and/or modify
// it under the terms of the GNU General Public License as published by
// the Free Software Foundation, either version 3 of the License, or
// (at your option) any later version.
//
// This program is distributed in the hope that it will be useful,
// but WITHOUT ANY WARRANTY; without even the implied warranty of
// MERCHANTABILITY or FITNESS FOR A PARTICULAR PURPOSE.  See the
// GNU General Public License for more details.
//
// You should have received a copy of the GNU General Public License
// along with this program.  If not, see <http://www.gnu.org/licenses/>.

#![allow(unused_imports)]
#![allow(dead_code)]
#![allow(non_camel_case_types)]
#![allow(non_snake_case)]
#![allow(non_upper_case_globals)]

extern crate blockstack_lib;
extern crate rusqlite;
#[macro_use]
extern crate stacks_common;

#[macro_use(o, slog_log, slog_trace, slog_debug, slog_info, slog_warn, slog_error)]
extern crate slog;

use std::io;
use std::io::prelude::*;
use std::process;
use std::thread;
use std::{collections::HashMap, env};
use std::{convert::TryFrom, fs};

use blockstack_lib::burnchains::BLOCKSTACK_MAGIC_MAINNET;
use blockstack_lib::clarity_cli;
use blockstack_lib::cost_estimates::UnitEstimator;
use rusqlite::types::ToSql;
use rusqlite::Connection;
use rusqlite::OpenFlags;

<<<<<<< HEAD
=======
use blockstack_lib::burnchains::bitcoin::indexer::BitcoinIndexer;
use blockstack_lib::burnchains::bitcoin::indexer::{BitcoinIndexerConfig, BitcoinIndexerRuntime};
use blockstack_lib::burnchains::bitcoin::spv;
use blockstack_lib::burnchains::bitcoin::BitcoinNetworkType;
use blockstack_lib::burnchains::db::BurnchainDB;
use blockstack_lib::burnchains::Address;
use blockstack_lib::burnchains::Burnchain;
>>>>>>> 195afac2
use blockstack_lib::chainstate::burn::ConsensusHash;
use blockstack_lib::chainstate::stacks::db::blocks::StagingBlock;
use blockstack_lib::chainstate::stacks::db::ChainStateBootData;
use blockstack_lib::chainstate::stacks::index::marf::MarfConnection;
use blockstack_lib::chainstate::stacks::index::marf::MARF;
use blockstack_lib::chainstate::stacks::index::ClarityMarfTrieId;
use blockstack_lib::chainstate::stacks::miner::*;
use blockstack_lib::chainstate::stacks::StacksBlockHeader;
use blockstack_lib::chainstate::stacks::*;
use blockstack_lib::clarity::vm::costs::ExecutionCost;
use blockstack_lib::clarity::vm::types::StacksAddressExtensions;
use blockstack_lib::codec::StacksMessageCodec;
use blockstack_lib::core::*;
use blockstack_lib::cost_estimates::metrics::UnitMetric;
use blockstack_lib::net::relay::Relayer;
use blockstack_lib::net::{db::LocalPeer, p2p::PeerNetwork, PeerAddress};
use blockstack_lib::types::chainstate::StacksAddress;
use blockstack_lib::types::chainstate::{
    BlockHeaderHash, BurnchainHeaderHash, PoxId, StacksBlockId,
};
use blockstack_lib::util::get_epoch_time_ms;
use blockstack_lib::util::hash::{hex_bytes, to_hex};
use blockstack_lib::util::log;
use blockstack_lib::util::retry::LogReader;
use blockstack_lib::util::sleep_ms;
use blockstack_lib::util_lib::strings::UrlString;
use blockstack_lib::{
    burnchains::{db::BurnchainBlockData, PoxConstants},
    chainstate::{
        burn::db::sortdb::SortitionDB,
        stacks::db::{StacksChainState, StacksHeaderInfo},
    },
    core::MemPoolDB,
    util::{hash::Hash160, vrf::VRFProof},
    util_lib::db::sqlite_open,
};
use std::collections::HashSet;

fn main() {
    let argv: Vec<String> = env::args().collect();
    if argv.len() < 2 {
        eprintln!("Usage: {} command [args...]", argv[0]);
        process::exit(1);
    }

    if argv[1] == "--version" {
        println!(
            "{}",
            &blockstack_lib::version_string(
                option_env!("CARGO_PKG_NAME").unwrap_or(&argv[0]),
                option_env!("CARGO_PKG_VERSION").unwrap_or("0.0.0.0")
            )
        );
        process::exit(0);
    }

    if argv[1] == "decode-tx" {
        if argv.len() < 3 {
            eprintln!("Usage: {} decode-tx TRANSACTION", argv[0]);
            process::exit(1);
        }

        let tx_str = &argv[2];
        let tx_bytes = hex_bytes(tx_str)
            .map_err(|_e| {
                eprintln!("Failed to decode transaction: must be a hex string");
                process::exit(1);
            })
            .unwrap();

        let mut cursor = io::Cursor::new(&tx_bytes);
        let mut debug_cursor = LogReader::from_reader(&mut cursor);

        let tx = StacksTransaction::consensus_deserialize(&mut debug_cursor)
            .map_err(|e| {
                eprintln!("Failed to decode transaction: {:?}", &e);
                eprintln!("Bytes consumed:");
                for buf in debug_cursor.log().iter() {
                    eprintln!("  {}", to_hex(buf));
                }
                process::exit(1);
            })
            .unwrap();

        println!("Verified: {:#?}", tx.verify());
        println!("Address: {}", tx.auth.origin().address_mainnet());

        println!("{:#?}", &tx);
        process::exit(0);
    }

    if argv[1] == "decode-block" {
        if argv.len() < 3 {
            eprintln!("Usage: {} decode-block BLOCK_PATH", argv[0]);
            process::exit(1);
        }

        let block_path = &argv[2];
        let block_data = fs::read(block_path).expect(&format!("Failed to open {}", block_path));

        let block = StacksBlock::consensus_deserialize(&mut io::Cursor::new(&block_data))
            .map_err(|_e| {
                eprintln!("Failed to decode block");
                process::exit(1);
            })
            .unwrap();

        println!("{:#?}", &block);
        process::exit(0);
    }

    if argv[1] == "get-block-inventory" {
        if argv.len() < 3 {
            eprintln!(
                "Usage: {} get-block-inventory <working-dir>

Given a <working-dir>, obtain a 2100 header hash block inventory (with an empty header cache).
",
                argv[0]
            );
            process::exit(1);
        }

        let sort_db_path = format!("{}/mainnet/burnchain/sortition", &argv[2]);
        let chain_state_path = format!("{}/mainnet/chainstate/", &argv[2]);

        let sort_db = SortitionDB::open(&sort_db_path, false)
            .expect(&format!("Failed to open {}", &sort_db_path));
        let chain_id = CHAIN_ID_MAINNET;
        let (chain_state, _) = StacksChainState::open(true, chain_id, &chain_state_path)
            .expect("Failed to open stacks chain state");
        let chain_tip = SortitionDB::get_canonical_burn_chain_tip(sort_db.conn())
            .expect("Failed to get sortition chain tip");

        let start = time::Instant::now();

        let header_hashes = {
            let ic = sort_db.index_conn();

            ic.get_stacks_header_hashes(2100, &chain_tip.consensus_hash, &HashMap::new())
                .unwrap()
        };

        println!(
            "Fetched header hashes in {}",
            start.elapsed().as_seconds_f32()
        );
        let start = time::Instant::now();

        let block_inv = chain_state.get_blocks_inventory(&header_hashes).unwrap();
        println!("Fetched block inv in {}", start.elapsed().as_seconds_f32());
        println!("{:?}", &block_inv);

        println!("Done!");
        process::exit(0);
    }

    if argv[1] == "can-download-microblock" {
        if argv.len() < 3 {
            eprintln!(
                "Usage: {} can-download-microblock <working-dir>

Given a <working-dir>, obtain a 2100 header hash inventory (with an empty header cache), and then
check if the associated microblocks can be downloaded 
",
                argv[0]
            );
            process::exit(1);
        }

        let sort_db_path = format!("{}/mainnet/burnchain/sortition", &argv[2]);
        let chain_state_path = format!("{}/mainnet/chainstate/", &argv[2]);

        let sort_db = SortitionDB::open(&sort_db_path, false)
            .expect(&format!("Failed to open {}", &sort_db_path));
        let chain_id = CHAIN_ID_MAINNET;
        let (chain_state, _) = StacksChainState::open(true, chain_id, &chain_state_path)
            .expect("Failed to open stacks chain state");
        let chain_tip = SortitionDB::get_canonical_burn_chain_tip(sort_db.conn())
            .expect("Failed to get sortition chain tip");

        let start = time::Instant::now();
        let local_peer = LocalPeer::new(
            0,
            0,
            PeerAddress::from_ipv4(127, 0, 0, 1),
            0,
            None,
            0,
            UrlString::try_from("abc").unwrap(),
        );

        let header_hashes = {
            let ic = sort_db.index_conn();

            ic.get_stacks_header_hashes(2100, &chain_tip.consensus_hash, &HashMap::new())
                .unwrap()
        };

        println!(
            "Fetched header hashes in {}",
            start.elapsed().as_seconds_f32()
        );

        let start = time::Instant::now();
        let mut total_load_headers = 0;

        for (consensus_hash, block_hash_opt) in header_hashes.iter() {
            let block_hash = match block_hash_opt {
                Some(b) => b,
                None => continue,
            };

            let index_block_hash =
                StacksBlockHeader::make_index_block_hash(&consensus_hash, &block_hash);
            let start_load_header = get_epoch_time_ms();
            let parent_header_opt = {
                let child_block_info = match StacksChainState::load_staging_block_info(
                    &chain_state.db(),
                    &index_block_hash,
                ) {
                    Ok(Some(hdr)) => hdr,
                    _ => {
                        debug!("No such block: {:?}", &index_block_hash);
                        continue;
                    }
                };

                match StacksChainState::load_block_header(
                    &chain_state.blocks_path,
                    &child_block_info.parent_consensus_hash,
                    &child_block_info.parent_anchored_block_hash,
                ) {
                    Ok(header_opt) => {
                        header_opt.map(|hdr| (hdr, child_block_info.parent_consensus_hash))
                    }
                    Err(_) => {
                        // we don't know about this parent block yet
                        debug!("{:?}: Do not have parent of anchored block {}/{} yet, so cannot ask for the microblocks it produced", &local_peer, &consensus_hash, &block_hash);
                        continue;
                    }
                }
            };

            let end_load_header = get_epoch_time_ms();
            total_load_headers += end_load_header.saturating_sub(start_load_header);

            if let Some((parent_header, parent_consensus_hash)) = parent_header_opt {
                PeerNetwork::can_download_microblock_stream(
                    &local_peer,
                    &chain_state,
                    &parent_consensus_hash,
                    &parent_header.block_hash(),
                    &consensus_hash,
                    &block_hash,
                )
                .unwrap();
            } else {
                continue;
            }
        }

        println!(
            "Checked can_download in {} (headers load took {}ms)",
            start.elapsed().as_seconds_f32(),
            total_load_headers
        );

        println!("Done!");
        process::exit(0);
    }

    if argv[1] == "evaluate-pox-anchor" {
        if argv.len() < 4 {
            eprintln!("Usage: {} evaluate-pox-anchor <path to mainnet/burnchain/sortition> <height> (last-height)", argv[0]);
            process::exit(1);
        }
        let start_height: u64 = argv[3].parse().expect("Failed to parse <height> argument");
        let end_height: u64 = argv
            .get(4)
            .map(|x| x.parse().expect("Failed to parse <end-height> argument"))
            .unwrap_or(start_height);

        let sort_db =
            SortitionDB::open(&argv[2], false).expect(&format!("Failed to open {}", argv[2]));
        let chain_tip = SortitionDB::get_canonical_sortition_tip(sort_db.conn())
            .expect("Failed to get sortition chain tip");
        let sort_conn = sort_db.index_handle(&chain_tip);

        let mut results = vec![];

        for eval_height in start_height..(1 + end_height) {
            if (sort_conn.context.first_block_height + 100) >= eval_height {
                eprintln!("Block height too low to evaluate");
                process::exit(1);
            }

            let eval_tip = SortitionDB::get_ancestor_snapshot(&sort_conn, eval_height, &chain_tip)
                .expect("Failed to get chain tip to evaluate at")
                .expect("Failed to get chain tip to evaluate at");

            let pox_consts = PoxConstants::mainnet_default();

            let result = sort_conn
                .get_chosen_pox_anchor_check_position(
                    &eval_tip.burn_header_hash,
                    &pox_consts,
                    false,
                )
                .expect("Failed to compute PoX cycle");

            match result {
                Ok((_, _, confirmed_by)) => results.push((eval_height, true, confirmed_by)),
                Err(confirmed_by) => results.push((eval_height, false, confirmed_by)),
            };
        }

        println!("Block height, Would select anchor, Anchor agreement");
        for r in results.iter() {
            println!("{}, {}, {}", &r.0, &r.1, &r.2);
        }

        process::exit(0);
    }

    if argv[1] == "try-mine" {
        if argv.len() < 3 {
            eprintln!(
                "Usage: {} try-mine <working-dir> [min-fee [max-time]]

Given a <working-dir>, try to ''mine'' an anchored block. This invokes the miner block
assembly, but does not attempt to broadcast a block commit. This is useful for determining
what transactions a given chain state would include in an anchor block, or otherwise
simulating a miner.
",
                argv[0]
            );
            process::exit(1);
        }

        let start = get_epoch_time_ms();
        let sort_db_path = format!("{}/mainnet/burnchain/sortition", &argv[2]);
        let chain_state_path = format!("{}/mainnet/chainstate/", &argv[2]);

        let mut min_fee = u64::max_value();
        let mut max_time = u64::max_value();

        if argv.len() >= 4 {
            min_fee = argv[3].parse().expect("Could not parse min_fee");
        }
        if argv.len() >= 5 {
            max_time = argv[4].parse().expect("Could not parse max_time");
        }

        let sort_db = SortitionDB::open(&sort_db_path, false)
            .expect(&format!("Failed to open {}", &sort_db_path));
        let chain_id = CHAIN_ID_MAINNET;
        let (chain_state, _) = StacksChainState::open(true, chain_id, &chain_state_path)
            .expect("Failed to open stacks chain state");
        let chain_tip = SortitionDB::get_canonical_burn_chain_tip(sort_db.conn())
            .expect("Failed to get sortition chain tip");

        let estimator = Box::new(UnitEstimator);
        let metric = Box::new(UnitMetric);

        let mut mempool_db = MemPoolDB::open(true, chain_id, &chain_state_path, estimator, metric)
            .expect("Failed to open mempool db");

        let stacks_block = chain_state.get_stacks_chain_tip(&sort_db).unwrap().unwrap();
        let parent_header = StacksChainState::get_anchored_block_header_info(
            chain_state.db(),
            &stacks_block.consensus_hash,
            &stacks_block.anchored_block_hash,
        )
        .expect("Failed to load chain tip header info")
        .expect("Failed to load chain tip header info");

        let sk = StacksPrivateKey::new();
        let mut tx_auth = TransactionAuth::from_p2pkh(&sk).unwrap();
        tx_auth.set_origin_nonce(0);

        let mut coinbase_tx = StacksTransaction::new(
            TransactionVersion::Mainnet,
            tx_auth,
            TransactionPayload::Coinbase(CoinbasePayload([0u8; 32])),
        );

        coinbase_tx.chain_id = chain_id;
        coinbase_tx.anchor_mode = TransactionAnchorMode::OnChainOnly;
        let mut tx_signer = StacksTransactionSigner::new(&coinbase_tx);
        tx_signer.sign_origin(&sk).unwrap();
        let coinbase_tx = tx_signer.get_tx().unwrap();

        let mut settings = BlockBuilderSettings::limited();
        settings.max_miner_time_ms = max_time;
        settings.mempool_settings.min_tx_fee = min_fee;

        let result = StacksBlockBuilder::build_anchored_block(
            &chain_state,
            &sort_db.index_conn(),
            &mut mempool_db,
            &parent_header,
            chain_tip.total_burn,
            VRFProof::empty(),
            Hash160([0; 20]),
            &coinbase_tx,
            settings,
            None,
        );

        let stop = get_epoch_time_ms();

        println!(
            "{} mined block @ height = {} off of {} ({}/{}) in {}ms. Min-fee: {}, Max-time: {}",
            if result.is_ok() {
                "Successfully"
            } else {
                "Failed to"
            },
            parent_header.block_height + 1,
            StacksBlockHeader::make_index_block_hash(
                &parent_header.consensus_hash,
                &parent_header.anchored_header.block_hash()
            ),
            &parent_header.consensus_hash,
            &parent_header.anchored_header.block_hash(),
            stop.saturating_sub(start),
            min_fee,
            max_time
        );

        if let Ok((block, execution_cost, size)) = result {
            let mut total_fees = 0;
            for tx in block.txs.iter() {
                total_fees += tx.get_tx_fee();
            }
            println!(
                "Block {}: {} uSTX, {} bytes, cost {:?}",
                block.block_hash(),
                total_fees,
                size,
                &execution_cost
            );
        }

        process::exit(0);
    }

    if argv[1] == "decode-microblocks" {
        if argv.len() < 3 {
            eprintln!(
                "Usage: {} decode-microblocks MICROBLOCK_STREAM_PATH",
                argv[0]
            );
            process::exit(1);
        }

        let mblock_path = &argv[2];
        let mblock_data = fs::read(mblock_path).expect(&format!("Failed to open {}", mblock_path));

        let mut cursor = io::Cursor::new(&mblock_data);
        let mut debug_cursor = LogReader::from_reader(&mut cursor);
        let mblocks: Vec<StacksMicroblock> = Vec::consensus_deserialize(&mut debug_cursor)
            .map_err(|e| {
                eprintln!("Failed to decode microblocks: {:?}", &e);
                eprintln!("Bytes consumed:");
                for buf in debug_cursor.log().iter() {
                    eprintln!("  {}", to_hex(buf));
                }
                process::exit(1);
            })
            .unwrap();

        println!("{:#?}", &mblocks);
        process::exit(0);
    }

    if argv[1] == "header-indexed-get" {
        if argv.len() < 5 {
            eprintln!(
                "Usage: {} header-indexed-get STATE_DIR BLOCK_ID_HASH KEY",
                argv[0]
            );
            eprintln!("       STATE_DIR is either the chain state directory OR a marf index and data db file");
            process::exit(1);
        }
        let (marf_path, db_path, arg_next) = if argv.len() == 5 {
            let headers_dir = &argv[2];
            (
                format!("{}/vm/index.sqlite", &headers_dir),
                format!("{}/vm/headers.sqlite", &headers_dir),
                3,
            )
        } else {
            (argv[2].to_string(), argv[3].to_string(), 4)
        };
        let marf_tip = &argv[arg_next];
        let marf_key = &argv[arg_next + 1];

        if fs::metadata(&marf_path).is_err() {
            eprintln!("No such file or directory: {}", &marf_path);
            process::exit(1);
        }

        if fs::metadata(&db_path).is_err() {
            eprintln!("No such file or directory: {}", &db_path);
            process::exit(1);
        }

        let marf_bhh = StacksBlockId::from_hex(marf_tip).expect("Bad MARF block hash");
        let mut marf = MARF::from_path(&marf_path).expect("Failed to open MARF");
        let value_opt = marf.get(&marf_bhh, marf_key).expect("Failed to read MARF");

        if let Some(value) = value_opt {
            let conn = sqlite_open(&db_path, OpenFlags::SQLITE_OPEN_READ_ONLY, false)
                .expect("Failed to open DB");
            let args: &[&dyn ToSql] = &[&value.to_hex()];
            let res: Result<String, rusqlite::Error> = conn.query_row_and_then(
                "SELECT value FROM __fork_storage WHERE value_hash = ?1",
                args,
                |row| {
                    let s: String = row.get_unwrap(0);
                    Ok(s)
                },
            );

            let row = res.expect(&format!(
                "Failed to query DB for MARF value hash {}",
                &value
            ));
            println!("{}", row);
        } else {
            println!("(undefined)");
        }

        process::exit(0);
    }

    if argv[1] == "exec_program" {
        if argv.len() < 3 {
            eprintln!("Usage: {} exec_program [program-file.clar]", argv[0]);
            process::exit(1);
        }
        let program: String =
            fs::read_to_string(&argv[2]).expect(&format!("Error reading file: {}", argv[2]));
        match clarity_cli::vm_execute(&program) {
            Ok(Some(result)) => println!("{}", result),
            Ok(None) => println!(""),
            Err(error) => {
                panic!("Program Execution Error: \n{}", error);
            }
        }
        return;
    }

    if argv[1] == "marf-get" {
        let path = &argv[2];
        let tip = BlockHeaderHash::from_hex(&argv[3]).unwrap();
        let consensustip = ConsensusHash::from_hex(&argv[4]).unwrap();
        let itip = StacksBlockHeader::make_index_block_hash(&consensustip, &tip);
        let key = &argv[5];
        let mut marf = MARF::from_path(path).unwrap();
        let res = marf.get(&itip, key).expect("MARF error.");
        match res {
            Some(x) => println!("{}", x),
            None => println!("None"),
        };
        return;
    }

    if argv[1] == "get-ancestors" {
        let path = &argv[2];
        let tip = BlockHeaderHash::from_hex(&argv[3]).unwrap();
        let burntip = BurnchainHeaderHash::from_hex(&argv[4]).unwrap();

        let conn = rusqlite::Connection::open(path).unwrap();
        let mut cur_burn = burntip.clone();
        let mut cur_tip = tip.clone();
        loop {
            println!("{}, {}", cur_burn, cur_tip);
            let (next_burn, next_tip) = match
                conn.query_row("SELECT parent_burn_header_hash, parent_anchored_block_hash FROM staging_blocks WHERE anchored_block_hash = ? and burn_header_hash = ?",
                               &[&cur_tip as &dyn rusqlite::types::ToSql, &cur_burn], |row| Ok((row.get_unwrap(0), row.get_unwrap(1)))) {
                    Ok(x) => x,
                    Err(e) => {
                        match e {
                            rusqlite::Error::QueryReturnedNoRows => {},
                            e => {
                                eprintln!("SQL Error: {}", e);
                            },
                        }
                        break
                    }
                };
            cur_burn = next_burn;
            cur_tip = next_tip;
        }
        return;
    }

    if argv[1] == "docgen" {
        println!(
            "{}",
            blockstack_lib::clarity::vm::docs::make_json_api_reference()
        );
        return;
    }

    if argv[1] == "docgen_boot" {
        println!(
            "{}",
            blockstack_lib::chainstate::stacks::boot::docs::make_json_boot_contracts_reference()
        );
        return;
    }

    if argv[1] == "local" {
        clarity_cli::invoke_command(&format!("{} {}", argv[0], argv[1]), &argv[2..]);
        return;
    }

    if argv[1] == "process-block" {
        let path = &argv[2];
        let sort_path = &argv[3];
        let (mut chainstate, _) = StacksChainState::open(false, 0x80000000, path).unwrap();
        let mut sortition_db = SortitionDB::open(sort_path, true).unwrap();
        let sortition_tip = SortitionDB::get_canonical_burn_chain_tip(sortition_db.conn())
            .unwrap()
            .sortition_id;
        let mut tx = sortition_db.tx_handle_begin(&sortition_tip).unwrap();
        chainstate.process_next_staging_block(&mut tx).unwrap();
        return;
    }

<<<<<<< HEAD
=======
    if argv[1] == "replay-chainstate" {
        if argv.len() < 7 {
            eprintln!("Usage: {} OLD_CHAINSTATE_PATH OLD_SORTITION_DB_PATH OLD_BURNCHAIN_DB_PATH NEW_CHAINSTATE_PATH NEW_BURNCHAIN_DB_PATH", &argv[0]);
            process::exit(1);
        }

        let old_chainstate_path = &argv[2];
        let old_sort_path = &argv[3];
        let old_burnchaindb_path = &argv[4];

        let new_chainstate_path = &argv[5];
        let burnchain_db_path = &argv[6];

        let (old_chainstate, _) =
            StacksChainState::open(false, 0x80000000, old_chainstate_path).unwrap();
        let old_sortition_db = SortitionDB::open(old_sort_path, true).unwrap();

        // initial argon balances -- see testnet/stacks-node/conf/testnet-follower-conf.toml
        let initial_balances = vec![
            (
                StacksAddress::from_string("ST2QKZ4FKHAH1NQKYKYAYZPY440FEPK7GZ1R5HBP2")
                    .unwrap()
                    .to_account_principal(),
                10000000000000000,
            ),
            (
                StacksAddress::from_string("ST319CF5WV77KYR1H3GT0GZ7B8Q4AQPY42ETP1VPF")
                    .unwrap()
                    .to_account_principal(),
                10000000000000000,
            ),
            (
                StacksAddress::from_string("ST221Z6TDTC5E0BYR2V624Q2ST6R0Q71T78WTAX6H")
                    .unwrap()
                    .to_account_principal(),
                10000000000000000,
            ),
            (
                StacksAddress::from_string("ST2TFVBMRPS5SSNP98DQKQ5JNB2B6NZM91C4K3P7B")
                    .unwrap()
                    .to_account_principal(),
                10000000000000000,
            ),
        ];

        let burnchain = Burnchain::regtest(&burnchain_db_path);
        let spv_headers_path = "/tmp/replay-chainstate".to_string();
        let indexer_config = BitcoinIndexerConfig {
            peer_host: "127.0.0.1".to_string(),
            peer_port: 18444,
            rpc_port: 18443,
            rpc_ssl: false,
            username: Some("blockstack".to_string()),
            password: Some("blockstacksystem".to_string()),
            timeout: 30,
            spv_headers_path,
            first_block: 0,
            magic_bytes: BLOCKSTACK_MAGIC_MAINNET.clone(),
            epochs: None,
        };

        let indexer = BitcoinIndexer::new(
            indexer_config,
            BitcoinIndexerRuntime::new(BitcoinNetworkType::Regtest),
        );
        let first_burnchain_block_height = burnchain.first_block_height;
        let first_burnchain_block_hash = burnchain.first_block_hash;
        let (mut new_sortition_db, _) = burnchain
            .connect_db(
                &indexer,
                true,
                first_burnchain_block_hash,
                BITCOIN_REGTEST_FIRST_BLOCK_TIMESTAMP.into(),
            )
            .unwrap();

        let old_burnchaindb = BurnchainDB::connect(
            &old_burnchaindb_path,
            first_burnchain_block_height,
            &first_burnchain_block_hash,
            BITCOIN_REGTEST_FIRST_BLOCK_TIMESTAMP.into(),
            true,
        )
        .unwrap();

        let mut boot_data = ChainStateBootData {
            initial_balances,
            post_flight_callback: None,
            first_burnchain_block_hash,
            first_burnchain_block_height: first_burnchain_block_height as u32,
            first_burnchain_block_timestamp: 0,
            pox_constants: PoxConstants::regtest_default(),
            get_bulk_initial_lockups: None,
            get_bulk_initial_balances: None,
            get_bulk_initial_namespaces: None,
            get_bulk_initial_names: None,
        };

        let (mut new_chainstate, _) = StacksChainState::open_and_exec(
            false,
            0x80000000,
            new_chainstate_path,
            Some(&mut boot_data),
        )
        .unwrap();

        let all_snapshots = old_sortition_db.get_all_snapshots().unwrap();
        let all_stacks_blocks =
            StacksChainState::get_all_staging_block_headers(&old_chainstate.db()).unwrap();

        // order block hashes by arrival index
        let mut stacks_blocks_arrival_indexes = vec![];
        for snapshot in all_snapshots.iter() {
            if !snapshot.sortition {
                continue;
            }
            if snapshot.arrival_index == 0 {
                continue;
            }
            let index_hash = StacksBlockHeader::make_index_block_hash(
                &snapshot.consensus_hash,
                &snapshot.winning_stacks_block_hash,
            );
            stacks_blocks_arrival_indexes.push((index_hash, snapshot.arrival_index));
        }
        stacks_blocks_arrival_indexes.sort_by(|ref a, ref b| a.1.partial_cmp(&b.1).unwrap());
        let stacks_blocks_arrival_order: Vec<StacksBlockId> = stacks_blocks_arrival_indexes
            .into_iter()
            .map(|(h, _)| h)
            .collect();

        let mut stacks_blocks_available: HashMap<StacksBlockId, StagingBlock> = HashMap::new();
        let num_staging_blocks = all_stacks_blocks.len();
        for staging_block in all_stacks_blocks.into_iter() {
            if !staging_block.orphaned {
                let index_hash = StacksBlockHeader::make_index_block_hash(
                    &staging_block.consensus_hash,
                    &staging_block.anchored_block_hash,
                );
                eprintln!(
                    "Will consider {}/{}",
                    &staging_block.consensus_hash, &staging_block.anchored_block_hash
                );
                stacks_blocks_available.insert(index_hash, staging_block);
            }
        }

        eprintln!(
            "\nWill replay {} stacks epochs out of {}\n",
            &stacks_blocks_available.len(),
            num_staging_blocks
        );

        let mut known_stacks_blocks = HashSet::new();
        let mut next_arrival = 0;

        let (p2p_new_sortition_db, _) = burnchain
            .connect_db(
                &indexer,
                true,
                first_burnchain_block_hash,
                BITCOIN_REGTEST_FIRST_BLOCK_TIMESTAMP.into(),
            )
            .unwrap();
        let (mut p2p_chainstate, _) =
            StacksChainState::open(false, 0x80000000, new_chainstate_path).unwrap();

        let _ = thread::spawn(move || {
            loop {
                // simulate the p2p refreshing itself
                // update p2p's read-only view of the unconfirmed state
                p2p_chainstate
                    .refresh_unconfirmed_state(&p2p_new_sortition_db.index_conn())
                    .expect("Failed to open unconfirmed Clarity state");

                sleep_ms(100);
            }
        });

        for old_snapshot in all_snapshots.into_iter() {
            // replay this burnchain block
            let BurnchainBlockData {
                header: burn_block_header,
                ops: blockstack_txs,
            } = old_burnchaindb
                .get_burnchain_block(&old_snapshot.burn_header_hash)
                .unwrap();
            if old_snapshot.parent_burn_header_hash == BurnchainHeaderHash::sentinel() {
                // skip initial snapshot -- it's a placeholder
                continue;
            }

            let (new_snapshot, ..) = {
                let sortition_tip =
                    SortitionDB::get_canonical_burn_chain_tip(new_sortition_db.conn()).unwrap();
                new_sortition_db
                    .evaluate_sortition(
                        &burn_block_header,
                        blockstack_txs,
                        &burnchain,
                        &sortition_tip.sortition_id,
                        None,
                    )
                    .unwrap()
            };

            // importantly, the burnchain linkage must all match
            assert_eq!(old_snapshot.burn_header_hash, new_snapshot.burn_header_hash);
            assert_eq!(
                old_snapshot.parent_burn_header_hash,
                new_snapshot.parent_burn_header_hash
            );
            assert_eq!(old_snapshot.sortition, new_snapshot.sortition);
            assert_eq!(
                old_snapshot.winning_stacks_block_hash,
                new_snapshot.winning_stacks_block_hash
            );
            assert_eq!(old_snapshot.consensus_hash, new_snapshot.consensus_hash);
            assert_eq!(old_snapshot.sortition_hash, new_snapshot.sortition_hash);
            assert_eq!(old_snapshot.block_height, new_snapshot.block_height);
            assert_eq!(old_snapshot.total_burn, new_snapshot.total_burn);
            assert_eq!(old_snapshot.ops_hash, new_snapshot.ops_hash);

            // "discover" the stacks blocks
            if new_snapshot.sortition {
                let mut stacks_block_id = StacksBlockHeader::make_index_block_hash(
                    &new_snapshot.consensus_hash,
                    &new_snapshot.winning_stacks_block_hash,
                );
                known_stacks_blocks.insert(stacks_block_id.clone());

                if next_arrival >= stacks_blocks_arrival_order.len() {
                    // all blocks should have been queued up
                    continue;
                }

                if stacks_block_id == stacks_blocks_arrival_order[next_arrival] {
                    while next_arrival < stacks_blocks_arrival_order.len()
                        && known_stacks_blocks.contains(&stacks_block_id)
                    {
                        if let Some(_) = stacks_blocks_available.get(&stacks_block_id) {
                            // load up the block
                            let stacks_block_opt = StacksChainState::load_block(
                                &old_chainstate.blocks_path,
                                &new_snapshot.consensus_hash,
                                &new_snapshot.winning_stacks_block_hash,
                            )
                            .unwrap();
                            if let Some(stacks_block) = stacks_block_opt {
                                // insert it into the new chainstate
                                let ic = new_sortition_db.index_conn();
                                Relayer::process_new_anchored_block(
                                    &ic,
                                    &mut new_chainstate,
                                    &new_snapshot.consensus_hash,
                                    &stacks_block,
                                    0,
                                )
                                .unwrap();
                            } else {
                                warn!(
                                    "No such stacks block {}/{}",
                                    &new_snapshot.consensus_hash,
                                    &new_snapshot.winning_stacks_block_hash
                                );
                            }
                        } else {
                            warn!(
                                "Missing stacks block {}/{}",
                                &new_snapshot.consensus_hash,
                                &new_snapshot.winning_stacks_block_hash
                            );
                        }

                        next_arrival += 1;
                        if next_arrival >= stacks_blocks_arrival_order.len() {
                            break;
                        }
                        stacks_block_id = stacks_blocks_arrival_order[next_arrival].clone();
                    }
                }

                // TODO: also process microblocks
                // TODO: process blocks in arrival order
            }

            // process all new blocks
            let mut epoch_receipts = vec![];
            loop {
                let sortition_tip =
                    SortitionDB::get_canonical_burn_chain_tip(new_sortition_db.conn())
                        .unwrap()
                        .sortition_id;
                let sortition_tx = new_sortition_db.tx_handle_begin(&sortition_tip).unwrap();
                let receipts = new_chainstate.process_blocks(sortition_tx, 1).unwrap();
                if receipts.len() == 0 {
                    break;
                }
                for (epoch_receipt_opt, _) in receipts.into_iter() {
                    if let Some(epoch_receipt) = epoch_receipt_opt {
                        epoch_receipts.push(epoch_receipt);
                    }
                }
            }
        }

        eprintln!(
            "Final arrival index is {} out of {}",
            next_arrival,
            stacks_blocks_arrival_order.len()
        );
        return;
    }

>>>>>>> 195afac2
    if argv.len() < 4 {
        eprintln!("Usage: {} blockchain network working_dir", argv[0]);
        process::exit(1);
    }
}<|MERGE_RESOLUTION|>--- conflicted
+++ resolved
@@ -42,16 +42,9 @@
 use rusqlite::Connection;
 use rusqlite::OpenFlags;
 
-<<<<<<< HEAD
-=======
-use blockstack_lib::burnchains::bitcoin::indexer::BitcoinIndexer;
-use blockstack_lib::burnchains::bitcoin::indexer::{BitcoinIndexerConfig, BitcoinIndexerRuntime};
-use blockstack_lib::burnchains::bitcoin::spv;
-use blockstack_lib::burnchains::bitcoin::BitcoinNetworkType;
 use blockstack_lib::burnchains::db::BurnchainDB;
 use blockstack_lib::burnchains::Address;
 use blockstack_lib::burnchains::Burnchain;
->>>>>>> 195afac2
 use blockstack_lib::chainstate::burn::ConsensusHash;
 use blockstack_lib::chainstate::stacks::db::blocks::StagingBlock;
 use blockstack_lib::chainstate::stacks::db::ChainStateBootData;
@@ -686,323 +679,6 @@
         return;
     }
 
-<<<<<<< HEAD
-=======
-    if argv[1] == "replay-chainstate" {
-        if argv.len() < 7 {
-            eprintln!("Usage: {} OLD_CHAINSTATE_PATH OLD_SORTITION_DB_PATH OLD_BURNCHAIN_DB_PATH NEW_CHAINSTATE_PATH NEW_BURNCHAIN_DB_PATH", &argv[0]);
-            process::exit(1);
-        }
-
-        let old_chainstate_path = &argv[2];
-        let old_sort_path = &argv[3];
-        let old_burnchaindb_path = &argv[4];
-
-        let new_chainstate_path = &argv[5];
-        let burnchain_db_path = &argv[6];
-
-        let (old_chainstate, _) =
-            StacksChainState::open(false, 0x80000000, old_chainstate_path).unwrap();
-        let old_sortition_db = SortitionDB::open(old_sort_path, true).unwrap();
-
-        // initial argon balances -- see testnet/stacks-node/conf/testnet-follower-conf.toml
-        let initial_balances = vec![
-            (
-                StacksAddress::from_string("ST2QKZ4FKHAH1NQKYKYAYZPY440FEPK7GZ1R5HBP2")
-                    .unwrap()
-                    .to_account_principal(),
-                10000000000000000,
-            ),
-            (
-                StacksAddress::from_string("ST319CF5WV77KYR1H3GT0GZ7B8Q4AQPY42ETP1VPF")
-                    .unwrap()
-                    .to_account_principal(),
-                10000000000000000,
-            ),
-            (
-                StacksAddress::from_string("ST221Z6TDTC5E0BYR2V624Q2ST6R0Q71T78WTAX6H")
-                    .unwrap()
-                    .to_account_principal(),
-                10000000000000000,
-            ),
-            (
-                StacksAddress::from_string("ST2TFVBMRPS5SSNP98DQKQ5JNB2B6NZM91C4K3P7B")
-                    .unwrap()
-                    .to_account_principal(),
-                10000000000000000,
-            ),
-        ];
-
-        let burnchain = Burnchain::regtest(&burnchain_db_path);
-        let spv_headers_path = "/tmp/replay-chainstate".to_string();
-        let indexer_config = BitcoinIndexerConfig {
-            peer_host: "127.0.0.1".to_string(),
-            peer_port: 18444,
-            rpc_port: 18443,
-            rpc_ssl: false,
-            username: Some("blockstack".to_string()),
-            password: Some("blockstacksystem".to_string()),
-            timeout: 30,
-            spv_headers_path,
-            first_block: 0,
-            magic_bytes: BLOCKSTACK_MAGIC_MAINNET.clone(),
-            epochs: None,
-        };
-
-        let indexer = BitcoinIndexer::new(
-            indexer_config,
-            BitcoinIndexerRuntime::new(BitcoinNetworkType::Regtest),
-        );
-        let first_burnchain_block_height = burnchain.first_block_height;
-        let first_burnchain_block_hash = burnchain.first_block_hash;
-        let (mut new_sortition_db, _) = burnchain
-            .connect_db(
-                &indexer,
-                true,
-                first_burnchain_block_hash,
-                BITCOIN_REGTEST_FIRST_BLOCK_TIMESTAMP.into(),
-            )
-            .unwrap();
-
-        let old_burnchaindb = BurnchainDB::connect(
-            &old_burnchaindb_path,
-            first_burnchain_block_height,
-            &first_burnchain_block_hash,
-            BITCOIN_REGTEST_FIRST_BLOCK_TIMESTAMP.into(),
-            true,
-        )
-        .unwrap();
-
-        let mut boot_data = ChainStateBootData {
-            initial_balances,
-            post_flight_callback: None,
-            first_burnchain_block_hash,
-            first_burnchain_block_height: first_burnchain_block_height as u32,
-            first_burnchain_block_timestamp: 0,
-            pox_constants: PoxConstants::regtest_default(),
-            get_bulk_initial_lockups: None,
-            get_bulk_initial_balances: None,
-            get_bulk_initial_namespaces: None,
-            get_bulk_initial_names: None,
-        };
-
-        let (mut new_chainstate, _) = StacksChainState::open_and_exec(
-            false,
-            0x80000000,
-            new_chainstate_path,
-            Some(&mut boot_data),
-        )
-        .unwrap();
-
-        let all_snapshots = old_sortition_db.get_all_snapshots().unwrap();
-        let all_stacks_blocks =
-            StacksChainState::get_all_staging_block_headers(&old_chainstate.db()).unwrap();
-
-        // order block hashes by arrival index
-        let mut stacks_blocks_arrival_indexes = vec![];
-        for snapshot in all_snapshots.iter() {
-            if !snapshot.sortition {
-                continue;
-            }
-            if snapshot.arrival_index == 0 {
-                continue;
-            }
-            let index_hash = StacksBlockHeader::make_index_block_hash(
-                &snapshot.consensus_hash,
-                &snapshot.winning_stacks_block_hash,
-            );
-            stacks_blocks_arrival_indexes.push((index_hash, snapshot.arrival_index));
-        }
-        stacks_blocks_arrival_indexes.sort_by(|ref a, ref b| a.1.partial_cmp(&b.1).unwrap());
-        let stacks_blocks_arrival_order: Vec<StacksBlockId> = stacks_blocks_arrival_indexes
-            .into_iter()
-            .map(|(h, _)| h)
-            .collect();
-
-        let mut stacks_blocks_available: HashMap<StacksBlockId, StagingBlock> = HashMap::new();
-        let num_staging_blocks = all_stacks_blocks.len();
-        for staging_block in all_stacks_blocks.into_iter() {
-            if !staging_block.orphaned {
-                let index_hash = StacksBlockHeader::make_index_block_hash(
-                    &staging_block.consensus_hash,
-                    &staging_block.anchored_block_hash,
-                );
-                eprintln!(
-                    "Will consider {}/{}",
-                    &staging_block.consensus_hash, &staging_block.anchored_block_hash
-                );
-                stacks_blocks_available.insert(index_hash, staging_block);
-            }
-        }
-
-        eprintln!(
-            "\nWill replay {} stacks epochs out of {}\n",
-            &stacks_blocks_available.len(),
-            num_staging_blocks
-        );
-
-        let mut known_stacks_blocks = HashSet::new();
-        let mut next_arrival = 0;
-
-        let (p2p_new_sortition_db, _) = burnchain
-            .connect_db(
-                &indexer,
-                true,
-                first_burnchain_block_hash,
-                BITCOIN_REGTEST_FIRST_BLOCK_TIMESTAMP.into(),
-            )
-            .unwrap();
-        let (mut p2p_chainstate, _) =
-            StacksChainState::open(false, 0x80000000, new_chainstate_path).unwrap();
-
-        let _ = thread::spawn(move || {
-            loop {
-                // simulate the p2p refreshing itself
-                // update p2p's read-only view of the unconfirmed state
-                p2p_chainstate
-                    .refresh_unconfirmed_state(&p2p_new_sortition_db.index_conn())
-                    .expect("Failed to open unconfirmed Clarity state");
-
-                sleep_ms(100);
-            }
-        });
-
-        for old_snapshot in all_snapshots.into_iter() {
-            // replay this burnchain block
-            let BurnchainBlockData {
-                header: burn_block_header,
-                ops: blockstack_txs,
-            } = old_burnchaindb
-                .get_burnchain_block(&old_snapshot.burn_header_hash)
-                .unwrap();
-            if old_snapshot.parent_burn_header_hash == BurnchainHeaderHash::sentinel() {
-                // skip initial snapshot -- it's a placeholder
-                continue;
-            }
-
-            let (new_snapshot, ..) = {
-                let sortition_tip =
-                    SortitionDB::get_canonical_burn_chain_tip(new_sortition_db.conn()).unwrap();
-                new_sortition_db
-                    .evaluate_sortition(
-                        &burn_block_header,
-                        blockstack_txs,
-                        &burnchain,
-                        &sortition_tip.sortition_id,
-                        None,
-                    )
-                    .unwrap()
-            };
-
-            // importantly, the burnchain linkage must all match
-            assert_eq!(old_snapshot.burn_header_hash, new_snapshot.burn_header_hash);
-            assert_eq!(
-                old_snapshot.parent_burn_header_hash,
-                new_snapshot.parent_burn_header_hash
-            );
-            assert_eq!(old_snapshot.sortition, new_snapshot.sortition);
-            assert_eq!(
-                old_snapshot.winning_stacks_block_hash,
-                new_snapshot.winning_stacks_block_hash
-            );
-            assert_eq!(old_snapshot.consensus_hash, new_snapshot.consensus_hash);
-            assert_eq!(old_snapshot.sortition_hash, new_snapshot.sortition_hash);
-            assert_eq!(old_snapshot.block_height, new_snapshot.block_height);
-            assert_eq!(old_snapshot.total_burn, new_snapshot.total_burn);
-            assert_eq!(old_snapshot.ops_hash, new_snapshot.ops_hash);
-
-            // "discover" the stacks blocks
-            if new_snapshot.sortition {
-                let mut stacks_block_id = StacksBlockHeader::make_index_block_hash(
-                    &new_snapshot.consensus_hash,
-                    &new_snapshot.winning_stacks_block_hash,
-                );
-                known_stacks_blocks.insert(stacks_block_id.clone());
-
-                if next_arrival >= stacks_blocks_arrival_order.len() {
-                    // all blocks should have been queued up
-                    continue;
-                }
-
-                if stacks_block_id == stacks_blocks_arrival_order[next_arrival] {
-                    while next_arrival < stacks_blocks_arrival_order.len()
-                        && known_stacks_blocks.contains(&stacks_block_id)
-                    {
-                        if let Some(_) = stacks_blocks_available.get(&stacks_block_id) {
-                            // load up the block
-                            let stacks_block_opt = StacksChainState::load_block(
-                                &old_chainstate.blocks_path,
-                                &new_snapshot.consensus_hash,
-                                &new_snapshot.winning_stacks_block_hash,
-                            )
-                            .unwrap();
-                            if let Some(stacks_block) = stacks_block_opt {
-                                // insert it into the new chainstate
-                                let ic = new_sortition_db.index_conn();
-                                Relayer::process_new_anchored_block(
-                                    &ic,
-                                    &mut new_chainstate,
-                                    &new_snapshot.consensus_hash,
-                                    &stacks_block,
-                                    0,
-                                )
-                                .unwrap();
-                            } else {
-                                warn!(
-                                    "No such stacks block {}/{}",
-                                    &new_snapshot.consensus_hash,
-                                    &new_snapshot.winning_stacks_block_hash
-                                );
-                            }
-                        } else {
-                            warn!(
-                                "Missing stacks block {}/{}",
-                                &new_snapshot.consensus_hash,
-                                &new_snapshot.winning_stacks_block_hash
-                            );
-                        }
-
-                        next_arrival += 1;
-                        if next_arrival >= stacks_blocks_arrival_order.len() {
-                            break;
-                        }
-                        stacks_block_id = stacks_blocks_arrival_order[next_arrival].clone();
-                    }
-                }
-
-                // TODO: also process microblocks
-                // TODO: process blocks in arrival order
-            }
-
-            // process all new blocks
-            let mut epoch_receipts = vec![];
-            loop {
-                let sortition_tip =
-                    SortitionDB::get_canonical_burn_chain_tip(new_sortition_db.conn())
-                        .unwrap()
-                        .sortition_id;
-                let sortition_tx = new_sortition_db.tx_handle_begin(&sortition_tip).unwrap();
-                let receipts = new_chainstate.process_blocks(sortition_tx, 1).unwrap();
-                if receipts.len() == 0 {
-                    break;
-                }
-                for (epoch_receipt_opt, _) in receipts.into_iter() {
-                    if let Some(epoch_receipt) = epoch_receipt_opt {
-                        epoch_receipts.push(epoch_receipt);
-                    }
-                }
-            }
-        }
-
-        eprintln!(
-            "Final arrival index is {} out of {}",
-            next_arrival,
-            stacks_blocks_arrival_order.len()
-        );
-        return;
-    }
-
->>>>>>> 195afac2
     if argv.len() < 4 {
         eprintln!("Usage: {} blockchain network working_dir", argv[0]);
         process::exit(1);
