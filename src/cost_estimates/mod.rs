--- conflicted
+++ resolved
@@ -13,11 +13,8 @@
 use burnchains::Txid;
 use chainstate::stacks::db::StacksEpochReceipt;
 
-<<<<<<< HEAD
 pub mod fee_rate_fuzzer;
-=======
 pub mod fee_medians;
->>>>>>> 5279d4cc
 pub mod fee_scalar;
 pub mod metrics;
 pub mod pessimistic;
