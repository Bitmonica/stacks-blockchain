--- conflicted
+++ resolved
@@ -20,10 +20,7 @@
     You should have received a copy of the GNU General Public License
     along with Blockstack. If not, see <http://www.gnu.org/licenses/>.
 """
-<<<<<<< HEAD
-=======
 # activate STACKS Phase 1
->>>>>>> 16138de1
 """
 TEST ENV BLOCKSTACK_EPOCH_1_END_BLOCK 682
 TEST ENV BLOCKSTACK_EPOCH_2_END_BLOCK 683
@@ -89,10 +86,6 @@
     else:
         assert os.system('which blockstack-subdomain-registrar') == 0, 'Missing blockstack-subdomain-registrar'
         Popen('blockstack-subdomain-registrar', shell=True, env=env)
-<<<<<<< HEAD
-
-=======
->>>>>>> 16138de1
 
 def scenario( wallets, **kw ):
 
