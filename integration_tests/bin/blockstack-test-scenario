#!/usr/bin/env python

import os

# enable all tests
os.environ['BLOCKSTACK_DEBUG'] = '1'
os.environ['BLOCKSTACK_TEST'] = '1'
os.environ['BLOCKSTACK_CLIENT_TEST_ALTERNATIVE_CONFIG'] = '1'
os.environ['BLOCKSTACK_TESTNET'] = '1'
os.environ['BLOCKSTACK_ATLAS_NETWORK_SIMULATION'] = '1'

TEST_FIRST_BLOCK_HEIGHT = 432 + 250   # how many blocks we have to generate to start regtest
os.environ['BLOCKSTACK_TEST_FIRST_BLOCK'] = str(TEST_FIRST_BLOCK_HEIGHT + 6)

import sys
import subprocess
import signal
import shutil
import time
import atexit
import errno
import importlib
import traceback
import socket
import simplejson
import threading
import argparse
import BaseHTTPServer
import cgi
import random
from datetime import datetime
from influxdb import InfluxDBClient

blockstack = None
blockstackd = None
testlib = None
g_interactive = False

import virtualchain
log = virtualchain.get_logger("blockstack-test-scenario")

from virtualchain.lib.blockchain.bitcoin_blockchain import JSONRPCException

MAX_TEST_LIFETIME = 75 * 60 * 60    # max test run is 75 minutes

TEST_RPC_PORT = 16264
TEST_CLIENT_RPC_PORT = int(os.environ.get("BLOCKSTACK_TEST_CLIENT_RPC_PORT", 16268))
TEST_CLIENT_BIND = os.environ.get("BLOCKSTACK_TEST_CLIENT_BIND", "localhost")

BLOCKSTACK_STORAGE_DRIVERS = "disk"

if os.environ.get("BLOCKSTACK_STORAGE_DRIVERS", None) is not None:
    BLOCKSTACK_STORAGE_DRIVERS = os.environ.get("BLOCKSTACK_STORAGE_DRIVERS")

BITCOIN_DIR = "/tmp/bitcoin-regtest"
SCENARIO_PID = os.getpid()

NET_LOG_PATH = "/tmp/blockstack-test-netlog.log"

DEFAULT_SERVER_INI_TEMPLATE = """
[bitcoind]
passwd = blockstacksystem
server = localhost
port = 18332
p2p_port = 18444
use_https = False
user = blockstack
regtest = True
spv_path = @CLIENT_BLOCKCHAIN_HEADERS@

[blockstack]
server_version = 0.17.0.9
rpc_port = %s
backup_frequency = 1
backup_max_age = 30
serve_zonefiles = True
serve_profiles = True
serve_data = @SERVE_DATA@
redirect_data = @REDIRECT_DATA@
data_servers = @DATA_SERVERS@
zonefiles = @ZONEFILES@
analytics_key = abcdef0123456789
zonefile_storage_drivers = disk
profile_storage_drivers = disk
data_storage_drivers = disk
atlas = True
atlas_seeds =
atlas_blacklist =
atlas_hostname = localhost
""" % TEST_RPC_PORT

DEFAULT_CLIENT_INI_TEMPLATE = """
[blockstack-client]
client_version = 0.17.0.9
server = localhost
port = %s
protocol = http
metadata = @CLIENT_METADATA@
storage_drivers = @CLIENT_STORAGE_DRIVERS@
storage_drivers_required_write = @CLIENT_STORAGE_DRIVERS_REQUIRED_WRITE@
advanced_mode = true
api_endpoint_port = %s
api_password = blockstack_integration_test_api_password
poll_interval = 1
queue_path = @CLIENT_QUEUE_PATH@
rpc_detach = True
blockchain_reader = bitcoind_utxo
blockchain_writer = bitcoind_utxo
anonymous_statistics = False
api_endpoint_bind = %s
api_endpoint_host = %s

[blockchain-reader]
utxo_provider = bitcoind_utxo
rpc_username = blockstack
rpc_password = blockstacksystem
server = localhost
port = 18332
use_https = False

[blockchain-writer]
utxo_provider = bitcoind_utxo
rpc_username = blockstack
rpc_password = blockstacksystem
server = localhost
port = 18332
use_https = False

[bitcoind]
passwd = blockstacksystem
server = localhost
port = 18332
use_https = False
user = blockstack
regtest = True
spv_path = @CLIENT_BLOCKCHAIN_HEADERS@
""" % (TEST_RPC_PORT, TEST_CLIENT_RPC_PORT, TEST_CLIENT_BIND, TEST_CLIENT_BIND)


class Pinger(threading.Thread):
    """
    For some reason, bitcoind -regtest
    won't reply blocks on its p2p interface
    unless we continuously ping it (maybe its
    bufferring up block data?).  This is
    a stop-gap solution until we know more.
    """
    def __init__(self):
        threading.Thread.__init__(self)
        self.running = False

    def run(self):
        self.running = True
        bitcoind = bitcoin_regtest_connect( bitcoin_regtest_opts() )
        while self.running:
            try:
                bitcoind.ping()
                time.sleep(0.25)
            except socket.error:
                bitcoind = bitcoin_regtest_connect( bitcoin_regtest_opts() )

    def ask_join(self):
        self.running = False


class TestTimeout(threading.Thread):
    """
    In the event that a test deadlocks, force it to abort after a set amount of time
    """
    def __init__(self, timeout):
        threading.Thread.__init__(self)
        self.timeout = timeout
        self.running = False

    def run(self):
        self.running = True
        deadline = time.time() + self.timeout
        while self.running:
            time.sleep(1)
            if time.time() > deadline:
                # out of time
                log.error("Out of time")
                sys.stdout.flush()
                sys.stderr.flush()
                os.abort()

    def ask_join(self):
        self.running = False


class WebTestServerRequestHandler(BaseHTTPServer.BaseHTTPRequestHandler):
    """
    programmatic directives to generate new blocks
    and exit
    """
    def do_GET(self):
        # UI
        bitcoind = bitcoin_regtest_connect( bitcoin_regtest_opts() )
        blockheight = bitcoind.getblockcount()
        conf = blockstack_client.get_config()

        panel = '<html><head></head><body>Integration test control panel<br>'
        panel += '<br>'
        panel += 'Blockchain height: {}<br>'.format(blockheight)
        panel += 'API password: {}<br>'.format(conf['api_password'])
        panel += '<br>'
        panel += '<form action="/nextblock" method="post">'
        panel += '    Number of blocks: <input type="text" name="numblocks" value="1"> <input type="submit" value="Generate blocks"></form><br>'
        panel += '<form action="/sendfunds" method="post">'
        panel += '    Fund address: <input type="text" name="addr"> value (satoshis): <input type="text" name="value" default="0"> <input type="submit" value="Fund address"></form><br>'
        panel += '<form action="/done" method="post">'
        panel += '    <input type="submit" value="Done testing"></form>'
        panel += '</body></html>'

        self.send_response(200)
        self.send_header('content-type', 'text/html')
        self.send_header('content-length', len(panel))
        self.end_headers()
        self.wfile.write(panel)
        return


    def do_POST(self):
        content_type = self.headers.getheader('content-type')
        postvars = {}

        if content_type is not None:
            ctype, pdict = cgi.parse_header(content_type)
            if ctype == 'multipart/form-data':
                postvars = cgi.parse_multipart(self.rfile, pdict)
            elif ctype == 'application/x-www-form-urlencoded':
                length = int(self.headers.getheader('content-length'))
                postvars = cgi.parse_qs(self.rfile.read(length), keep_blank_values=1)

        if self.path == '/nextblock':
            # how many blocks?
            numblocks = postvars.get('numblocks', ['1'])
            try:
                numblocks = int(numblocks[0])
            except:
                log.error("Invalid numblocks '{}'".format(numblocks))
                log.error("postvars = {}".format(postvars))
                self.send_response(401, "Invalid number of blocks")
                self.end_headers()
                return

            for i in xrange(0, numblocks):
                self.server.next_block()

            self.send_response(302)
            self.send_header('location', '/')
            self.end_headers()
            return

        elif self.path == '/sendfunds':
            # fund an address
            addr = postvars.get('addr', [None])
            value = postvars.get('value', [None])

            if addr[0] is None or value[0] is None:
                log.error("Missing addr or value")
                self.send_response(401, "Invalid request: missing addr or value")
                self.end_headers()
                return

            try:
                value = int(value[0])
                addr = virtualchain.address_reencode(addr[0])
            except:
                log.error("Failed to read addr and/or value")
                log.error("postvars = {}".format(postvars))
                self.send_response(401, "Invalid addr or value")
                self.end_headers()
                return

            # send funds
            res = testlib.send_funds(testlib.get_default_payment_wallet().privkey, value, addr)
            if 'error' in res:
                log.error("Failed to send {} from {} to {}: {}".format(
                    value, testlib.get_default_payment_wallet().privkey, addr, res
                ))
                self.send_response(401, "Failed to send value")
                self.end_headers()
                return

            # confirm it
            for i in xrange(0, 6):
                self.server.next_block()

            self.send_response(302)
            self.send_header('location', '/')
            self.end_headers()
            return

        elif self.path == '/done':
            self.server.done = True
            self.send_response(200)
            self.end_headers()
            return

        else:
            log.error("Unsupported path {}".format(self.path))
            self.send_response(401, "Only support /nextblock and /done at this time")
            self.end_headers()
            return


class WebTestServer(BaseHTTPServer.HTTPServer):
    def __init__(self, port, test_env):
        BaseHTTPServer.HTTPServer.__init__(self, ('localhost', port), WebTestServerRequestHandler)
        self.test_env = test_env
        self.done = False

    def next_block(self):
        testlib.next_block(**self.test_env)


def parse_test_pragma( line ):
    """
    Parse a test pragma line from a scenario
    """
    ret = {}
    lineparts = line.split(" ")
    assert len(lineparts) >= 2

    if lineparts[0] != 'TEST':
        raise Exception("Not a test pragma: '%s'" % line)

    if lineparts[1] == 'ENV':
        assert len(lineparts) > 3

        # environment variable
        ret['type'] = 'ENV'
        ret['name'] = lineparts[2]
        ret['value'] = ' '.join(lineparts[3:])

    else:
        # unknown
        raise Exception("Unknown test pragma '%s'" % lineparts[0])

    return ret


def load_scenario( scenario_name ):
    """
    Load up a scenario, and validate it.
    A scenario is a python file with:
    * a global variable 'wallet' that is a dict
    which maps private keys to their initial values.
    * a global variable 'consensus' that represents
    the initial consensus hash.
    * a callable called 'scenario' that takes the
    wallet as an argument and runs the test.
    * a callable called 'check' that takes the state
    engine as an argument and checks it for correctness.
    """

    log.debug("Load scenario %s" % scenario_name)

    # strip .py from scenario name
    if scenario_name.endswith(".py"):
        scenario_name = scenario_name[:-3]

    # identify the file's path
    log.debug("Identifying scenario path")
    p = subprocess.Popen( "python -c 'import %s; print %s.__file__'" % (scenario_name, scenario_name), shell=True, stdout=subprocess.PIPE, stderr=subprocess.PIPE )
    path_buf, err = p.communicate()

    if p.returncode is not None and p.returncode != 0:
        print >> sys.stderr, err
        raise Exception("Failed to load %s, exit code %s" % (scenario_name, p.returncode))

    path = path_buf.strip().split("\n")[-1].strip()
    if path.endswith(".pyc"):
        path = path[:-4] + ".py"

    log.debug("Path of %s is %s" % (scenario_name, path))

    # load any test pragmas (like environment variables) and set them now
    with open(path, "r") as f:
        scenario_data = f.readlines()

    for line in scenario_data:
        line = line.strip()
        try:
            test_pragma = parse_test_pragma( line )
        except:
            continue

        if test_pragma['type'] == 'ENV':
            os.environ[ test_pragma['name'] ] = test_pragma['value']
            log.debug("export %s='%s'" % (test_pragma['name'], os.environ[test_pragma['name']]))

    try:
        scenario = importlib.import_module( scenario_name )
    except ImportError, ie:
        log.exception(ie)
        raise Exception("Failed to import '%s'." % scenario_name )

    # validate
    if not hasattr( scenario, "wallets" ):
        # default empty wallet
        log.warning("Empty wallet for scenario '%s'" % scenario_name )
        scenario.wallets = {}

    if not hasattr( scenario, "consensus" ):
        # default consensus hash
        log.warning("No consensus hash for '%s'" % scenario_name )
        scenario.consensus = "00" * 16

    if not hasattr( scenario, "scenario" ):
        # not a valid test
        log.error("Invalid scenario '%s': no 'scenario' method" % scenario_name )
        return None

    if not hasattr( scenario, "check" ):
        # not a valid test
        log.error("Invalid scenario '%s': no 'check' method" % scenario_name )
        return None

    return scenario


def generate_config_file( scenario, path, template, extra_fields):
    """
    Generate the config file to use with this test scenario.
    Write it to path.
    """

    client_metadata = extra_fields.get("CLIENT_METADATA", "")
    queue_path = extra_fields.get("CLIENT_QUEUE_PATH", "")
    accounts_dir = extra_fields.get("CLIENT_ACCOUNTS_PATH", "")
    users_dir = extra_fields.get("CLIENT_USERS_PATH", "")
    datastores_path = extra_fields.get("CLIENT_DATASTORES_PATH", "")
    zonefiles_dir = extra_fields.get("ZONEFILES", None)
    storage_drivers = extra_fields.get("CLIENT_STORAGE_DRIVERS", BLOCKSTACK_STORAGE_DRIVERS)
    # storage_drivers_required_write = "disk" #extra_fields.get("CLIENT_STORAGE_DRIVERS_REQUIRED_WRITE", BLOCKSTACK_STORAGE_DRIVERS)
    storage_drivers_required_write = extra_fields.get("CLIENT_STORAGE_DRIVERS_REQUIRED_WRITE", BLOCKSTACK_STORAGE_DRIVERS)
    serve_data = extra_fields.get("SERVE_DATA", "True")
    redirect_data = extra_fields.get("REDIRECT_DATA", "False")
    data_servers = extra_fields.get("DATA_SERVERS", "True")

    if zonefiles_dir is None:
        zonefiles_dir = "/tmp/blockstack-test-zonefiles"

    config_txt = None
    if template is not None:
        config_txt = template[:]

    else:
        raise Exception("No config template")

    spv_headers_path = os.path.join( os.environ.get("VIRTUALCHAIN_WORKING_DIR", None), "spv_headers.dat")

    config_txt = config_txt.replace( "@CLIENT_BLOCKCHAIN_HEADERS@", spv_headers_path )
    config_txt = config_txt.replace( "@CLIENT_METADATA@", client_metadata )
    config_txt = config_txt.replace( "@CLIENT_ACCOUNTS_PATH@", accounts_dir )
    config_txt = config_txt.replace( "@CLIENT_USERS_PATH@", users_dir )
    config_txt = config_txt.replace( "@CLIENT_DATASTORES_PATH@", datastores_path )
    config_txt = config_txt.replace( "@CLIENT_QUEUE_PATH@", queue_path )
    config_txt = config_txt.replace( "@ZONEFILES@", zonefiles_dir )
    config_txt = config_txt.replace( "@CLIENT_STORAGE_DRIVERS@", storage_drivers )
    config_txt = config_txt.replace( "@CLIENT_STORAGE_DRIVERS_REQUIRED_WRITE@", storage_drivers_required_write )
    config_txt = config_txt.replace( "@SERVE_DATA@", serve_data )
    config_txt = config_txt.replace( "@REDIRECT_DATA@", redirect_data )
    config_txt = config_txt.replace( "@DATA_SERVERS@", data_servers )

    with open( path, "w" ) as f:
        f.write( config_txt )
        f.flush()

    return 0


def network_start( blockstack_opts, db ):
    """
    Start RPC services
    """
    blockstackd.gc_start()
    atlas_state = None
    try:
        atlas_state = blockstackd.atlas_start( blockstack_opts, db, TEST_RPC_PORT )
    except:
        if not hasattr(blockstackd, "atlas_start"):
            log.error("Atlas support disabled")
        else:
            raise

    blockstackd.rpc_start(TEST_RPC_PORT)
    return atlas_state


def storage_start( blockstack_opts ):
    """
    Start storage services
    """
    blockstackd.storage_start( blockstack_opts )


def network_stop():
    """
    Stop RPC services
    """
    blockstackd.rpc_stop()
    blockstackd.gc_stop()


def atlas_stop( atlas_state ):
    try:
        blockstackd.atlas_stop( atlas_state )
    except:
        if not hasattr(blockstackd, "atlas_stop"):
            log.error("Atlas support disabled")
        else:
            raise


def storage_stop():
    """
    Stop storage services
    """
    blockstackd.storage_stop()


def bitcoin_stop():
    """
    Stop bitcoin
    """
    global BITCOIN_DIR
    bitcoin_conf = os.path.join(BITCOIN_DIR, "bitcoin.conf")
    rc = os.system("bitcoin-cli -regtest -conf=%s stop" % bitcoin_conf)
    assert rc == 0, "Failed to stop bitcoind"


def atexit_cleanup( spv_headers_path, client_config_path, stop_bitcoind ):
    """
    Clean up a scenario
    """
    global BITCOIN_DIR, SCENARIO_PID
    if os.getpid() != SCENARIO_PID:
        # don't let the API daemon call this by mistake
        return

    log.debug("atexit_cleanup")
    try:
        os.unlink(spv_headers_path)
    except:
        pass

    if client_config_path is not None:
        client_config_dir = os.path.dirname(client_config_path)
        blockstack_client.rpc.local_api_stop(client_config_dir)

    if stop_bitcoind:
        bitcoin_conf = os.path.join(BITCOIN_DIR, "bitcoin.conf")
        os.system("bitcoin-cli -regtest -conf=%s stop" % bitcoin_conf)


def sync_virtualchain_upcall( blockstack_opts ):
    """
    Upcall from the test scenario
    to synchronize virtualchain.
    Part of advancing to the next block.
    """
    bitcoind = bitcoin_regtest_connect( bitcoin_regtest_opts() )
    height = bitcoind.getblockcount()

    db = blockstackd.get_db_state(disposition=blockstackd.DISPOSITION_RW)
    testlib.set_state_engine(db)

    old_lastblock = db.lastblock

    log.debug("sync virtualchain up to %s" % (height))
    virtualchain.sync_virtualchain( bitcoin_regtest_opts(), height, db )

    db = blockstackd.get_db_state(disposition=blockstackd.DISPOSITION_RW)
    testlib.set_state_engine(db)

    log.debug("sync atlas node up to %s" % (height))

    # synchronize atlas db
    if blockstack_opts.get('atlas', False) and hasattr(blockstackd, "atlasdb_sync_zonefiles"):
        if old_lastblock < db.lastblock:
            log.debug("Synchronize Atlas DB from %s to %s" % (old_lastblock+1, db.lastblock+1))
            zonefile_dir = blockstack_opts.get('zonefiles', get_zonefile_dir())
            blockstackd.atlasdb_sync_zonefiles( db, old_lastblock+1, zonefile_dir=zonefile_dir )


def run_scenario( scenario, config_file, client_config_file, interactive=False, blocktime=10, webtest_port=None ):
    """
    Run a test scenario:
    * set up the virtualchain to use our mock UTXO provider and mock bitcoin blockchain
    * seed it with the initial values in the wallet
    * set the initial consensus hash
    * start the API server
    * run the scenario method
    * run the check method
    """

    virtualchain_working_dir = os.environ["VIRTUALCHAIN_WORKING_DIR"]

    spv_headers_path = os.path.join( virtualchain_working_dir, "spv_headers.dat")
    atexit_cleanup( spv_headers_path, None, False )
    atexit.register( atexit_cleanup, spv_headers_path, client_config_file, True )

    client_config_dir = os.path.dirname(client_config_file)

    # virtualchain defaults...
    virtualchain.setup_virtualchain( impl=blockstack_state_engine, bitcoind_connection_factory=bitcoin_regtest_connect )

    # set up blockstack
    server_opts = blockstack.lib.config.configure(config_file=config_file, interactive=False)
    blockstack_opts = server_opts['blockstack']
    bitcoin_opts = server_opts['bitcoind']

    client_opts = blockstack_client.config.configure(config_file=client_config_file, interactive=False)
    utxo_opts = client_opts['blockchain-reader']

    # pass along extra arguments
    utxo_opts['blockchain_server'] = 'localhost'
    utxo_opts['blockchain_port'] = 18332
    utxo_opts['spv_headers_path'] = spv_headers_path

    print ""
    print "blockstack opts"
    print json.dumps( blockstack_opts, indent=4 )

    print ""
    print "blockchain opts"
    print json.dumps( bitcoin_opts, indent=4 )

    print ""
    print "blockchain service opts"
    print json.dumps( utxo_opts, indent=4 )

    print "blockchain headers: %s" % spv_headers_path

    blockstackd.set_blockstack_opts( blockstack_opts )
    blockstackd.set_bitcoin_opts( bitcoin_opts )

    print ""
    print "atlas node initialization"
    print ""

    db = blockstackd.get_db_state(disposition=blockstackd.DISPOSITION_RW)

    if hasattr(blockstackd, "atlasdb_init"):
        atlas_seed_peers = filter( lambda x: len(x) > 0, blockstack_opts['atlas_seeds'].split(","))
        atlas_blacklist = filter( lambda x: len(x) > 0, blockstack_opts['atlas_blacklist'].split(","))
        zonefile_dir = blockstack_opts.get('zonefiles', None)
        zonefile_storage_drivers = filter( lambda x: len(x) > 0, blockstack_opts['zonefile_storage_drivers'].split(","))
        my_hostname = blockstack_opts['atlas_hostname']

        assert zonefile_dir is not None

        blockstackd.atlasdb_init( blockstack_opts['atlasdb_path'], db, atlas_seed_peers, atlas_blacklist, validate=True, zonefile_dir=zonefile_dir )

    print ""
    print "bitcoind connection"
    print ""

    bitcoind = bitcoin_regtest_connect( bitcoin_regtest_opts() )

    utxo_provider = blockstack_client.backend.utxo.bitcoind_utxo.BitcoindClient("blockstack", "blockstacksystem", port=18332, version_byte=virtualchain.version_byte )
    working_dir = virtualchain.get_working_dir()

    print "working_dir: %s" % working_dir

    # set up test environment
    testlib.set_utxo_opts( utxo_opts )
    testlib.set_bitcoind( bitcoind )
    testlib.set_state_engine( db )

    # start taking RPC requests
    atlas_state = network_start( blockstack_opts, db )

    # start storage
    storage_start( blockstack_opts )

    # start pinging bitcoind so it pushes out p2p messages
    pinger = Pinger()
    pinger.start()

    # forced timoeut
    timeout_watchdog = TestTimeout(MAX_TEST_LIFETIME)
    timeout_watchdog.start()

    # shutdown procedure
    def shutdown_procedure(*args, **kw):
        if os.getpid() != SCENARIO_PID:
            # don't let the API daemon call this
            log.info("API daemon exiting")
            return

        log.info("Shutting down network")
        network_stop()

        log.info("Shutting down atlas")
        atlas_stop( atlas_state )

        log.info("Shutting down storage")
        storage_stop()

        log.info("Shutting down bitcoin")
        bitcoin_stop()

        log.info("Shutting down API endpoint")
        blockstack_client.rpc.local_api_stop(client_config_dir)

        if pinger:
            log.info("Shutting down pinger")
            pinger.ask_join()
            pinger.join()

        if timeout_watchdog:
            log.info("Shutting down timeout watchdog")
            timeout_watchdog.ask_join()
            timeout_watchdog.join()


    def signal_shutdown_procedure(*args, **kw):
        shutdown_procedure()
        exit(1)

    signal.signal(signal.SIGINT, signal_shutdown_procedure)
    signal.signal(signal.SIGQUIT, signal_shutdown_procedure)
    signal.signal(signal.SIGTERM, signal_shutdown_procedure)

    rpcclient = None
    res = None

    try:
        rpcclient = testlib.TestAPIProxy()
        res = rpcclient.getinfo()
    except Exception as e:
        log.exception(e)
        sys.exit(1)

    test_env = {
        "sync_virtualchain_upcall": lambda: sync_virtualchain_upcall(blockstack_opts),
        "next_block_upcall": bitcoin_regtest_next_block,
        "working_dir": working_dir,
        "bitcoind": bitcoind,
        "bitcoin_opts": bitcoin_opts,
        "spv_headers_path": spv_headers_path,
        "blockstack_opts": blockstack_opts
    }

    # sync initial utxos
    testlib.next_block( **test_env )

    # load the scenario into the mock blockchain and mock utxo provider
    try:
        rc = scenario.scenario( scenario.wallets, **test_env )

    except Exception, e:
        log.exception(e)
        traceback.print_exc()
        log.error("Failed to run scenario '%s'" % scenario.__name__)
        shutdown_procedure()
        return False

    if rc == False:
        # explicitly erred
        log.error("Scenario exits in error")
        log.error("Failed to run tests '%s'" % scenario.__name__)
        shutdown_procedure()
        return False

    log.info("\n\nTest finished; doing checks\n\n")

    db = blockstackd.get_db_state(disposition=blockstackd.DISPOSITION_RW)
    testlib.set_state_engine(db)

    # run the checks on the database
    try:
        rc = scenario.check( db )
    except Exception, e:
        log.exception(e)
        traceback.print_exc()
        blockstack_client.rpc.local_api_stop(client_config_dir)
        log.error("Failed to run tests '%s'" % scenario.__name__)
        shutdown_procedure()
        return False

    if not rc:
        shutdown_procedure()
        return rc

    # do any more interactive tests
    if interactive:

        if webtest_port is None:
            log.info("Keeping test server online for testing purposes.")
            log.info("Blocktime is %s second(s)" % blocktime)
            while True:
                db = blockstackd.get_db_state(disposition=blockstackd.DISPOSITION_RW)
                testlib.set_state_engine( db )
                try:
                    time.sleep(blocktime)
                except:
                    break

                testlib.next_block( **test_env )

        else:
            log.info("")
            log.info("Keeping Web test server online for testing purposes.")
            log.info("")
            log.info("   Web test server online at http://localhost:{}".format(webtest_port))
            log.info("")
            log.info("   Create new blocks by sending a POST request to http://localhost:{}/nextblock".format(webtest_port))
            log.info("   Example:")
            log.info("       $ curl -X POST http://localhost:{}/nextblock".format(webtest_port))
            log.info("")
            log.info("   Exit the test scenario by sending a POST request to http://localhost:{}/done".format(webtest_port))
            log.info("   Example:")
            log.info("       $ curl -X POST http://localhost:{}/done".format(webtest_port))
            log.info("")

            webtest_server = WebTestServer(webtest_port, test_env)
            while not webtest_server.done:
                webtest_server.handle_request()


    pinger.ask_join()
    pinger.join()
    pinger = None

    # stop atlas support
    atlas_stop( atlas_state )
    if interactive:
        shutdown_procedure()
        return True

    log.info("\n\nScenario checks passed; verifying history\n\n")

    # run database integrity check at each block
    db = blockstackd.get_db_state(disposition=blockstackd.DISPOSITION_RO)
    rc = False
    try:
        rc = testlib.check_history( db )
        assert rc, "History check failed"
    except Exception, e:
        log.exception(e)
        shutdown_procedure()
        return rc

    log.info("History check passes!")

    # run snv at each name
    db = blockstackd.get_db_state(disposition=blockstackd.DISPOSITION_RO)
    rc = False
    try:
        rc = testlib.snv_all_names( db )
        assert rc, "SNV check failed"
    except Exception, e:
        log.exception(e)
        shutdown_procedure()
        return rc

    log.info("SNV check passes!")

    # verify atlas zonefiles
    db = blockstackd.get_db_state(disposition=blockstackd.DISPOSITION_RO)

    if atlas_state is not None:
        rc = testlib.check_atlas_zonefiles( db, blockstack_opts['atlasdb_path'] )
        if not rc:
            shutdown_procedure()
            return rc

        log.info("Atlas zonefile checks pass!")
<<<<<<< HEAD

    # verify historic name ownership 
    rc = testlib.check_historic_names_by_address(db)
    if not rc:
        shutdown_procedure()
        return rc

    log.info("Historic name test passes!")

=======
    
>>>>>>> 930b0354
    shutdown_procedure()
    return True


def bitcoin_regtest_opts():
    """
    Get connection options for bitcoind in regtest mode
    """
    return {
        "bitcoind_server": "localhost",
        "bitcoind_port": 18332,
        "bitcoind_p2p_port": 18444,
        "bitcoind_user": "blockstack",
        "bitcoind_passwd": "blockstacksystem",
        "bitcoind_use_https": False,
        "bitcoind_timeout": 60,
        "bitcoind_spv_path": os.path.join(os.environ.get("VIRTUALCHAIN_WORKING_DIR", None), "spv_headers.dat")
    }


def bitcoin_regtest_reset():
    """
    Reset bitcoind regtest to a clean state
    """
    global BITCOIN_DIR

    bitcoin_dir = BITCOIN_DIR[:]
    bitcoin_pidpath = os.path.join(bitcoin_dir, "bitcoind.pid")
    bitcoin_conf = os.path.join(bitcoin_dir, "bitcoin.conf")

    opts = bitcoin_regtest_opts()

    if os.path.exists(bitcoin_dir):
        if os.path.exists(bitcoin_pidpath):
            # kill running daemon
            os.system("bitcoin-cli -regtest -conf=%s stop" % bitcoin_conf)
            while True:
                time.sleep(1.0)
                rc = os.system("bitcoin-cli -regtest conf=%s stop" % bitcoin_conf)
                if rc != 0:
                    break

        # start fresh
        shutil.rmtree(bitcoin_dir)

    os.makedirs(bitcoin_dir)
    with open(bitcoin_conf, "w") as f:
        f.write("rpcuser=%s\nrpcpassword=%s\nregtest=1\ntxindex=1\nlisten=1\nserver=1\ndatadir=%s\ndebug=1\nrpcserialversion=0" % (opts['bitcoind_user'], opts['bitcoind_passwd'], bitcoin_dir))
        f.flush()
        os.fsync(f.fileno())

    # start up
    log.debug("Starting up bitcoind in regtest mode")
    rc = os.system("bitcoind -daemon -rpcport=%s -conf=%s" % (18332, bitcoin_conf))
    if rc != 0:
        log.error("Failed to start `bitcoind`: rc = %s" % rc)
        return False

    # wait for a few seconds for it to come up
    log.debug("Waiting for bitcoind to start up")
    deadline = time.time() + 180
    started = False
    while time.time() < deadline:
        time.sleep(1)
        opts = bitcoin_regtest_opts()
        try:

            bitcoind = virtualchain.default_connect_bitcoind( opts )
            bitcoind.getinfo()
            started = True
            break

        except socket.error:
            pass
        except JSONRPCException:
            pass

    if not started:
        log.error("Failed to connect to bitcoind")
        return False

    # generate 250 blocks (50 BTC coinbase each), and confirm them
    # also generate 432 blocks to activate segwit
    bitcoind = virtualchain.connect_bitcoind(opts)
    res = bitcoind.generate(TEST_FIRST_BLOCK_HEIGHT-1)
    if len(res) != TEST_FIRST_BLOCK_HEIGHT-1:
        log.error("Did not generate %s blocks" % TEST_FIRST_BLOCK_HEIGHT-1)
        return False

    log.debug("bitcoind -regtest is ready")
    return True


def fill_wallet( bitcoind, wallet, value ):
    """
    Fill a test wallet on a regtest bitcoind.
    Convert the wallet's keys to testnet format, if needed.

    Return True on success
    Raise on error
    """
    if type(wallet.privkey) in [str, unicode]:
        # single private key
        testnet_wif = virtualchain.BitcoinPrivateKey(virtualchain.get_singlesig_privkey(wallet.privkey)).to_wif()
        addr = virtualchain.BitcoinPublicKey(wallet.pubkey_hex).address()

        log.debug("Fill %s (%s) with %s" % (addr, testnet_wif, value ))

        bitcoind.importprivkey(testnet_wif, "")
        bitcoind.sendtoaddress( addr, value )


    elif wallet.segwit and len(wallet.privkey['private_keys']) == 1:
        # single private key, p2sh-p2wpkh
        testnet_wif = virtualchain.BitcoinPrivateKey(virtualchain.get_singlesig_privkey(wallet.privkey)).to_wif()
        addr = virtualchain.BitcoinPublicKey(wallet.pubkey_hex).address()

        bitcoind.importprivkey(testnet_wif, "")

        segwit_wallet = virtualchain.make_segwit_info(testnet_wif)
        p2sh_p2wpkh_addr = bitcoind.addwitnessaddress(addr)
        assert p2sh_p2wpkh_addr == segwit_wallet['address'], 'bitcoind.addwitnessaddress({}) == {}, expected {}'.format(addr, p2sh_p2wpkh_addr, segwit_wallet['address'])

        log.debug("Fill p2sh-p2wpkh %s (%s) with %s" % (segwit_wallet['address'], testnet_wif, value ))
        bitcoind.sendtoaddress( segwit_wallet['address'], value )

    elif wallet.segwit and len(wallet.privkey['private_keys']) > 1:
        # multisig p2sh-p2wsh
        testnet_wifs = []
        testnet_pubks = []
        for pk in wallet.privkey['private_keys']:
            if not pk.startswith("c"):
                pk = virtualchain.BitcoinPrivateKey(pk).to_wif()

            testnet_wifs.append(pk)
            testnet_pubks.append( virtualchain.BitcoinPrivateKey(pk).public_key().to_hex() )

        multisig_info = virtualchain.make_multisig_info( wallet.m, testnet_wifs )
        bitcoind.addmultisigaddress( wallet.m, testnet_pubks )
        bitcoind.importaddress( multisig_info['address'] )

        # have bitcoin track the p2sh-p2wsh equivalent address
        segwit_wallet = virtualchain.make_multisig_segwit_info( wallet.m, testnet_wifs )
        p2sh_p2wsh_addr = bitcoind.addwitnessaddress(multisig_info['address'])
        assert p2sh_p2wsh_addr == segwit_wallet['address'], 'bitcoind.addwitnessaddress({}) == {}, expected {}'.format(multisig_info['address'], p2sh_p2wsh_addr, segwit_wallet['address'])

        log.debug("Fill p2sh-p2wsh %s with %s" % (segwit_wallet['address'], value ))
        bitcoind.sendtoaddress( segwit_wallet['address'], value )

    else:
        # multisig address
        testnet_wifs = []
        testnet_pubks = []
        for pk in wallet.privkey['private_keys']:
            if not pk.startswith("c"):
                pk = virtualchain.BitcoinPrivateKey(pk).to_wif()

            testnet_wifs.append(pk)
            testnet_pubks.append( virtualchain.BitcoinPrivateKey(pk).public_key().to_hex() )

        multisig_info = virtualchain.make_multisig_info( wallet.m, testnet_wifs )
        bitcoind.addmultisigaddress( wallet.m, testnet_pubks )
        bitcoind.importaddress( multisig_info['address'] )

        log.debug("Fill %s with %s" % (multisig_info['address'], value ))
        bitcoind.sendtoaddress( multisig_info['address'], value )

    return True


def get_wallet_addr( wallet ):
    """
    Get a wallet's address
    """
    if type(wallet.privkey) in [str, unicode]:
        return virtualchain.BitcoinPublicKey(wallet.pubkey_hex).address()

    else:
        return wallet.addr


def bitcoin_regtest_fill_wallets( wallets, default_payment_wallet=None ):
    """
    Given a set of wallets, make sure they each have 50 btc.
    If given, fill the default payment walet with 250 btc
    (will be used to subsidize other operations)
    """
    opts = bitcoin_regtest_opts()
    bitcoind = virtualchain.connect_bitcoind( opts )

    for wallet in wallets:
        # fill each wallet
        fill_wallet( bitcoind, wallet, 50 )

    if default_payment_wallet is not None:
        # fill optional default payment address
        fill_wallet( bitcoind, default_payment_wallet, 250 )

    bitcoind.generate(6)

    print >> sys.stderr, ""

    for wallet in wallets + [default_payment_wallet]:
        if wallet is None:
            continue

        addr = get_wallet_addr( wallet )
        unspents = bitcoind.listunspent( 0, 200000, [addr] )

        SATOSHIS_PER_COIN = 10**8
        value = sum( [ int(round(s["amount"]*SATOSHIS_PER_COIN)) for s in unspents ] )

        print >> sys.stderr, "Address %s loaded with %s satoshis" % (addr, value)

    print >> sys.stderr, ""

    return True


def bitcoin_regtest_next_block():
    """
    Get the blockchain height from the regtest daemon
    """
    opts = bitcoin_regtest_opts()
    bitcoind = virtualchain.connect_bitcoind( opts )
    bitcoind.generate(1)
    log.debug("next block (now at %s)" % bitcoind.getblockcount())


def bitcoin_regtest_connect( opts, reset=False ):
    """
    Create a connection to bitcoind -regtest
    """
    bitcoind = virtualchain.default_connect_bitcoind(opts)
    return bitcoind


class BitcoinRegtestUTXOProvider(object):
    """
    Bitcoin regtest UTXO provider
    All addresses must be created within the bitcoind wallet.
    """

    def __init__(self, bitcoind):
        self.bitcoind = bitcoind


    def get_unspents( self, address, blockchain_client=None ):
        """
        Get unspent outputs for an address.
        (blockchain_client is a BitcoindConnection)
        """
        if blockchain_client is None:
            blockchain_client = self.bitcoind

        SATOSHIS_PER_COIN = 10**8
        unspents_tmp = blockchain_client.listunspent( 0, 200000, [address] )
        unspents_all = [{
            "transaction_hash": s["txid"],
            'outpoint': {
                'hash': s['txid'],
                'index': s['vout'],
            },
            "value": int(round(s["amount"]*SATOSHIS_PER_COIN)),
            "out_script": s["scriptPubKey"],
            "confirmations": s["confirmations"]
            }
            for s in unspents_tmp
        ]

        return unspents_all


    def broadcast_transaction( self, hex_tx, blockchain_client=None ):
        """
        Send a raw transaction to bitcoin regtest.
        (blockchain_client is a BitcoindConnection)
        """
        if blockchain_client is None:
            blockchain_client = self.bitcoind

        res = blockchain_client.sendrawtransaction( hex_tx )
        if len(res) > 0:
            ret = {'tx_hash': res, 'success': True}
            return ret
        else:
            raise Exception("Invalid response: %s" % res)


def parse_args( argv ):
    """
    Parse argv to get block time, scenario path, working dir, etc.
    """
    parser = argparse.ArgumentParser(description='Run a test scenario')
    parser.add_argument("--interactive", dest='blocktime', type=int, help='Run interactively, and generate blocks every `blocktime` seconds', required=False)
    parser.add_argument("--interactive-web", dest='webtest_port', type=int,
            help='Run interactively, but generate blocks only when programmatically instructedr', required=False)
    parser.add_argument("--working-dir", dest='working_dir', type=str, help="Working directory to use to store database state", required=False)
    parser.add_argument("--influx", dest='influx', action='store_true', help="Write test output to monitoring in additon to stdout", required=False)
    parser.add_argument('--force-segwit', dest='force_segwit', action='store_true', help="Forcibly convert all wallets to support segwit transactions", required=False)
    parser.add_argument("scenario_module", type=str, help="Python module to run")

    args, _ = parser.parse_known_args()
    return args


def influx_write( influx_client, test_start, test_name, status ):
    test_time = datetime.utcnow() - test_start
    git_commit = os.environ["GIT_COMMIT"]
    git_branch = os.environ["GIT_BRANCH"]
    num_tests = os.environ["NUM_TESTS"]
    point = [
        {
            "measurement": "integration_tests",
            "tags": {
                "test_run": "{}-{}".format(git_branch, git_commit),
                "git_branch": git_branch,
                "git_commit": git_commit,
                "status": status,
                "test_scenario": test_name
            },
            "time": datetime.utcnow().isoformat(),
            "fields": {
                "runtime": test_time.seconds,
                "num_tests": num_tests
            }
        }
    ]

    final_exception = None
    for i in xrange(0, 10):
        try:
            influx_client.write_points(point)
            return
        except Exception as e:
            # this can sometimes fail due to network timeouts
            # do jittery back-off, up to 5 minutes
            log.exception(e)
            log.debug("Will sleep for a bit and try to context Influx again")
            time.sleep(min(300, (2**i) * (1 + random.random())))
            final_exception = e

    raise final_exception


if __name__ == "__main__":

    test_start = datetime.utcnow()
    test_end = None

    if len(sys.argv) < 2:
        print >> sys.stderr, "Usage: %s [--interactive [blocktime]] [--interactive-web port] [--influx] [--force-segwit] [scenario.import.path] [OPTIONAL: working dir]"
        sys.exit(1)

    args = parse_args(sys.argv)

    interactive = False
    blocktime = 10
    webtest_port = None
    working_dir = None
    scenario_module = args.scenario_module
    influx_client = None
    force_segwit = False

    if hasattr(args, "influx") and args.influx is not False:
        # TODO: pull config from ENV
        # host = os.environ["INFLUX_HOST"]
        influx_host = os.environ["INFLUX_HOST"]
        influx_user = os.environ["INFLUX_USER"]
        influx_pass = os.environ["INFLUX_PASS"]
        influx_ssl = os.environ["INFLUX_SSL"]

        if influx_ssl == "True":
            influx_ssl = True

        influx_client = InfluxDBClient(host=influx_host, port=8086, username=influx_user, password=influx_pass, ssl=influx_ssl, database='testing')
        influx_client.create_database("testing")

    if hasattr(args, "blocktime") and args.blocktime is not None:
        interactive = True
        g_interactive = True
        blocktime = args.blocktime
        log.debug("Interactive session; block time is %s" % blocktime)

    if hasattr(args, 'webtest_port') and args.webtest_port is not None:
        interactive = True
        g_interactive = True
        webtest_port = args.webtest_port
        log.debug("Interactive Web/programmatic session; port is {}".format(webtest_port))

    if hasattr(args, "working_dir") and args.working_dir is not None:
        working_dir = args.working_dir

    else:
        working_dir = "/tmp/blockstack-run-scenario.%s" % scenario_module

        # erase prior state
        if os.path.exists(working_dir):
            log.debug("Remove %s" % working_dir)
            shutil.rmtree(working_dir)

    if hasattr(args, 'force_segwit') and args.force_segwit:
        force_segwit = True

    if not os.path.exists(working_dir):
        os.makedirs(working_dir)

    client_working_dir = os.path.join(working_dir, "client")
    client_metadata = os.path.join(client_working_dir, "metadata")
    client_accounts_path = os.path.join(client_working_dir, "app_accounts")
    client_users_path = os.path.join(client_working_dir, "users")
    client_queue_path = os.path.join( client_working_dir, "queues.db" )
    config_file = os.path.join( working_dir, "blockstack-server.ini" )
    client_config_file = os.path.join( client_working_dir, "client.ini" )
    client_datastores_path = os.path.join( client_working_dir, "datastores" )

    os.makedirs(client_working_dir)
    os.makedirs(client_metadata)
    os.makedirs(client_accounts_path)
    os.makedirs(client_datastores_path)

    # export to test
    os.environ["BLOCKSTACK_CLIENT_CONFIG"] = client_config_file
    os.environ["BLOCKSTACK_SERVER_CONFIG"] = config_file
    os.environ['VIRTUALCHAIN_WORKING_DIR'] = working_dir
    os.environ['BLOCKSTACK_SEGWIT_TEST'] = '1'

    if force_segwit:
        # test framework flag
        os.environ['BLOCKSTACK_TEST_FORCE_SEGWIT'] = '1'

        # cli flag
        os.environ['BLOCKSTACK_FORCE_SEGWIT'] = '1'

        print 'WARN: Forcing all wallets to generate segwit transactions'

    # load up the scenario (so it can set its own extra envars)
    scenario = load_scenario( scenario_module )
    if scenario is None:

        print "Failed to load '%s'" % scenario_module

        if args.influx:
            influx_write(influx_client, test_start, scenario_module.split(".")[2], "failure-load")

        sys.exit(1)

    # *now* we can import blockstack
    import blockstack
    import blockstack.blockstackd as blockstackd
    from blockstack.lib import *

    from blockstack.lib import nameset as blockstack_state_engine

    import blockstack_integration_tests.scenarios.testlib as testlib

    # set up bitcoind
    bitcoin_regtest_reset()

    # set up disk storage
    if os.path.exists("/tmp/blockstack-disk"):
        shutil.rmtree("/tmp/blockstack-disk")

    if os.path.exists("/tmp/blockstack-integration-test-storage"):
        shutil.rmtree("/tmp/blockstack-integration-test-storage")

    # set up SPV
    if os.path.exists("/tmp/blockstack-test-scenario-spv.dat"):
        os.unlink("/tmp/blockstack-test-scenario-spv.dat")

    # set up default payment wallet
    default_payment_wallet = testlib.MultisigWallet( 2, '5JYAj69z2GuFAZHrkhRuBKoCmKh6GcPXgcw9pbH8e8J2pu2RU9z', '5Kfg4xkZ1gGN5ozgDZ37Mn3EH9pXSuWZnQt1pzax4cLax8PetNs', '5JXB7rNxZa8yQtpuKtwy1nWUUTgdDEYTDmaEqQvKKC8HCWs64bL' )

    # load wallets
    bitcoin_regtest_fill_wallets( scenario.wallets, default_payment_wallet=default_payment_wallet )
    testlib.set_default_payment_wallet( default_payment_wallet )
    testlib.set_wallets( scenario.wallets )

    # did the scenario change the storage drivers?
    storage_drivers = BLOCKSTACK_STORAGE_DRIVERS
    if os.environ.get("CLIENT_STORAGE_DRIVERS", None) is not None:
        storage_drivers = os.environ.get("CLIENT_STORAGE_DRIVERS")

    storage_drivers_required_write = BLOCKSTACK_STORAGE_DRIVERS
    if os.environ.get('CLIENT_STORAGE_DRIVERS_REQUIRED_WRITE', None) is not None:
        storage_drivers_required_write = os.environ.get('CLIENT_STORAGE_DRIVERS_REQUIRED_WRITE')

    # did the scenario want to start up its own data servers?
    serve_data = "True"
    redirect_data = "False"
    data_servers = ""
    if os.environ.get("DATA_SERVERS", None) is not None:
        redirect_data = "True"
        serve_data = "False"
        data_servers = os.environ.get("DATA_SERVERS")

    # generate config file
    rc = generate_config_file( scenario, config_file, DEFAULT_SERVER_INI_TEMPLATE, \
                            {"ZONEFILES": os.path.join(working_dir, "zonefiles")} )
    if rc != 0:
        log.error("failed to write config file: exit %s" % rc)

        if args.influx:
            influx_write(influx_client, test_start, scenario_module.split(".")[2], "failure-config")

        sys.exit(1)

    # generate config file for the client
    rc = generate_config_file( scenario, client_config_file, DEFAULT_CLIENT_INI_TEMPLATE, \
                            {"CLIENT_METADATA": client_metadata, \
                             "CLIENT_QUEUE_PATH": client_queue_path, \
                             "CLIENT_STORAGE_DRIVERS": storage_drivers, \
                             'CLIENT_STORAGE_DRIVERS_REQUIRED_WRITE': storage_drivers_required_write, \
                             "CLIENT_ACCOUNTS_PATH": client_accounts_path, \
                             "CLIENT_USERS_PATH": client_users_path, \
                             "CLIENT_DATASTORES_PATH": client_datastores_path, \
                             "SERVE_DATA": serve_data, \
                             "REDIRECT_DATA": redirect_data, \
                             "DATA_SERVERS": data_servers })


    if rc != 0:
        if args.influx:
            influx_write(influx_client, test_start, scenario_module.split(".")[2], "failure-config")

        log.error("failed to write config file: exit %s" % rc)
        sys.exit(1)


    # run the test
    rc = run_scenario( scenario, config_file, client_config_file, interactive=interactive, blocktime=blocktime, webtest_port=webtest_port )

    if rc:
        # time the test

        # retrieve git information from the environment

        print "SUCCESS %s" % scenario.__name__
        # shutil.rmtree( working_dir )
        if args.influx:
            influx_write(influx_client, test_start, scenario_module.split(".")[2], "success")

        sys.exit(0)
    else:
        if args.influx:
            influx_write(influx_client, test_start, scenario_module.split(".")[2], "failure")

        print >> sys.stderr, "FAILURE %s" % scenario.__name__
        print >> sys.stderr, "Test output in %s" % working_dir
        os.abort()<|MERGE_RESOLUTION|>--- conflicted
+++ resolved
@@ -871,7 +871,6 @@
             return rc
 
         log.info("Atlas zonefile checks pass!")
-<<<<<<< HEAD
 
     # verify historic name ownership 
     rc = testlib.check_historic_names_by_address(db)
@@ -881,9 +880,6 @@
 
     log.info("Historic name test passes!")
 
-=======
-    
->>>>>>> 930b0354
     shutdown_procedure()
     return True
 
