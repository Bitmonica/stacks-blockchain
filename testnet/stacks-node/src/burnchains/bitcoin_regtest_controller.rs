use async_h1::client;
use async_std::io::ReadExt;
use async_std::net::TcpStream;
use base64::encode;
use http_types::{Method, Request, Url};
use std::io::Cursor;
use std::sync::{
    atomic::{AtomicBool, Ordering},
    Arc,
};
use std::time::Instant;

use serde::Serialize;
use serde_json::value::RawValue;

use std::cmp;

use super::super::operations::BurnchainOpSigner;
use super::super::Config;
use super::{BurnchainController, BurnchainTip, Error as BurnchainControllerError};

use stacks::burnchains::bitcoin::indexer::{
    BitcoinIndexer, BitcoinIndexerConfig, BitcoinIndexerRuntime,
};
use stacks::burnchains::bitcoin::spv::SpvClient;
use stacks::burnchains::bitcoin::BitcoinNetworkType;
use stacks::burnchains::db::BurnchainDB;
use stacks::burnchains::indexer::BurnchainIndexer;
use stacks::burnchains::BurnchainStateTransitionOps;
use stacks::burnchains::Error as burnchain_error;
use stacks::burnchains::PoxConstants;
use stacks::burnchains::PublicKey;
use stacks::burnchains::{
    bitcoin::address::{BitcoinAddress, BitcoinAddressType},
    Txid,
};
use stacks::burnchains::{Burnchain, BurnchainParameters};
use stacks::chainstate::burn::db::sortdb::SortitionDB;
use stacks::chainstate::burn::operations::{
    BlockstackOperationType, LeaderBlockCommitOp, LeaderKeyRegisterOp, PreStxOp, TransferStxOp,
    UserBurnSupportOp,
};
use stacks::chainstate::coordinator::comm::CoordinatorChannels;
use stacks::codec::StacksMessageCodec;
use stacks::core::StacksEpoch;
use stacks::deps::bitcoin::blockdata::opcodes;
use stacks::deps::bitcoin::blockdata::script::{Builder, Script};
use stacks::deps::bitcoin::blockdata::transaction::{OutPoint, Transaction, TxIn, TxOut};
use stacks::deps::bitcoin::network::encodable::ConsensusEncodable;
use stacks::deps::bitcoin::network::serialize::RawEncoder;
use stacks::deps::bitcoin::util::hash::Sha256dHash;
use stacks::util::hash::{hex_bytes, Hash160};
use stacks::util::secp256k1::Secp256k1PublicKey;
use stacks::util::sleep_ms;

use stacks::monitoring::{increment_btc_blocks_received_counter, increment_btc_ops_sent_counter};

#[cfg(test)]
use stacks::chainstate::burn::Opcodes;
use stacks::types::chainstate::BurnchainHeaderHash;

/// The number of bitcoin blocks that can have
///  passed since the UTXO cache was last refreshed before
///  the cache is force-reset.
const UTXO_CACHE_STALENESS_LIMIT: u64 = 6;
const DUST_UTXO_LIMIT: u64 = 5500;

pub struct BitcoinRegtestController {
    config: Config,
    indexer: BitcoinIndexer,
    db: Option<SortitionDB>,
    burnchain_db: Option<BurnchainDB>,
    chain_tip: Option<BurnchainTip>,
    use_coordinator: Option<CoordinatorChannels>,
    burnchain_config: Option<Burnchain>,
    ongoing_block_commit: Option<OngoingBlockCommit>,
    should_keep_running: Option<Arc<AtomicBool>>,
}

struct OngoingBlockCommit {
    payload: LeaderBlockCommitOp,
    utxos: UTXOSet,
    fees: LeaderBlockCommitFees,
    txids: Vec<Txid>,
}

impl OngoingBlockCommit {
    fn sum_utxos(&self) -> u64 {
        self.utxos.total_available()
    }
}

#[derive(Clone)]
struct LeaderBlockCommitFees {
    sunset_fee: u64,
    fee_rate: u64,
    sortition_fee: u64,
    outputs_len: u64,
    default_tx_size: u64,
    spent_in_attempts: u64,
    is_rbf_enabled: bool,
    final_size: u64,
}

impl LeaderBlockCommitFees {
    pub fn fees_from_previous_tx(
        &self,
        payload: &LeaderBlockCommitOp,
        config: &Config,
    ) -> LeaderBlockCommitFees {
        let mut fees = LeaderBlockCommitFees::estimated_fees_from_payload(payload, config);
        fees.spent_in_attempts = cmp::max(1, self.spent_in_attempts);
        fees.final_size = self.final_size;
        fees.fee_rate = self.fee_rate + config.burnchain.rbf_fee_increment;
        fees.is_rbf_enabled = true;
        fees
    }

    pub fn estimated_fees_from_payload(
        payload: &LeaderBlockCommitOp,
        config: &Config,
    ) -> LeaderBlockCommitFees {
        let sunset_fee = if payload.sunset_burn > 0 {
            cmp::max(payload.sunset_burn, DUST_UTXO_LIMIT)
        } else {
            0
        };

        let number_of_transfers = payload.commit_outs.len() as u64;
        let value_per_transfer = payload.burn_fee / number_of_transfers;
        let sortition_fee = value_per_transfer * number_of_transfers;
        let spent_in_attempts = 0;
        let fee_rate = config.burnchain.satoshis_per_byte;
        let default_tx_size = config.burnchain.block_commit_tx_estimated_size;

        LeaderBlockCommitFees {
            sunset_fee,
            fee_rate,
            sortition_fee,
            outputs_len: number_of_transfers,
            default_tx_size,
            spent_in_attempts,
            is_rbf_enabled: false,
            final_size: 0,
        }
    }

    pub fn estimated_miner_fee(&self) -> u64 {
        self.fee_rate * self.default_tx_size
    }

    pub fn rbf_fee(&self) -> u64 {
        if self.is_rbf_enabled {
            self.spent_in_attempts + self.default_tx_size
        } else {
            0
        }
    }

    pub fn estimated_amount_required(&self) -> u64 {
        self.estimated_miner_fee() + self.rbf_fee() + self.sunset_fee + self.sortition_fee
    }

    pub fn total_spent(&self) -> u64 {
        self.fee_rate * self.final_size
            + self.spent_in_attempts
            + self.sunset_fee
            + self.sortition_fee
    }

    pub fn amount_per_output(&self) -> u64 {
        self.sortition_fee / self.outputs_len
    }

    pub fn total_spent_in_outputs(&self) -> u64 {
        self.sunset_fee + self.sortition_fee
    }

    pub fn min_tx_size(&self) -> u64 {
        cmp::max(self.final_size, self.default_tx_size)
    }

    pub fn register_replacement(&mut self, tx_size: u64) {
        let new_size = cmp::max(tx_size, self.final_size);
        if self.is_rbf_enabled {
            self.spent_in_attempts += new_size;
        }
        self.final_size = new_size;
    }
}

impl BitcoinRegtestController {
    pub fn new(config: Config, coordinator_channel: Option<CoordinatorChannels>) -> Self {
        BitcoinRegtestController::with_burnchain(config, coordinator_channel, None, None)
    }

    pub fn with_burnchain(
        config: Config,
        coordinator_channel: Option<CoordinatorChannels>,
        burnchain_config: Option<Burnchain>,
        should_keep_running: Option<Arc<AtomicBool>>,
    ) -> Self {
        std::fs::create_dir_all(&config.get_burnchain_path_str())
            .expect("Unable to create workdir");
        let (network, network_id) = config.burnchain.get_bitcoin_network();

        let res = SpvClient::new(
            &config.get_spv_headers_file_path(),
            0,
            None,
            network_id,
            true,
            false,
        );
        if let Err(err) = res {
            error!("Unable to init block headers: {}", err);
            panic!()
        }

        let burnchain_params = BurnchainParameters::from_params(&config.burnchain.chain, &network)
            .expect("Bitcoin network unsupported");

        if network_id == BitcoinNetworkType::Mainnet && config.burnchain.epochs.is_some() {
            panic!("It is an error to set custom epochs while running on Mainnet: network_id {:?} config.burnchain {:#?}",
                   &network_id, &config.burnchain);
        }

        let indexer_config = {
            let burnchain_config = config.burnchain.clone();
            BitcoinIndexerConfig {
                peer_host: burnchain_config.peer_host,
                peer_port: burnchain_config.peer_port,
                rpc_port: burnchain_config.rpc_port,
                rpc_ssl: burnchain_config.rpc_ssl,
                username: burnchain_config.username,
                password: burnchain_config.password,
                timeout: burnchain_config.timeout,
                spv_headers_path: config.get_spv_headers_file_path(),
                first_block: burnchain_params.first_block_height,
                magic_bytes: burnchain_config.magic_bytes,
                epochs: burnchain_config.epochs,
            }
        };

        let (_, network_type) = config.burnchain.get_bitcoin_network();
        let indexer_runtime = BitcoinIndexerRuntime::new(network_type);
        let burnchain_indexer = BitcoinIndexer {
            config: indexer_config.clone(),
            runtime: indexer_runtime,
        };

        Self {
            use_coordinator: coordinator_channel,
            config,
            indexer: burnchain_indexer,
            db: None,
            burnchain_db: None,
            chain_tip: None,
            burnchain_config,
            ongoing_block_commit: None,
            should_keep_running,
        }
    }

    /// create a dummy bitcoin regtest controller.
    ///   used just for submitting bitcoin ops.
    pub fn new_dummy(config: Config) -> Self {
        let (network, _) = config.burnchain.get_bitcoin_network();
        let burnchain_params = BurnchainParameters::from_params(&config.burnchain.chain, &network)
            .expect("Bitcoin network unsupported");

        let indexer_config = {
            let burnchain_config = config.burnchain.clone();
            BitcoinIndexerConfig {
                peer_host: burnchain_config.peer_host,
                peer_port: burnchain_config.peer_port,
                rpc_port: burnchain_config.rpc_port,
                rpc_ssl: burnchain_config.rpc_ssl,
                username: burnchain_config.username,
                password: burnchain_config.password,
                timeout: burnchain_config.timeout,
                spv_headers_path: config.get_spv_headers_file_path(),
                first_block: burnchain_params.first_block_height,
                magic_bytes: burnchain_config.magic_bytes,
                epochs: burnchain_config.epochs,
            }
        };

        let (_, network_type) = config.burnchain.get_bitcoin_network();
        let indexer_runtime = BitcoinIndexerRuntime::new(network_type);
        let burnchain_indexer = BitcoinIndexer {
            config: indexer_config.clone(),
            runtime: indexer_runtime,
        };

        Self {
            use_coordinator: None,
            config,
            indexer: burnchain_indexer,
            db: None,
            burnchain_db: None,
            chain_tip: None,
            burnchain_config: None,
            ongoing_block_commit: None,
            should_keep_running: None,
        }
    }

    fn default_burnchain(&self) -> Burnchain {
        let (network_name, _network_type) = self.config.burnchain.get_bitcoin_network();
        match &self.burnchain_config {
            Some(burnchain) => burnchain.clone(),
            None => {
                let working_dir = self.config.get_burn_db_path();
                match Burnchain::new(&working_dir, &self.config.burnchain.chain, &network_name) {
                    Ok(burnchain) => burnchain,
                    Err(e) => {
                        error!("Failed to instantiate burnchain: {}", e);
                        panic!()
                    }
                }
            }
        }
    }

    pub fn get_pox_constants(&self) -> PoxConstants {
        let burnchain = self.get_burnchain();
        burnchain.pox_constants
    }

    pub fn get_burnchain(&self) -> Burnchain {
        match self.burnchain_config {
            Some(ref burnchain) => burnchain.clone(),
            None => self.default_burnchain(),
        }
    }

    fn receive_blocks_helium(&mut self) -> BurnchainTip {
        let mut burnchain = self.get_burnchain();
        let (block_snapshot, state_transition) = loop {
            match burnchain.sync_with_indexer_deprecated(&mut self.indexer) {
                Ok(x) => {
                    break x;
                }
                Err(e) => {
                    // keep trying
                    error!("Unable to sync with burnchain: {}", e);
                    match e {
                        burnchain_error::TrySyncAgain => {
                            // try again immediately
                            continue;
                        }
                        burnchain_error::BurnchainPeerBroken => {
                            // remote burnchain peer broke, and produced a shorter blockchain fork.
                            // just keep trying
                            sleep_ms(5000);
                            continue;
                        }
                        _ => {
                            // delay and try again
                            sleep_ms(5000);
                            continue;
                        }
                    }
                }
            }
        };

        let rest = match (state_transition, &self.chain_tip) {
            (None, Some(chain_tip)) => chain_tip.clone(),
            (Some(state_transition), _) => {
                let burnchain_tip = BurnchainTip {
                    block_snapshot: block_snapshot,
                    state_transition: BurnchainStateTransitionOps::from(state_transition),
                    received_at: Instant::now(),
                };
                self.chain_tip = Some(burnchain_tip.clone());
                burnchain_tip
            }
            (None, None) => {
                // can happen at genesis
                let burnchain_tip = BurnchainTip {
                    block_snapshot: block_snapshot,
                    state_transition: BurnchainStateTransitionOps::noop(),
                    received_at: Instant::now(),
                };
                self.chain_tip = Some(burnchain_tip.clone());
                burnchain_tip
            }
        };

        debug!("Done receiving blocks");
        rest
    }

    fn receive_blocks(
        &mut self,
        block_for_sortitions: bool,
        target_block_height_opt: Option<u64>,
    ) -> Result<(BurnchainTip, u64), BurnchainControllerError> {
        let coordinator_comms = match self.use_coordinator.as_ref() {
            Some(x) => x.clone(),
            None => {
                // pre-PoX helium node
                let tip = self.receive_blocks_helium();
                let height = tip.block_snapshot.block_height;
                return Ok((tip, height));
            }
        };

        let mut burnchain = self.get_burnchain();
        let (block_snapshot, burnchain_height, state_transition) = loop {
            if !self.should_keep_running() {
                return Err(BurnchainControllerError::CoordinatorClosed);
            }
            match burnchain.sync_with_indexer(
                &mut self.indexer,
                coordinator_comms.clone(),
                target_block_height_opt,
                Some(burnchain.pox_constants.reward_cycle_length as u64),
                self.should_keep_running.clone(),
            ) {
                Ok(x) => {
                    increment_btc_blocks_received_counter();

                    // initialize the dbs...
                    self.sortdb_mut();

                    // wait for the chains coordinator to catch up with us
                    if block_for_sortitions {
                        self.wait_for_sortitions(Some(x.block_height))?;
                    }

                    // NOTE: This is the latest _sortition_ on the canonical sortition history, not the latest burnchain block!
                    let sort_tip =
                        SortitionDB::get_canonical_burn_chain_tip(self.sortdb_ref().conn())
                            .expect("Sortition DB error.");

                    let (snapshot, state_transition) = self
                        .sortdb_ref()
                        .get_sortition_result(&sort_tip.sortition_id)
                        .expect("Sortition DB error.")
                        .expect("BUG: no data for the canonical chain tip");

                    let burnchain_height = self
                        .indexer
                        .get_highest_header_height()
                        .map_err(BurnchainControllerError::IndexerError)?;
                    break (snapshot, burnchain_height, state_transition);
                }
                Err(e) => {
                    // keep trying
                    error!("Unable to sync with burnchain: {}", e);
                    match e {
                        burnchain_error::CoordinatorClosed => {
                            return Err(BurnchainControllerError::CoordinatorClosed)
                        }
                        burnchain_error::TrySyncAgain => {
                            // try again immediately
                            continue;
                        }
                        burnchain_error::BurnchainPeerBroken => {
                            // remote burnchain peer broke, and produced a shorter blockchain fork.
                            // just keep trying
                            sleep_ms(5000);
                            continue;
                        }
                        _ => {
                            // delay and try again
                            sleep_ms(5000);
                            continue;
                        }
                    }
                }
            }
        };

        let burnchain_tip = BurnchainTip {
            block_snapshot: block_snapshot,
            state_transition: state_transition,
            received_at: Instant::now(),
        };

        self.chain_tip = Some(burnchain_tip.clone());
        debug!("Done receiving blocks");

        Ok((burnchain_tip, burnchain_height))
    }

    fn should_keep_running(&self) -> bool {
        match self.should_keep_running {
            Some(ref should_keep_running) => should_keep_running.load(Ordering::SeqCst),
            _ => true,
        }
    }

    #[cfg(test)]
    pub fn get_all_utxos(&self, public_key: &Secp256k1PublicKey) -> Vec<UTXO> {
        // Configure UTXO filter
        let pkh = Hash160::from_data(&public_key.to_bytes())
            .to_bytes()
            .to_vec();
        let (_, network_id) = self.config.burnchain.get_bitcoin_network();
        let address =
            BitcoinAddress::from_bytes(network_id, BitcoinAddressType::PublicKeyHash, &pkh)
                .expect("Public key incorrect");
        let filter_addresses = vec![address.to_b58()];
        let _result = BitcoinRPCRequest::import_public_key(&self.config, &public_key);

        sleep_ms(1000);

        let min_conf = 0;
        let max_conf = 9999999;
        let minimum_amount = ParsedUTXO::sat_to_serialized_btc(1);

        let payload = BitcoinRPCRequest {
            method: "listunspent".to_string(),
            params: vec![
                min_conf.into(),
                max_conf.into(),
                filter_addresses.clone().into(),
                true.into(),
                json!({ "minimumAmount": minimum_amount }),
            ],
            id: "stacks".to_string(),
            jsonrpc: "2.0".to_string(),
        };

        let mut res = BitcoinRPCRequest::send(&self.config, payload).unwrap();
        let mut result_vec = vec![];

        if let Some(ref mut object) = res.as_object_mut() {
            match object.get_mut("result") {
                Some(serde_json::Value::Array(entries)) => {
                    while let Some(entry) = entries.pop() {
                        let parsed_utxo: ParsedUTXO = match serde_json::from_value(entry) {
                            Ok(utxo) => utxo,
                            Err(err) => {
                                warn!("Failed parsing UTXO: {}", err);
                                continue;
                            }
                        };
                        let amount = match parsed_utxo.get_sat_amount() {
                            Some(amount) => amount,
                            None => continue,
                        };

                        if amount < 1 {
                            continue;
                        }

                        let script_pub_key = match parsed_utxo.get_script_pub_key() {
                            Some(script_pub_key) => script_pub_key,
                            None => {
                                continue;
                            }
                        };

                        let txid = match parsed_utxo.get_txid() {
                            Some(amount) => amount,
                            None => continue,
                        };

                        result_vec.push(UTXO {
                            txid,
                            vout: parsed_utxo.vout,
                            script_pub_key,
                            amount,
                            confirmations: parsed_utxo.confirmations,
                        });
                    }
                }
                _ => {
                    warn!("Failed to get UTXOs");
                }
            }
        }

        result_vec
    }

    /// Checks if there is a default wallet with the name of "".
    /// If the default wallet does not exist, this function creates a wallet with name "".
    pub fn create_wallet_if_dne(&self) -> RPCResult<()> {
        let wallets = BitcoinRPCRequest::list_wallets(&self.config)?;

        if !wallets.contains(&("".to_string())) {
            BitcoinRPCRequest::create_wallet(&self.config, "")?;
        }
        Ok(())
    }

    pub fn get_utxos(
        &self,
        public_key: &Secp256k1PublicKey,
        total_required: u64,
        utxos_to_exclude: Option<UTXOSet>,
        block_height: u64,
    ) -> Option<UTXOSet> {
        // if mock mining, do not even both requesting UTXOs
        if self.config.node.mock_mining {
            return None;
        }

        // Configure UTXO filter
        let pkh = Hash160::from_data(&public_key.to_bytes())
            .to_bytes()
            .to_vec();
        let (_, network_id) = self.config.burnchain.get_bitcoin_network();
        let address =
            BitcoinAddress::from_bytes(network_id, BitcoinAddressType::PublicKeyHash, &pkh)
                .expect("Public key incorrect");
        let filter_addresses = vec![address.to_b58()];

        let mut utxos = loop {
            let result = BitcoinRPCRequest::list_unspent(
                &self.config,
                filter_addresses.clone(),
                false,
                total_required,
                &utxos_to_exclude,
                block_height,
            );

            // Perform request
            match result {
                Ok(utxos) => {
                    break utxos;
                }
                Err(e) => {
                    error!("Bitcoin RPC failure: error listing utxos {:?}", e);
                    sleep_ms(5000);
                    continue;
                }
            };
        };

        let utxos = if utxos.is_empty() {
            let (_, network) = self.config.burnchain.get_bitcoin_network();
            loop {
                if let BitcoinNetworkType::Regtest = network {
                    // Performing this operation on Mainnet / Testnet is very expensive, and can be longer than bitcoin block time.
                    // Assuming that miners are in charge of correctly operating their bitcoind nodes sounds
                    // reasonable to me.
                    // $ bitcoin-cli importaddress mxVFsFW5N4mu1HPkxPttorvocvzeZ7KZyk
                    let _result = BitcoinRPCRequest::import_public_key(&self.config, &public_key);
                    sleep_ms(1000);
                }

                let result = BitcoinRPCRequest::list_unspent(
                    &self.config,
                    filter_addresses.clone(),
                    false,
                    total_required,
                    &utxos_to_exclude,
                    block_height,
                );

                utxos = match result {
                    Ok(utxos) => utxos,
                    Err(e) => {
                        error!("Bitcoin RPC failure: error listing utxos {:?}", e);
                        sleep_ms(5000);
                        continue;
                    }
                };

                if utxos.is_empty() {
                    return None;
                } else {
                    break utxos;
                }
            }
        } else {
            utxos
        };

        let total_unspent = utxos.total_available();
        if total_unspent < total_required {
            warn!(
                "Total unspent {} < {} for {:?}",
                total_unspent,
                total_required,
                &public_key.to_hex()
            );
            return None;
        }

        Some(utxos)
    }

    fn build_leader_key_register_tx(
        &mut self,
        payload: LeaderKeyRegisterOp,
        signer: &mut BurnchainOpSigner,
        _attempt: u64,
    ) -> Option<Transaction> {
        let public_key = signer.get_public_key();

        let btc_miner_fee = self.config.burnchain.leader_key_tx_estimated_size
            * self.config.burnchain.satoshis_per_byte;
        let budget_for_outputs = DUST_UTXO_LIMIT;
        let total_required = btc_miner_fee + budget_for_outputs;

        let (mut tx, mut utxos) = self.prepare_tx(&public_key, total_required, None, None, 0)?;

        // Serialize the payload
        let op_bytes = {
            let mut buffer = vec![];
            let mut magic_bytes = self.config.burnchain.magic_bytes.as_bytes().to_vec();
            buffer.append(&mut magic_bytes);
            payload
                .consensus_serialize(&mut buffer)
                .expect("FATAL: invalid operation");
            buffer
        };

        let consensus_output = TxOut {
            value: 0,
            script_pubkey: Builder::new()
                .push_opcode(opcodes::All::OP_RETURN)
                .push_slice(&op_bytes)
                .into_script(),
        };

        tx.output = vec![consensus_output];

        let address_hash = Hash160::from_data(&public_key.to_bytes());
        let identifier_output = BitcoinAddress::to_p2pkh_tx_out(&address_hash, DUST_UTXO_LIMIT);

        tx.output.push(identifier_output);

        let fee_rate = self.config.burnchain.satoshis_per_byte;

        self.finalize_tx(
            &mut tx,
            budget_for_outputs,
            0,
            self.config.burnchain.leader_key_tx_estimated_size,
            fee_rate,
            &mut utxos,
            signer,
        )?;

        increment_btc_ops_sent_counter();

        info!(
            "Miner node: submitting leader_key_register op - {}, waiting for its inclusion in the next Bitcoin block",
            public_key.to_hex()
        );

        Some(tx)
    }

    #[cfg(not(test))]
    fn build_transfer_stacks_tx(
        &mut self,
        _payload: TransferStxOp,
        _signer: &mut BurnchainOpSigner,
        _utxo: Option<UTXO>,
    ) -> Option<Transaction> {
        unimplemented!()
    }

    #[cfg(test)]
    pub fn submit_manual(
        &mut self,
        operation: BlockstackOperationType,
        op_signer: &mut BurnchainOpSigner,
        utxo: Option<UTXO>,
    ) -> Option<Transaction> {
        let transaction = match operation {
            BlockstackOperationType::LeaderBlockCommit(_)
            | BlockstackOperationType::LeaderKeyRegister(_)
            | BlockstackOperationType::StackStx(_)
            | BlockstackOperationType::UserBurnSupport(_) => {
                unimplemented!();
            }
            BlockstackOperationType::PreStx(payload) => {
                self.build_pre_stacks_tx(payload, op_signer)
            }
            BlockstackOperationType::TransferStx(payload) => {
                self.build_transfer_stacks_tx(payload, op_signer, utxo)
            }
        }?;

        let ser_transaction = SerializedTx::new(transaction.clone());

        if self.send_transaction(ser_transaction) {
            Some(transaction)
        } else {
            None
        }
    }

    #[cfg(test)]
    /// Build a transfer stacks tx.
    ///   this *only* works if the only existant UTXO is from a PreStx Op
    ///   this is okay for testing, but obviously not okay for actual use.
    ///   The reason for this constraint is that the bitcoin_regtest_controller's UTXO
    ///     and signing logic are fairly intertwined, and untangling the two seems excessive
    ///     for a functionality that won't be implemented for production via this controller.
    fn build_transfer_stacks_tx(
        &mut self,
        payload: TransferStxOp,
        signer: &mut BurnchainOpSigner,
        utxo_to_use: Option<UTXO>,
    ) -> Option<Transaction> {
        let public_key = signer.get_public_key();
        let max_tx_size = 230;

        let (mut tx, mut utxos) = if let Some(utxo) = utxo_to_use {
            (
                Transaction {
                    input: vec![],
                    output: vec![],
                    version: 1,
                    lock_time: 0,
                },
                UTXOSet {
                    bhh: BurnchainHeaderHash::zero(),
                    utxos: vec![utxo],
                },
            )
        } else {
            self.prepare_tx(
                &public_key,
                DUST_UTXO_LIMIT + max_tx_size * self.config.burnchain.satoshis_per_byte,
                None,
                None,
                0,
            )?
        };

        // Serialize the payload
        let op_bytes = {
            let mut bytes = self.config.burnchain.magic_bytes.as_bytes().to_vec();
            payload.consensus_serialize(&mut bytes).ok()?;
            bytes
        };

        let consensus_output = TxOut {
            value: 0,
            script_pubkey: Builder::new()
                .push_opcode(opcodes::All::OP_RETURN)
                .push_slice(&op_bytes)
                .into_script(),
        };

        tx.output = vec![consensus_output];
        tx.output
            .push(payload.recipient.to_bitcoin_tx_out(DUST_UTXO_LIMIT));

        self.finalize_tx(
            &mut tx,
            DUST_UTXO_LIMIT,
            0,
            max_tx_size,
            self.config.burnchain.satoshis_per_byte,
            &mut utxos,
            signer,
        )?;

        increment_btc_ops_sent_counter();

        info!(
            "Miner node: submitting stacks transfer op - {}",
            public_key.to_hex()
        );

        Some(tx)
    }

    #[cfg(not(test))]
    fn build_pre_stacks_tx(
        &mut self,
        _payload: PreStxOp,
        _signer: &mut BurnchainOpSigner,
    ) -> Option<Transaction> {
        unimplemented!()
    }

    #[cfg(test)]
    fn build_pre_stacks_tx(
        &mut self,
        payload: PreStxOp,
        signer: &mut BurnchainOpSigner,
    ) -> Option<Transaction> {
        let public_key = signer.get_public_key();
        let max_tx_size = 280;

        let output_amt = DUST_UTXO_LIMIT + max_tx_size * self.config.burnchain.satoshis_per_byte;
        let (mut tx, mut utxos) = self.prepare_tx(&public_key, output_amt, None, None, 0)?;

        // Serialize the payload
        let op_bytes = {
            let mut bytes = self.config.burnchain.magic_bytes.as_bytes().to_vec();
            bytes.push(Opcodes::PreStx as u8);
            bytes
        };

        let consensus_output = TxOut {
            value: 0,
            script_pubkey: Builder::new()
                .push_opcode(opcodes::All::OP_RETURN)
                .push_slice(&op_bytes)
                .into_script(),
        };

        tx.output = vec![consensus_output];
        tx.output.push(payload.output.to_bitcoin_tx_out(output_amt));

        self.finalize_tx(
            &mut tx,
            output_amt,
            0,
            max_tx_size,
            self.config.burnchain.satoshis_per_byte,
            &mut utxos,
            signer,
        )?;

        increment_btc_ops_sent_counter();

        info!(
            "Miner node: submitting pre_stacks op - {}",
            public_key.to_hex()
        );

        Some(tx)
    }

    fn send_block_commit_operation(
        &mut self,
        payload: LeaderBlockCommitOp,
        signer: &mut BurnchainOpSigner,
        utxos_to_include: Option<UTXOSet>,
        utxos_to_exclude: Option<UTXOSet>,
        previous_fees: Option<LeaderBlockCommitFees>,
        previous_txids: &Vec<Txid>,
    ) -> Option<Transaction> {
        let mut estimated_fees = match previous_fees {
            Some(fees) => fees.fees_from_previous_tx(&payload, &self.config),
            None => LeaderBlockCommitFees::estimated_fees_from_payload(&payload, &self.config),
        };

        let public_key = signer.get_public_key();
        let (mut tx, mut utxos) = self.prepare_tx(
            &public_key,
            estimated_fees.estimated_amount_required(),
            utxos_to_include,
            utxos_to_exclude,
            payload.parent_block_ptr as u64,
        )?;

        // Serialize the payload
        let op_bytes = {
            let mut buffer = vec![];
            let mut magic_bytes = self.config.burnchain.magic_bytes.as_bytes().to_vec();
            buffer.append(&mut magic_bytes);
            payload
                .consensus_serialize(&mut buffer)
                .expect("FATAL: invalid operation");
            buffer
        };

        let consensus_output = TxOut {
            value: estimated_fees.sunset_fee,
            script_pubkey: Builder::new()
                .push_opcode(opcodes::All::OP_RETURN)
                .push_slice(&op_bytes)
                .into_script(),
        };

        tx.output = vec![consensus_output];

        for commit_to in payload.commit_outs.iter() {
            tx.output
                .push(commit_to.to_bitcoin_tx_out(estimated_fees.amount_per_output()));
        }

        let fee_rate = estimated_fees.fee_rate;
        self.finalize_tx(
            &mut tx,
            estimated_fees.total_spent_in_outputs(),
            estimated_fees.spent_in_attempts,
            estimated_fees.min_tx_size(),
            fee_rate,
            &mut utxos,
            signer,
        )?;

        let serialized_tx = SerializedTx::new(tx.clone());

        let tx_size = serialized_tx.bytes.len() as u64;
        estimated_fees.register_replacement(tx_size);
        let mut txid = tx.txid().as_bytes().to_vec();
        txid.reverse();

        debug!("Transaction relying on UTXOs: {:?}", utxos);
        let txid = Txid::from_bytes(&txid[..]).unwrap();
        let mut txids = previous_txids.clone();
        txids.push(txid.clone());
        let ongoing_block_commit = OngoingBlockCommit {
            payload,
            utxos,
            fees: estimated_fees,
            txids,
        };

        info!(
            "Miner node: submitting leader_block_commit (txid: {}, rbf: {}, total spent: {}, size: {}, fee_rate: {})",
            txid.to_hex(),
            ongoing_block_commit.fees.is_rbf_enabled,
            ongoing_block_commit.fees.total_spent(),
            ongoing_block_commit.fees.final_size,
            fee_rate,
        );

        self.ongoing_block_commit = Some(ongoing_block_commit);

        increment_btc_ops_sent_counter();

        Some(tx)
    }

    fn build_leader_block_commit_tx(
        &mut self,
        payload: LeaderBlockCommitOp,
        signer: &mut BurnchainOpSigner,
        _attempt: u64,
    ) -> Option<Transaction> {
        // Are we currently tracking an operation?
        if self.ongoing_block_commit.is_none() {
            // Good to go, let's build the transaction and send it.
            let res = self.send_block_commit_operation(payload, signer, None, None, None, &vec![]);
            return res;
        }

        let ongoing_op = self.ongoing_block_commit.take().unwrap();

        let _ = self.sortdb_mut();
        let burnchain_db = self.burnchain_db.as_ref().expect("BurnchainDB not opened");

        for txid in ongoing_op.txids.iter() {
            let mined_op = burnchain_db.get_burnchain_op(txid);
            if mined_op.is_some() {
                // Good to go, the transaction in progress was mined
                debug!("Was able to retrieve ongoing TXID - {}", txid);
                let res =
                    self.send_block_commit_operation(payload, signer, None, None, None, &vec![]);
                return res;
            } else {
                debug!("Was unable to retrieve ongoing TXID - {}", txid);
            }
        }

        // Did a re-org occurred since we fetched our UTXOs, or are the UTXOs so stale that they should be abandoned?
        let mut traversal_depth = 0;
        let mut burn_chain_tip = burnchain_db.get_canonical_chain_tip().ok()?;
        let mut found_last_mined_at = false;
        while traversal_depth < UTXO_CACHE_STALENESS_LIMIT {
            if &burn_chain_tip.block_hash == &ongoing_op.utxos.bhh {
                found_last_mined_at = true;
                break;
            }

            let parent = burnchain_db
                .get_burnchain_block(&burn_chain_tip.parent_block_hash)
                .ok()?;
            burn_chain_tip = parent.header;
            traversal_depth += 1;
        }

        if !found_last_mined_at {
            info!(
                "Possible presence of fork or stale UTXO cache, invalidating cached set of UTXOs.";
                "cached_burn_block_hash" => %ongoing_op.utxos.bhh,
            );
            let res = self.send_block_commit_operation(payload, signer, None, None, None, &vec![]);
            return res;
        }

        // Stop as soon as the fee_rate is ${self.config.burnchain.max_rbf} percent higher, stop RBF
        if ongoing_op.fees.fee_rate
            > (self.config.burnchain.satoshis_per_byte * self.config.burnchain.max_rbf / 100)
        {
            warn!(
                "RBF'd block commits reached {}% satoshi per byte fee rate, not resubmitting",
                self.config.burnchain.max_rbf
            );
            self.ongoing_block_commit = Some(ongoing_op);
            return None;
        }

        // An ongoing operation is in the mempool and we received a new block. The desired behaviour is the following:
        // 1) If the ongoing and the incoming operation are **strictly** identical, we will be idempotent and discard the incoming.
        // 2) If the 2 operations are different, we will try to avoid wasting UTXOs, and attempt to RBF the outgoing transaction:
        //  i) If UTXOs are insufficient,
        //    a) If no other UTXOs, we'll have to wait on the ongoing operation to be mined before resuming operation.
        //    b) If we have some other UTXOs, drop the ongoing operation, and track the new one.
        //  ii) If UTXOs initially used are sufficient for paying for a fee bump, then RBF

        // Let's start by early returning 1)
        if payload == ongoing_op.payload {
            info!("Abort attempt to re-submit identical LeaderBlockCommit");
            self.ongoing_block_commit = Some(ongoing_op);
            return None;
        }

        // Let's proceed and early return 2) i)
        let res = if ongoing_op.fees.estimated_amount_required() > ongoing_op.sum_utxos() {
            // Try to build and submit op, excluding UTXOs currently used
            info!("Attempt to submit another leader_block_commit, despite an ongoing (outdated) commit");
            self.send_block_commit_operation(
                payload,
                signer,
                None,
                Some(ongoing_op.utxos.clone()),
                None,
                &vec![],
            )
        } else {
            // Case 2) ii): Attempt to RBF
            info!("Attempt to replace by fee an outdated leader block commit");
            self.send_block_commit_operation(
                payload,
                signer,
                Some(ongoing_op.utxos.clone()),
                None,
                Some(ongoing_op.fees.clone()),
                &ongoing_op.txids,
            )
        };

        if res.is_none() {
            self.ongoing_block_commit = Some(ongoing_op);
        }

        res
    }

    fn prepare_tx(
        &mut self,
        public_key: &Secp256k1PublicKey,
        total_required: u64,
        utxos_to_include: Option<UTXOSet>,
        utxos_to_exclude: Option<UTXOSet>,
        block_height: u64,
    ) -> Option<(Transaction, UTXOSet)> {
        let utxos = if let Some(utxos) = utxos_to_include {
            // in RBF, you have to consume the same UTXOs
            utxos
        } else {
            // Fetch some UTXOs
            let utxos =
                match self.get_utxos(&public_key, total_required, utxos_to_exclude, block_height) {
                    Some(utxos) => utxos,
                    None => {
                        debug!("No UTXOs for {}", &public_key.to_hex());
                        return None;
                    }
                };
            utxos
        };

        // Prepare a backbone for the tx
        let transaction = Transaction {
            input: vec![],
            output: vec![],
            version: 1,
            lock_time: 0,
        };

        Some((transaction, utxos))
    }

    fn finalize_tx(
        &mut self,
        tx: &mut Transaction,
        spent_in_outputs: u64,
        spent_in_rbf: u64,
        min_tx_size: u64,
        fee_rate: u64,
        utxos_set: &mut UTXOSet,
        signer: &mut BurnchainOpSigner,
    ) -> Option<()> {
        // spend UTXOs in order by confirmations.  Spend the least-confirmed UTXO first, and in the
        // event of a tie, spend the smallest-value UTXO first.
        utxos_set.utxos.sort_by(|u1, u2| {
            if u1.confirmations != u2.confirmations {
                u1.confirmations.cmp(&u2.confirmations)
            } else {
                // for block-commits, the smaller value is likely the UTXO-chained value, so
                // continue to prioritize it as the first spend in order to avoid breaking the
                // miner commit chain.
                u1.amount.cmp(&u2.amount)
            }
        });

        let tx_size = {
            // We will be calling 2 times serialize_tx, the first time with an estimated size,
            // Second time with the actual size, computed thanks to the 1st attempt.
            let estimated_rbf = if spent_in_rbf == 0 {
                0
            } else {
                spent_in_rbf + min_tx_size // we're spending 1 sat / byte in RBF
            };
            let mut tx_cloned = tx.clone();
            let mut utxos_cloned = utxos_set.clone();
            self.serialize_tx(
                &mut tx_cloned,
                spent_in_outputs + min_tx_size * fee_rate + estimated_rbf,
                &mut utxos_cloned,
                signer,
            );
            let serialized_tx = SerializedTx::new(tx_cloned);
            cmp::max(min_tx_size, serialized_tx.bytes.len() as u64)
        };

        let rbf_fee = if spent_in_rbf == 0 {
            0
        } else {
            spent_in_rbf + tx_size // we're spending 1 sat / byte in RBF
        };
        self.serialize_tx(
            tx,
            spent_in_outputs + tx_size * fee_rate + rbf_fee,
            utxos_set,
            signer,
        );
        signer.dispose();
        Some(())
    }

    fn serialize_tx(
        &mut self,
        tx: &mut Transaction,
        total_to_spend: u64,
        utxos_set: &mut UTXOSet,
        signer: &mut BurnchainOpSigner,
    ) -> bool {
        let public_key = signer.get_public_key();
        let mut total_consumed = 0;

        // select UTXOs until we have enough to cover the cost
        let mut available_utxos = vec![];
        available_utxos.append(&mut utxos_set.utxos);
        for utxo in available_utxos.into_iter() {
            total_consumed += utxo.amount;
            utxos_set.utxos.push(utxo);

            if total_consumed >= total_to_spend {
                break;
            }
        }

        if total_consumed < total_to_spend {
            warn!(
                "Consumed total {} is less than intended spend: {}",
                total_consumed, total_to_spend
            );
            return false;
        }

        // Append the change output
        let change_address_hash = Hash160::from_data(&public_key.to_bytes());
        let value = total_consumed - total_to_spend;
        debug!(
            "Payments value: {:?}, total_consumed: {:?}, total_spent: {:?}",
            value, total_consumed, total_to_spend
        );
        if value >= DUST_UTXO_LIMIT {
            let change_output = BitcoinAddress::to_p2pkh_tx_out(&change_address_hash, value);
            tx.output.push(change_output);
        } else {
            // Instead of leaving that change to the BTC miner, we could / should bump the sortition fee
            debug!("Not enough change to clear dust limit. Not adding change address.");
        }

        for (i, utxo) in utxos_set.utxos.iter().enumerate() {
            let input = TxIn {
                previous_output: OutPoint {
                    txid: utxo.txid,
                    vout: utxo.vout,
                },
                script_sig: Script::new(),
                sequence: 0xFFFFFFFD, // allow RBF
                witness: vec![],
            };
            tx.input.push(input);

            let script_pub_key = utxo.script_pub_key.clone();
            let sig_hash_all = 0x01;
            let sig_hash = tx.signature_hash(i, &script_pub_key, sig_hash_all);

            let sig1_der = {
                let message = signer
                    .sign_message(sig_hash.as_bytes())
                    .expect("Unable to sign message");
                message
                    .to_secp256k1_recoverable()
                    .expect("Unable to get recoverable signature")
                    .to_standard()
                    .serialize_der()
            };

            tx.input[i].script_sig = Builder::new()
                .push_slice(&[&*sig1_der, &[sig_hash_all as u8][..]].concat())
                .push_slice(&public_key.to_bytes())
                .into_script();
        }
        true
    }

    fn build_user_burn_support_tx(
        &mut self,
        _payload: UserBurnSupportOp,
        _signer: &mut BurnchainOpSigner,
        _attempt: u64,
    ) -> Option<Transaction> {
        unimplemented!()
    }

    fn send_transaction(&self, transaction: SerializedTx) -> bool {
        let result = BitcoinRPCRequest::send_raw_transaction(&self.config, transaction.to_hex());
        match result {
            Ok(_) => true,
            Err(e) => {
                error!(
                    "Bitcoin RPC failure: transaction submission failed - {:?}",
                    e
                );
                false
            }
        }
    }

    /// wait until the ChainsCoordinator has processed sortitions up to the
    ///   canonical chain tip, or has processed up to height_to_wait
    pub fn wait_for_sortitions(
        &self,
        height_to_wait: Option<u64>,
    ) -> Result<BurnchainTip, BurnchainControllerError> {
        loop {
            let canonical_burnchain_tip = self
                .burnchain_db
                .as_ref()
                .expect("BurnchainDB not opened")
                .get_canonical_chain_tip()
                .unwrap();
            let canonical_sortition_tip =
                SortitionDB::get_canonical_burn_chain_tip(self.sortdb_ref().conn()).unwrap();
            if canonical_burnchain_tip.block_height == canonical_sortition_tip.block_height {
                let (_, state_transition) = self
                    .sortdb_ref()
                    .get_sortition_result(&canonical_sortition_tip.sortition_id)
                    .expect("Sortition DB error.")
                    .expect("BUG: no data for the canonical chain tip");
                return Ok(BurnchainTip {
                    block_snapshot: canonical_sortition_tip,
                    received_at: Instant::now(),
                    state_transition,
                });
            } else if let Some(height_to_wait) = height_to_wait {
                if canonical_sortition_tip.block_height >= height_to_wait {
                    let (_, state_transition) = self
                        .sortdb_ref()
                        .get_sortition_result(&canonical_sortition_tip.sortition_id)
                        .expect("Sortition DB error.")
                        .expect("BUG: no data for the canonical chain tip");

                    return Ok(BurnchainTip {
                        block_snapshot: canonical_sortition_tip,
                        received_at: Instant::now(),
                        state_transition,
                    });
                }
            }
            if !self.should_keep_running() {
                return Err(BurnchainControllerError::CoordinatorClosed);
            }
            // yield some time
            sleep_ms(100);
        }
    }

    pub fn build_next_block(&self, num_blocks: u64) {
        debug!("Generate {} block(s)", num_blocks);
        let public_key = match &self.config.burnchain.local_mining_public_key {
            Some(public_key) => hex_bytes(public_key).expect("Invalid byte sequence"),
            None => panic!("Unable to make new block, mining public key"),
        };

        let pkh = Hash160::from_data(&public_key).to_bytes().to_vec();
        let (_, network_id) = self.config.burnchain.get_bitcoin_network();
        let address =
            BitcoinAddress::from_bytes(network_id, BitcoinAddressType::PublicKeyHash, &pkh)
                .expect("Public key incorrect");

        let result =
            BitcoinRPCRequest::generate_to_address(&self.config, num_blocks, address.to_b58());

        match result {
            Ok(_) => {}
            Err(e) => {
                error!("Bitcoin RPC failure: error generating block {:?}", e);
                panic!();
            }
        }
    }

    #[cfg(test)]
    pub fn invalidate_block(&self, block: &BurnchainHeaderHash) {
        info!("Invalidating block {}", &block);
        let request = BitcoinRPCRequest {
            method: "invalidateblock".into(),
            params: vec![json!(&block.to_string())],
            id: "stacks-forker".into(),
            jsonrpc: "2.0".into(),
        };
        if let Err(e) = BitcoinRPCRequest::send(&self.config, request) {
            error!("Bitcoin RPC failure: error invalidating block {:?}", e);
            panic!();
        }
    }

    #[cfg(test)]
    pub fn get_block_hash(&self, height: u64) -> BurnchainHeaderHash {
        let request = BitcoinRPCRequest {
            method: "getblockhash".into(),
            params: vec![json!(height)],
            id: "stacks-forker".into(),
            jsonrpc: "2.0".into(),
        };
        match BitcoinRPCRequest::send(&self.config, request) {
            Ok(v) => {
                BurnchainHeaderHash::from_hex(v.get("result").unwrap().as_str().unwrap()).unwrap()
            }
            Err(e) => {
                error!("Bitcoin RPC failure: error invalidating block {:?}", e);
                panic!();
            }
        }
    }
}

impl BurnchainController for BitcoinRegtestController {
    fn sortdb_ref(&self) -> &SortitionDB {
        self.db
            .as_ref()
            .expect("BUG: did not instantiate the burn DB")
    }

    fn sortdb_mut(&mut self) -> &mut SortitionDB {
        let burnchain = self.get_burnchain();

        let (db, burnchain_db) = burnchain.open_db(true).unwrap();
        self.db = Some(db);
        self.burnchain_db = Some(burnchain_db);

        match self.db {
            Some(ref mut sortdb) => sortdb,
            None => unreachable!(),
        }
    }

    fn get_chain_tip(&self) -> BurnchainTip {
        match &self.chain_tip {
            Some(chain_tip) => chain_tip.clone(),
            None => {
                unreachable!();
            }
        }
    }

    fn get_headers_height(&self) -> u64 {
        let (_, network_id) = self.config.burnchain.get_bitcoin_network();
        let spv_client = SpvClient::new(
            &self.config.get_spv_headers_file_path(),
            0,
            None,
            network_id,
            false,
            false,
        )
        .expect("Unable to open burnchain headers DB");
        spv_client
            .get_headers_height()
            .expect("Unable to query number of burnchain headers")
    }

    fn connect_dbs(&mut self) -> Result<(), BurnchainControllerError> {
        let burnchain = self.get_burnchain();
        burnchain.connect_db(
            &self.indexer,
            true,
<<<<<<< HEAD
            burnchain_indexer.get_first_block_header_hash()?,
            burnchain_indexer.get_first_block_header_timestamp()?,
            burnchain_indexer.get_stacks_epochs(),
=======
            self.indexer.get_first_block_header_hash()?,
            self.indexer.get_first_block_header_timestamp()?,
>>>>>>> 4ad6689d
        )?;
        Ok(())
    }

    fn get_stacks_epochs(&self) -> Vec<StacksEpoch> {
        self.indexer.get_stacks_epochs()
    }

    fn start(
        &mut self,
        target_block_height_opt: Option<u64>,
    ) -> Result<(BurnchainTip, u64), BurnchainControllerError> {
        // if no target block height is given, just fetch the first burnchain block.
        self.receive_blocks(
            false,
            target_block_height_opt.map_or_else(|| Some(1), |x| Some(x)),
        )
    }

    fn sync(
        &mut self,
        target_block_height_opt: Option<u64>,
    ) -> Result<(BurnchainTip, u64), BurnchainControllerError> {
        let (burnchain_tip, burnchain_height) = if self.config.burnchain.mode == "helium" {
            // Helium: this node is responsible for mining new burnchain blocks
            self.build_next_block(1);
            self.receive_blocks(true, None)?
        } else {
            // Neon: this node is waiting on a block to be produced
            self.receive_blocks(true, target_block_height_opt)?
        };

        // Evaluate process_exit_at_block_height setting
        if let Some(cap) = self.config.burnchain.process_exit_at_block_height {
            if burnchain_tip.block_snapshot.block_height >= cap {
                info!(
                    "Node succesfully reached the end of the ongoing {} blocks epoch!",
                    cap
                );
                info!("This process will automatically terminate in 30s, restart your node for participating in the next epoch.");
                sleep_ms(30000);
                std::process::exit(0);
            }
        }
        Ok((burnchain_tip, burnchain_height))
    }

    // returns true if the operation was submitted successfully, false otherwise
    fn submit_operation(
        &mut self,
        operation: BlockstackOperationType,
        op_signer: &mut BurnchainOpSigner,
        attempt: u64,
    ) -> bool {
        let transaction = match operation {
            BlockstackOperationType::LeaderBlockCommit(payload) => {
                self.build_leader_block_commit_tx(payload, op_signer, attempt)
            }
            BlockstackOperationType::LeaderKeyRegister(payload) => {
                self.build_leader_key_register_tx(payload, op_signer, attempt)
            }
            BlockstackOperationType::UserBurnSupport(payload) => {
                self.build_user_burn_support_tx(payload, op_signer, attempt)
            }
            BlockstackOperationType::PreStx(payload) => {
                self.build_pre_stacks_tx(payload, op_signer)
            }
            BlockstackOperationType::TransferStx(payload) => {
                self.build_transfer_stacks_tx(payload, op_signer, None)
            }
            BlockstackOperationType::StackStx(_payload) => unimplemented!(),
        };

        let transaction = match transaction {
            Some(tx) => SerializedTx::new(tx),
            _ => return false,
        };

        self.send_transaction(transaction)
    }

    #[cfg(test)]
    fn bootstrap_chain(&mut self, num_blocks: u64) {
        if let Some(local_mining_pubkey) = &self.config.burnchain.local_mining_public_key {
            let pk = hex_bytes(&local_mining_pubkey).expect("Invalid byte sequence");
            let pkh = Hash160::from_data(&pk).to_bytes().to_vec();
            let (_, network_id) = self.config.burnchain.get_bitcoin_network();
            let address =
                BitcoinAddress::from_bytes(network_id, BitcoinAddressType::PublicKeyHash, &pkh)
                    .expect("Public key incorrect");

            let _result = BitcoinRPCRequest::import_public_key(
                &self.config,
                &Secp256k1PublicKey::from_hex(local_mining_pubkey).unwrap(),
            );

            let result =
                BitcoinRPCRequest::generate_to_address(&self.config, num_blocks, address.to_b58());

            match result {
                Ok(_) => {}
                Err(e) => {
                    error!("Bitcoin RPC failure: error generating block {:?}", e);
                    panic!();
                }
            }
            info!("Creating wallet if it does not exist");
            match self.create_wallet_if_dne() {
                Err(e) => warn!("Error when creating wallet: {:?}", e),
                _ => {}
            }
        }
    }
}

#[derive(Debug, Clone)]
pub struct UTXOSet {
    bhh: BurnchainHeaderHash,
    utxos: Vec<UTXO>,
}

impl UTXOSet {
    pub fn is_empty(&self) -> bool {
        self.utxos.len() == 0
    }

    pub fn total_available(&self) -> u64 {
        self.utxos.iter().map(|o| o.amount).sum()
    }
}

#[derive(Debug, Clone)]
struct SerializedTx {
    bytes: Vec<u8>,
}

impl SerializedTx {
    pub fn new(tx: Transaction) -> SerializedTx {
        let mut encoder = RawEncoder::new(Cursor::new(vec![]));
        tx.consensus_encode(&mut encoder)
            .expect("BUG: failed to serialize to a vec");
        let bytes: Vec<u8> = encoder.into_inner().into_inner();
        SerializedTx { bytes }
    }

    fn to_hex(&self) -> String {
        let formatted_bytes: Vec<String> =
            self.bytes.iter().map(|b| format!("{:02x}", b)).collect();
        format!("{}", formatted_bytes.join(""))
    }
}

#[derive(Debug, Clone, Deserialize)]
#[serde(rename_all = "camelCase")]
pub struct ParsedUTXO {
    txid: String,
    vout: u32,
    script_pub_key: String,
    amount: Box<RawValue>,
    confirmations: u32,
    spendable: bool,
    solvable: bool,
    desc: Option<String>,
    safe: bool,
}

#[derive(Clone, Debug, PartialEq)]
pub struct UTXO {
    pub txid: Sha256dHash,
    pub vout: u32,
    pub script_pub_key: Script,
    pub amount: u64,
    pub confirmations: u32,
}

impl ParsedUTXO {
    pub fn get_txid(&self) -> Option<Sha256dHash> {
        match hex_bytes(&self.txid) {
            Ok(ref mut txid) => {
                txid.reverse();
                Some(Sha256dHash::from(&txid[..]))
            }
            Err(err) => {
                warn!("Unable to get txid from UTXO {}", err);
                None
            }
        }
    }

    pub fn get_sat_amount(&self) -> Option<u64> {
        ParsedUTXO::serialized_btc_to_sat(self.amount.get())
    }

    pub fn serialized_btc_to_sat(amount: &str) -> Option<u64> {
        let comps: Vec<&str> = amount.split(".").collect();
        match comps[..] {
            [lhs, rhs] => {
                if rhs.len() > 8 {
                    warn!("Unexpected amount of decimals");
                    return None;
                }

                match (lhs.parse::<u64>(), rhs.parse::<u64>()) {
                    (Ok(btc), Ok(frac_part)) => {
                        let base: u64 = 10;
                        let btc_to_sat = base.pow(8);
                        let mut amount = btc * btc_to_sat;
                        let sat = frac_part * base.pow(8 - rhs.len() as u32);
                        amount += sat;
                        Some(amount)
                    }
                    (lhs, rhs) => {
                        warn!("Error while converting BTC to sat {:?} - {:?}", lhs, rhs);
                        return None;
                    }
                }
            }
            _ => None,
        }
    }

    pub fn sat_to_serialized_btc(amount: u64) -> String {
        let base: u64 = 10;
        let int_part = amount / base.pow(8);
        let frac_part = amount % base.pow(8);
        let amount = format!("{}.{:08}", int_part, frac_part);
        amount
    }

    pub fn get_script_pub_key(&self) -> Option<Script> {
        match hex_bytes(&self.script_pub_key) {
            Ok(bytes) => Some(bytes.into()),
            Err(_) => {
                warn!("Unable to get script pub key");
                None
            }
        }
    }
}

#[derive(Debug, Clone, Deserialize, Serialize)]
struct BitcoinRPCRequest {
    /// The name of the RPC call
    pub method: String,
    /// Parameters to the RPC call
    pub params: Vec<serde_json::Value>,
    /// Identifier for this Request, which should appear in the response
    pub id: String,
    /// jsonrpc field, MUST be "2.0"
    pub jsonrpc: String,
}

#[derive(Debug, Clone, Deserialize, Serialize)]
pub enum RPCError {
    Network(String),
    Parsing(String),
    Bitcoind(String),
}

type RPCResult<T> = Result<T, RPCError>;

impl BitcoinRPCRequest {
    fn build_rpc_request(config: &Config) -> Request {
        let url = {
            let url = config.burnchain.get_rpc_url();
            Url::parse(&url).expect(&format!("Unable to parse {} as a URL", url))
        };
        debug!(
            "BitcoinRPC builder: {:?}:{:?}@{}",
            &config.burnchain.username, &config.burnchain.password, &url
        );

        let mut req = Request::new(Method::Post, url);

        match (&config.burnchain.username, &config.burnchain.password) {
            (Some(username), Some(password)) => {
                let auth_token = format!("Basic {}", encode(format!("{}:{}", username, password)));
                req.append_header("Authorization", auth_token);
            }
            (_, _) => {}
        };
        req
    }

    pub fn generate_to_address(config: &Config, num_blocks: u64, address: String) -> RPCResult<()> {
        debug!("Generate {} blocks to {}", num_blocks, address);
        let payload = BitcoinRPCRequest {
            method: "generatetoaddress".to_string(),
            params: vec![num_blocks.into(), address.into()],
            id: "stacks".to_string(),
            jsonrpc: "2.0".to_string(),
        };

        BitcoinRPCRequest::send(&config, payload)?;
        Ok(())
    }

    pub fn list_unspent(
        config: &Config,
        addresses: Vec<String>,
        include_unsafe: bool,
        minimum_sum_amount: u64,
        utxos_to_exclude: &Option<UTXOSet>,
        block_height: u64,
    ) -> RPCResult<UTXOSet> {
        let payload = BitcoinRPCRequest {
            method: "getblockhash".to_string(),
            params: vec![block_height.into()],
            id: "stacks".to_string(),
            jsonrpc: "2.0".to_string(),
        };

        let mut res = BitcoinRPCRequest::send(&config, payload)?;
        let bhh = match res.as_object_mut() {
            Some(res) => {
                let res = res
                    .get("result")
                    .ok_or(RPCError::Parsing("Failed to get bestblockhash".to_string()))?;
                let bhh: String = serde_json::from_value(res.to_owned())
                    .map_err(|_| RPCError::Parsing("Failed to get bestblockhash".to_string()))?;
                let bhh = BurnchainHeaderHash::from_hex(&bhh)
                    .map_err(|_| RPCError::Parsing("Failed to get bestblockhash".to_string()))?;
                Ok(bhh)
            }
            _ => return Err(RPCError::Parsing("Failed to get UTXOs".to_string())),
        }?;

        let min_conf = 0;
        let max_conf = 9999999;
        let minimum_amount = ParsedUTXO::sat_to_serialized_btc(minimum_sum_amount);

        let payload = BitcoinRPCRequest {
            method: "listunspent".to_string(),
            params: vec![
                min_conf.into(),
                max_conf.into(),
                addresses.into(),
                include_unsafe.into(),
                json!({ "minimumAmount": minimum_amount }),
            ],
            id: "stacks".to_string(),
            jsonrpc: "2.0".to_string(),
        };

        let mut res = BitcoinRPCRequest::send(&config, payload)?;
        let txids_to_filter = if let Some(utxos_to_exclude) = utxos_to_exclude {
            utxos_to_exclude
                .utxos
                .iter()
                .map(|utxo| utxo.txid)
                .collect::<Vec<_>>()
        } else {
            vec![]
        };

        let mut utxos = vec![];

        match res.as_object_mut() {
            Some(ref mut object) => match object.get_mut("result") {
                Some(serde_json::Value::Array(entries)) => {
                    while let Some(entry) = entries.pop() {
                        let parsed_utxo: ParsedUTXO = match serde_json::from_value(entry) {
                            Ok(utxo) => utxo,
                            Err(err) => {
                                warn!("Failed parsing UTXO: {}", err);
                                continue;
                            }
                        };
                        let amount = match parsed_utxo.get_sat_amount() {
                            Some(amount) => amount,
                            None => continue,
                        };

                        if amount < minimum_sum_amount {
                            continue;
                        }

                        let script_pub_key = match parsed_utxo.get_script_pub_key() {
                            Some(script_pub_key) => script_pub_key,
                            None => {
                                continue;
                            }
                        };

                        let txid = match parsed_utxo.get_txid() {
                            Some(amount) => amount,
                            None => continue,
                        };

                        // Exclude UTXOs that we want to filter
                        if txids_to_filter.contains(&txid) {
                            continue;
                        }

                        utxos.push(UTXO {
                            txid,
                            vout: parsed_utxo.vout,
                            script_pub_key,
                            amount,
                            confirmations: parsed_utxo.confirmations,
                        });
                    }
                }
                _ => {
                    warn!("Failed to get UTXOs");
                }
            },
            _ => {
                warn!("Failed to get UTXOs");
            }
        };

        Ok(UTXOSet { bhh, utxos })
    }

    pub fn send_raw_transaction(config: &Config, tx: String) -> RPCResult<()> {
        let payload = BitcoinRPCRequest {
            method: "sendrawtransaction".to_string(),
            params: vec![tx.into()],
            id: "stacks".to_string(),
            jsonrpc: "2.0".to_string(),
        };

        let json_resp = BitcoinRPCRequest::send(&config, payload)?;

        if let Some(e) = json_resp.get("error") {
            if !e.is_null() {
                error!("Error submitting transaction: {}", json_resp);
                return Err(RPCError::Bitcoind(json_resp.to_string()));
            }
        }
        Ok(())
    }

    pub fn import_public_key(config: &Config, public_key: &Secp256k1PublicKey) -> RPCResult<()> {
        let rescan = true;
        let label = "";

        let pkh = Hash160::from_data(&public_key.to_bytes())
            .to_bytes()
            .to_vec();
        let (_, network_id) = config.burnchain.get_bitcoin_network();
        let address =
            BitcoinAddress::from_bytes(network_id, BitcoinAddressType::PublicKeyHash, &pkh)
                .expect("Public key incorrect");

        let payload = BitcoinRPCRequest {
            method: "importaddress".to_string(),
            params: vec![address.to_b58().into(), label.into(), rescan.into()],
            id: "stacks".to_string(),
            jsonrpc: "2.0".to_string(),
        };

        BitcoinRPCRequest::send(&config, payload)?;
        Ok(())
    }

    /// Calls `listwallets` method through RPC call and returns wallet names as a vector of Strings
    pub fn list_wallets(config: &Config) -> RPCResult<Vec<String>> {
        let payload = BitcoinRPCRequest {
            method: "listwallets".to_string(),
            params: vec![],
            id: "stacks".to_string(),
            jsonrpc: "2.0".to_string(),
        };

        let mut res = BitcoinRPCRequest::send(&config, payload)?;
        let mut wallets = Vec::new();
        match res.as_object_mut() {
            Some(ref mut object) => match object.get_mut("result") {
                Some(serde_json::Value::Array(entries)) => {
                    while let Some(entry) = entries.pop() {
                        let parsed_wallet_name: String = match serde_json::from_value(entry) {
                            Ok(wallet_name) => wallet_name,
                            Err(err) => {
                                warn!("Failed parsing wallet name: {}", err);
                                continue;
                            }
                        };

                        wallets.push(parsed_wallet_name);
                    }
                }
                _ => {
                    warn!("Failed to get wallets");
                }
            },
            _ => {
                warn!("Failed to get wallets");
            }
        };

        Ok(wallets)
    }

    /// Tries to create a wallet with the given name
    pub fn create_wallet(config: &Config, wallet_name: &str) -> RPCResult<()> {
        let payload = BitcoinRPCRequest {
            method: "createwallet".to_string(),
            params: vec![wallet_name.into()],
            id: "stacks".to_string(),
            jsonrpc: "2.0".to_string(),
        };

        BitcoinRPCRequest::send(&config, payload)?;
        Ok(())
    }

    fn send(config: &Config, payload: BitcoinRPCRequest) -> RPCResult<serde_json::Value> {
        let mut request = BitcoinRPCRequest::build_rpc_request(&config);

        let body = match serde_json::to_vec(&json!(payload)) {
            Ok(body) => body,
            Err(err) => {
                return Err(RPCError::Network(format!("RPC Error: {}", err)));
            }
        };
        request.append_header("Content-Type", "application/json");
        request.set_body(body);

        let mut response = async_std::task::block_on(async move {
            let stream = match TcpStream::connect(config.burnchain.get_rpc_socket_addr()).await {
                Ok(stream) => stream,
                Err(err) => {
                    return Err(RPCError::Network(format!(
                        "Bitcoin RPC: connection failed - {:?}",
                        err
                    )))
                }
            };

            match client::connect(stream, request).await {
                Ok(response) => Ok(response),
                Err(err) => {
                    return Err(RPCError::Network(format!(
                        "Bitcoin RPC: invoking procedure failed - {:?}",
                        err
                    )))
                }
            }
        })?;

        let status = response.status();

        let (res, buffer) = async_std::task::block_on(async move {
            let mut buffer = Vec::new();
            let mut body = response.take_body();
            let res = body.read_to_end(&mut buffer).await;
            (res, buffer)
        });

        if !status.is_success() {
            return Err(RPCError::Network(format!(
                "Bitcoin RPC: status({}) != success, body is '{:?}'",
                status,
                match serde_json::from_slice::<serde_json::Value>(&buffer[..]) {
                    Ok(v) => v,
                    Err(_e) => serde_json::from_str("\"(unparseable)\"")
                        .expect("Failed to parse JSON literal"),
                }
            )));
        }

        if res.is_err() {
            return Err(RPCError::Network(format!(
                "Bitcoin RPC: unable to read body - {:?}",
                res
            )));
        }

        let payload = serde_json::from_slice::<serde_json::Value>(&buffer[..])
            .map_err(|e| RPCError::Parsing(format!("Bitcoin RPC: {}", e)))?;
        Ok(payload)
    }
}<|MERGE_RESOLUTION|>--- conflicted
+++ resolved
@@ -1495,14 +1495,9 @@
         burnchain.connect_db(
             &self.indexer,
             true,
-<<<<<<< HEAD
-            burnchain_indexer.get_first_block_header_hash()?,
-            burnchain_indexer.get_first_block_header_timestamp()?,
-            burnchain_indexer.get_stacks_epochs(),
-=======
             self.indexer.get_first_block_header_hash()?,
             self.indexer.get_first_block_header_timestamp()?,
->>>>>>> 4ad6689d
+            self.indexer.get_stacks_epochs()
         )?;
         Ok(())
     }
