--- conflicted
+++ resolved
@@ -559,10 +559,7 @@
                     consensus_hash,
                     &anchored_block,
                     &parent_consensus_hash,
-<<<<<<< HEAD
-                    0,
-=======
->>>>>>> d8b49c9c
+                    0
                 )
                 .unwrap();
 
