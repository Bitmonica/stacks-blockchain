use std;
use std::process::{Child, Command, Stdio};
use std::sync::atomic::Ordering;
use std::thread::{self, JoinHandle};

use crate::neon;
use crate::tests::neon_integrations::{get_account, submit_tx};
use crate::tests::{make_contract_call, make_contract_publish, to_addr};
use clarity::types::chainstate::StacksAddress;
use clarity::util::get_epoch_time_secs;
use clarity::vm::database::ClaritySerializable;
use clarity::vm::representations::ContractName;
use clarity::vm::types::PrincipalData;
use clarity::vm::Value;
use reqwest::Response;
use stacks::burnchains::Burnchain;
use stacks::chainstate::stacks::StacksPrivateKey;
use stacks::net::{CallReadOnlyRequestBody, RPCPeerInfoData};
use stacks::vm::types::QualifiedContractIdentifier;
use std::env;
use std::io::{BufRead, BufReader};
use std::sync::atomic::{AtomicU64, Ordering};
use std::sync::Arc;
use std::time::{Duration, Instant};

#[derive(std::fmt::Debug)]
pub enum SubprocessError {
    SpawnFailed(String),
}

type SubprocessResult<T> = Result<T, SubprocessError>;

/// In charge of running L1 `stacks-node`.
pub struct StacksL1Controller {
    sub_process: Option<Child>,
    config_path: String,
    printer_handle: Option<JoinHandle<()>>,
    log_process: bool,
}

lazy_static! {
    pub static ref MOCKNET_PRIVATE_KEY_1: StacksPrivateKey = StacksPrivateKey::from_hex(
        "aaf57b4730f713cf942bc63f0801c4a62abe5a6ac8e3da10389f9ca3420b0dc701"
    )
    .unwrap();
    pub static ref MOCKNET_PRIVATE_KEY_2: StacksPrivateKey = StacksPrivateKey::from_hex(
        "0916e2eb04b5702e0e946081829cee67d3bb76e1792af506646843db9252ff4101"
    )
    .unwrap();
}

pub fn call_read_only(
    http_origin: &str,
    addr: &StacksAddress,
    contract_name: &str,
    function_name: &str,
    args: Vec<String>,
) -> serde_json::Value {
    let client = reqwest::blocking::Client::new();

    let path = format!(
        "{}/v2/contracts/call-read/{}/{}/{}",
        &http_origin, addr, contract_name, function_name
    );
    let principal: PrincipalData = addr.clone().into();
    let body = CallReadOnlyRequestBody {
        sender: principal.to_string(),
        arguments: args,
    };

    let read_info = client
        .post(&path)
        .json(&body)
        .send()
        .unwrap()
        .json::<serde_json::Value>()
        .unwrap();

    read_info
}

impl StacksL1Controller {
    pub fn new(config_path: String, log_process: bool) -> StacksL1Controller {
        StacksL1Controller {
            sub_process: None,
            config_path,
            printer_handle: None,
            log_process,
        }
    }

    pub fn start_process(&mut self) -> SubprocessResult<()> {
        let binary = match env::var("STACKS_BASE_DIR") {
            Err(_) => {
                // assume stacks-node is in path
                "stacks-node".into()
            }
            Ok(path) => path,
        };
        let mut command = Command::new(&binary);
        command
            .stderr(Stdio::piped())
            .arg("start")
            .arg("--config=".to_owned() + &self.config_path);

        info!("stacks-node mainchain spawn: {:?}", command);

        let mut process = match command.spawn() {
            Ok(child) => child,
            Err(e) => return Err(SubprocessError::SpawnFailed(format!("{:?}", e))),
        };

        let printer_handle = if self.log_process {
            let child_out = process.stderr.take().unwrap();
            Some(thread::spawn(|| {
                let buffered_out = BufReader::new(child_out);
                for line in buffered_out.lines() {
                    let line = match line {
                        Ok(x) => x,
                        Err(_e) => return,
                    };
                    println!("L1: {}", line);
                }
            }))
        } else {
            None
        };

        info!("stacks-node mainchain spawned, waiting for startup");

        self.sub_process = Some(process);
        self.printer_handle = printer_handle;

        Ok(())
    }

    pub fn kill_process(&mut self) {
        if let Some(mut sub_process) = self.sub_process.take() {
            sub_process.kill().unwrap();
        }
        if let Some(handle) = self.printer_handle.take() {
            println!("Joining print handler: {:?}", handle.join());
        }
    }
}

impl Drop for StacksL1Controller {
    fn drop(&mut self) {
        self.kill_process();
    }
}

/// This test brings up the Stacks-L1 chain in "mocknet" mode, and ensures that our listener can hear and record burn blocks
/// from the Stacks-L1 chain.
#[test]
fn l1_basic_listener_test() {
    if env::var("STACKS_NODE_TEST") != Ok("1".into()) {
        return;
    }

    // Start Stacks L1.
    let l1_toml_file = "../../contrib/conf/stacks-l1-mocknet.toml";
    let mut stacks_l1_controller = StacksL1Controller::new(l1_toml_file.to_string(), true);
    let _stacks_res = stacks_l1_controller
        .start_process()
        .expect("stacks l1 controller didn't start");

    // Start the L2 run loop.
    let mut config = super::new_test_conf();
    config.burnchain.first_burn_header_hash =
        "9946c68526249c259231f1660be4c72e915ebe1f25a8c8400095812b487eb279".to_string();
    config.burnchain.first_burn_header_height = 1;
    config.burnchain.chain = "stacks_layer_1".to_string();
    config.burnchain.mode = "hyperchain".to_string();
    config.burnchain.rpc_ssl = false;
    config.burnchain.rpc_port = 20443;
    config.burnchain.peer_host = "127.0.0.1".into();

    let mut run_loop = neon::RunLoop::new(config.clone());
    let termination_switch = run_loop.get_termination_switch();
    let run_loop_thread = thread::spawn(move || run_loop.start(None, 0));

    // Start Stacks L1.
    let l1_toml_file = "../../contrib/conf/stacks-l1-mocknet.toml";
    let mut stacks_l1_controller = StacksL1Controller::new(l1_toml_file.to_string(), true);
    let _stacks_res = stacks_l1_controller
        .start_process()
        .expect("stacks l1 controller didn't start");

    // Sleep to give the run loop time to listen to blocks.
    thread::sleep(Duration::from_millis(45000));

    // The burnchain should have registered what the listener recorded.
    let burnchain = Burnchain::new(
        &config.get_burn_db_path(),
        &config.burnchain.chain,
        &config.burnchain.mode,
    )
    .unwrap();
    let (_, burndb) = burnchain.open_db(true).unwrap();
    let tip = burndb
        .get_canonical_chain_tip()
        .expect("couldn't get chain tip");
    info!("burnblock chain tip is {:?}", &tip);

    // Ensure that the tip height has moved beyond height 0.
    // We check that we have moved past 3 just to establish we are reliably getting blocks.
    assert!(tip.block_height > 3);

    termination_switch.store(false, Ordering::SeqCst);
    stacks_l1_controller.kill_process();
    run_loop_thread.join().expect("Failed to join run loop.");
}

#[test]
fn l1_integration_test() {
    // running locally:
    // STACKS_BASE_DIR=~/devel/stacks-blockchain/target/release/stacks-node STACKS_NODE_TEST=1 cargo test --workspace l1_integration_test
    if env::var("STACKS_NODE_TEST") != Ok("1".into()) {
        return;
    }

    // Start Stacks L1.
    let l1_toml_file = "../../contrib/conf/stacks-l1-mocknet.toml";
    let l1_rpc_origin = "http://127.0.0.1:20443";
    let nft_trait_name = "nft-trait-standard";
    let ft_trait_name = "ft-trait-standard";

    // Start the L2 run loop.
    let mut config = super::new_test_conf();
    config.node.mining_key = Some(MOCKNET_PRIVATE_KEY_2.clone());
    let miner_account = to_addr(&MOCKNET_PRIVATE_KEY_2);

    config.burnchain.first_burn_header_hash =
        "9946c68526249c259231f1660be4c72e915ebe1f25a8c8400095812b487eb279".to_string();
    config.burnchain.first_burn_header_height = 1;
    config.burnchain.chain = "stacks_layer_1".to_string();
    config.burnchain.mode = "hyperchain".to_string();
    config.burnchain.rpc_ssl = false;
    config.burnchain.rpc_port = 20443;
    config.burnchain.peer_host = "127.0.0.1".into();
    config.node.wait_time_for_microblocks = 10_000;
    config.node.rpc_bind = "127.0.0.1:30443".into();
    config.node.p2p_bind = "127.0.0.1:30444".into();
    let l2_rpc_origin = format!("http://{}", &config.node.rpc_bind);

    config.burnchain.contract_identifier = QualifiedContractIdentifier::new(
        to_addr(&MOCKNET_PRIVATE_KEY_1).into(),
        "hyperchain-controller".into(),
    );

    config.node.miner = true;

    let mut run_loop = neon::RunLoop::new(config.clone());
    let termination_switch = run_loop.get_termination_switch();
    let run_loop_thread = thread::spawn(move || run_loop.start(None, 0));

    // Give the run loop time to start.
    thread::sleep(Duration::from_millis(2_000));

    let mut stacks_l1_controller = StacksL1Controller::new(l1_toml_file.to_string(), true);
    let _stacks_res = stacks_l1_controller
        .start_process()
        .expect("stacks l1 controller didn't start");

    // Sleep to give the L1 chain time to start
    thread::sleep(Duration::from_millis(10_000));

    // Publish the NFT/FT traits
    let ft_trait_content =
        include_str!("../../../../core-contracts/contracts/helper/ft-trait-standard.clar");
    let ft_trait_publish = make_contract_publish(
        &MOCKNET_PRIVATE_KEY_1,
        0,
        1_000_000,
        &ft_trait_name,
        &ft_trait_content,
    );
    let nft_trait_content =
        include_str!("../../../../core-contracts/contracts/helper/nft-trait-standard.clar");
    let nft_trait_publish = make_contract_publish(
        &MOCKNET_PRIVATE_KEY_1,
        1,
        1_000_000,
        &nft_trait_name,
        &nft_trait_content,
    );

    // Publish the default hyperchains contract on the L1 chain
    let contract_content = include_str!("../../../../core-contracts/contracts/hyperchains.clar");
    let hc_contract_publish = make_contract_publish(
        &MOCKNET_PRIVATE_KEY_1,
        2,
        1_000_000,
        config.burnchain.contract_identifier.name.as_str(),
        &contract_content,
    );

    submit_tx(l1_rpc_origin, &ft_trait_publish);
    submit_tx(l1_rpc_origin, &nft_trait_publish);
    // Because the nonce ensures that the FT contract and NFT contract
    // are published before the HC contract, we can broadcast them
    // all at once, even though the HC contract depends on those
    // contracts.
    submit_tx(l1_rpc_origin, &hc_contract_publish);

    println!("Submitted FT, NFT, and Hyperchain contracts!");

    // Sleep to give the run loop time to listen to blocks,
    //  and start mining L2 blocks
    thread::sleep(Duration::from_secs(60));

    // The burnchain should have registered what the listener recorded.
    let burnchain = Burnchain::new(
        &config.get_burn_db_path(),
        &config.burnchain.chain,
        &config.burnchain.mode,
    )
    .unwrap();
    let (_, burndb) = burnchain.open_db(true).unwrap();
    let tip = burndb
        .get_canonical_chain_tip()
        .expect("couldn't get chain tip");
    info!("burnblock chain tip is {:?}", &tip);

    // Ensure that the tip height has moved beyond height 0.
    // We check that we have moved past 3 just to establish we are reliably getting blocks.
    assert!(tip.block_height > 3);

    eprintln!("Miner account: {}", miner_account);

    // test the miner's nonce has incremented: this shows that L2 blocks have
    //  been mined (because the coinbase transactions bump the miner's nonce)
    let account = get_account(&l2_rpc_origin, &miner_account);
    assert_eq!(account.balance, 0);
    assert!(
        account.nonce >= 2,
        "Miner should have produced at least 2 coinbase transactions"
    );

    termination_switch.store(false, Ordering::SeqCst);
    stacks_l1_controller.kill_process();
<<<<<<< HEAD
}

#[test]
fn l1_deposit_asset_integration_test() {
    // running locally:
    // STACKS_BASE_DIR=~/devel/stacks-blockchain/target/release/stacks-node STACKS_NODE_TEST=1 cargo test --workspace l1_deposit_asset_integration_test
    if env::var("STACKS_NODE_TEST") != Ok("1".into()) {
        return;
    }

    // Start Stacks L1.
    let l1_toml_file = "../../contrib/conf/stacks-l1-mocknet.toml";
    let l1_rpc_origin = "http://127.0.0.1:20443";
    let nft_trait_name = "nft-trait-standard";
    let ft_trait_name = "ft-trait-standard";

    let mut stacks_l1_controller = StacksL1Controller::new(l1_toml_file.to_string(), true);
    let _stacks_res = stacks_l1_controller
        .start_process()
        .expect("stacks l1 controller didn't start");
    let mut l1_nonce = 0;

    // Start the L2 run loop.
    let mut config = super::new_test_conf();
    config.node.mining_key = Some(MOCKNET_PRIVATE_KEY_2.clone());
    let miner_account = to_addr(&MOCKNET_PRIVATE_KEY_2);

    config.burnchain.chain = "stacks_layer_1".to_string();
    config.burnchain.mode = "hyperchain".to_string();
    config.burnchain.rpc_ssl = false;
    config.burnchain.rpc_port = 20443;
    config.burnchain.peer_host = "127.0.0.1".into();
    config.node.wait_time_for_microblocks = 10_000;
    config.node.rpc_bind = "127.0.0.1:30443".into();
    config.node.p2p_bind = "127.0.0.1:30444".into();
    let l2_rpc_origin = format!("http://{}", &config.node.rpc_bind);
    let mut l2_nonce = 0;

    let user_addr = to_addr(&MOCKNET_PRIVATE_KEY_1);
    let miner_addr = to_addr(&MOCKNET_PRIVATE_KEY_2);
    config.add_initial_balance(user_addr.to_string(), 10000000);
    config.add_initial_balance(miner_addr.to_string(), 10000000);

    config.burnchain.contract_identifier =
        QualifiedContractIdentifier::new(user_addr.into(), "hyperchain-controller".into());

    config.node.miner = true;

    let mut run_loop = neon::RunLoop::new(config.clone());
    let channel = run_loop.get_coordinator_channel().unwrap();
    thread::spawn(move || run_loop.start(None, 0));

    // Sleep to give the L1 chain time to start
    thread::sleep(Duration::from_millis(10_000));

    // Publish the NFT/FT traits
    let ft_trait_content =
        include_str!("../../../../core-contracts/contracts/helper/ft-trait-standard.clar");
    let ft_trait_publish = make_contract_publish(
        &MOCKNET_PRIVATE_KEY_1,
        l1_nonce,
        1_000_000,
        &ft_trait_name,
        &ft_trait_content,
    );
    l1_nonce += 1;
    let nft_trait_content =
        include_str!("../../../../core-contracts/contracts/helper/nft-trait-standard.clar");
    let nft_trait_publish = make_contract_publish(
        &MOCKNET_PRIVATE_KEY_1,
        l1_nonce,
        1_000_000,
        &nft_trait_name,
        &nft_trait_content,
    );
    l1_nonce += 1;
    // Publish a simple FT and NFT
    let ft_content = include_str!("../../../../core-contracts/contracts/helper/simple-ft.clar");
    let ft_publish = make_contract_publish(
        &MOCKNET_PRIVATE_KEY_1,
        l1_nonce,
        1_000_000,
        "simple-ft",
        &ft_content,
    );
    l1_nonce += 1;
    let ft_contract_name = ContractName::from("simple-ft");
    let ft_contract_id = QualifiedContractIdentifier::new(user_addr.into(), ft_contract_name);
    let nft_content = include_str!("../../../../core-contracts/contracts/helper/simple-nft.clar");
    let nft_publish = make_contract_publish(
        &MOCKNET_PRIVATE_KEY_1,
        l1_nonce,
        1_000_000,
        "simple-nft",
        &nft_content,
    );
    l1_nonce += 1;
    let nft_contract_name = ContractName::from("simple-nft");
    let nft_contract_id = QualifiedContractIdentifier::new(user_addr.into(), nft_contract_name);

    // Publish the default hyperchains contract on the L1 chain
    let contract_content = include_str!("../../../../core-contracts/contracts/hyperchains.clar");
    let hc_contract_publish = make_contract_publish(
        &MOCKNET_PRIVATE_KEY_1,
        l1_nonce,
        1_000_000,
        config.burnchain.contract_identifier.name.as_str(),
        &contract_content,
    );
    l1_nonce += 1;

    submit_tx(l1_rpc_origin, &ft_trait_publish);
    submit_tx(l1_rpc_origin, &nft_trait_publish);
    submit_tx(l1_rpc_origin, &nft_publish);
    submit_tx(l1_rpc_origin, &ft_publish);
    // Because the nonce ensures that the FT contract and NFT contract
    // are published before the HC contract, we can broadcast them
    // all at once, even though the HC contract depends on those
    // contracts.
    submit_tx(l1_rpc_origin, &hc_contract_publish);

    println!("Submitted FT, NFT, and Hyperchain contracts!");

    // Sleep to give the run loop time to listen to blocks,
    //  and start mining L2 blocks
    thread::sleep(Duration::from_secs(60));

    // The burnchain should have registered what the listener recorded.
    let burnchain = Burnchain::new(
        &config.get_burn_db_path(),
        &config.burnchain.chain,
        &config.burnchain.mode,
    )
    .unwrap();
    let (_, burndb) = burnchain.open_db(true).unwrap();
    let tip = burndb
        .get_canonical_chain_tip()
        .expect("couldn't get chain tip");

    // Ensure that the tip height has moved beyond height 0.
    // We check that we have moved past 3 just to establish we are reliably getting blocks.
    assert!(tip.block_height > 3);

    // test the miner's nonce has incremented: this shows that L2 blocks have
    //  been mined (because the coinbase transactions bump the miner's nonce)
    let account = get_account(&l2_rpc_origin, &miner_account);
    assert!(
        account.nonce >= 2,
        "Miner should have produced at least 2 coinbase transactions"
    );

    // Publish hyperchains contract for ft-token
    let hyperchain_simple_ft = "
    (define-fungible-token ft-token)

    (define-public (hyperchain-deposit-ft-token (amount uint) (recipient principal))
      (ft-mint? ft-token amount recipient)
    )

    (define-read-only (get-token-balance (user principal))
        (ft-get-balance ft-token user)
    )
    ";
    let hyperchain_ft_publish = make_contract_publish(
        &MOCKNET_PRIVATE_KEY_1,
        l2_nonce,
        1_000_000,
        "simple-ft",
        hyperchain_simple_ft,
    );
    l2_nonce += 1;
    let hc_ft_contract_id =
        QualifiedContractIdentifier::new(user_addr.into(), ContractName::from("simple-ft"));
    // Publish hyperchains contract for nft-token
    let hyperchain_simple_nft = "
    (define-non-fungible-token nft-token uint)

    (define-public (hyperchain-deposit-nft-token (id uint) (recipient principal))
      (nft-mint? nft-token id recipient)
    )

    (define-read-only (get-token-owner (id uint))
        (nft-get-owner? nft-token id)
    )
    ";
    let hyperchain_nft_publish = make_contract_publish(
        &MOCKNET_PRIVATE_KEY_1,
        l2_nonce,
        1_000_000,
        "simple-nft",
        hyperchain_simple_nft,
    );
    l2_nonce += 1;
    let hc_nft_contract_id =
        QualifiedContractIdentifier::new(user_addr.into(), ContractName::from("simple-nft"));

    // Mint a ft-token for user on L1 chain (amount = 1)
    let l1_mint_ft_tx = make_contract_call(
        &MOCKNET_PRIVATE_KEY_1,
        l1_nonce,
        1_000_000,
        &user_addr,
        "simple-ft",
        "gift-tokens",
        &[Value::Principal(user_addr.into())],
    );
    l1_nonce += 1;
    // Mint a nft-token for user on L1 chain (ID = 1)
    let l1_mint_nft_tx = make_contract_call(
        &MOCKNET_PRIVATE_KEY_1,
        l1_nonce,
        1_000_000,
        &user_addr,
        "simple-nft",
        "test-mint",
        &[Value::Principal(user_addr.into())],
    );
    l1_nonce += 1;

    // Setup hyperchains contract
    let hc_setup_tx = make_contract_call(
        &MOCKNET_PRIVATE_KEY_1,
        l1_nonce,
        1_000_000,
        &user_addr,
        config.burnchain.contract_identifier.name.as_str(),
        "setup-allowed-contracts",
        &[],
    );
    l1_nonce += 1;

    submit_tx(&l2_rpc_origin, &hyperchain_ft_publish);
    submit_tx(&l2_rpc_origin, &hyperchain_nft_publish);
    submit_tx(l1_rpc_origin, &l1_mint_ft_tx);
    submit_tx(l1_rpc_origin, &l1_mint_nft_tx);
    submit_tx(l1_rpc_origin, &hc_setup_tx);

    // Sleep to give the run loop time to mine a block
    thread::sleep(Duration::from_secs(30));

    // Check that the user does not own any of the fungible tokens on the hyperchain now
    let res = call_read_only(
        &l2_rpc_origin,
        &user_addr,
        "simple-ft",
        "get-token-balance",
        vec![Value::Principal(user_addr.into()).serialize()],
    );
    assert!(res.get("cause").is_none());
    assert!(res["okay"].as_bool().unwrap());
    assert_eq!(res["result"], "0x0100000000000000000000000000000000");
    // Check that the user does not own the NFT on the hyperchain now
    let res = call_read_only(
        &l2_rpc_origin,
        &user_addr,
        "simple-nft",
        "get-token-owner",
        vec![Value::UInt(1).serialize()],
    );
    assert!(res.get("cause").is_none());
    assert!(res["okay"].as_bool().unwrap());
    let mut result = res["result"].as_str().unwrap().to_string();
    result = result.strip_prefix("0x").unwrap().to_string();
    assert_eq!(result, Value::none().serialize());

    let l1_deposit_ft_tx = make_contract_call(
        &MOCKNET_PRIVATE_KEY_1,
        l1_nonce,
        1_000_000,
        &user_addr,
        config.burnchain.contract_identifier.name.as_str(),
        "deposit-ft-asset",
        &[
            Value::UInt(1),
            Value::Principal(user_addr.into()),
            Value::none(),
            Value::Principal(PrincipalData::Contract(ft_contract_id)),
            Value::Principal(PrincipalData::Contract(hc_ft_contract_id.clone())),
        ],
    );
    l1_nonce += 1;
    let l1_deposit_nft_tx = make_contract_call(
        &MOCKNET_PRIVATE_KEY_1,
        l1_nonce,
        1_000_000,
        &user_addr,
        config.burnchain.contract_identifier.name.as_str(),
        "deposit-nft-asset",
        &[
            Value::UInt(1),
            Value::Principal(user_addr.into()),
            Value::Principal(PrincipalData::Contract(nft_contract_id)),
            Value::Principal(PrincipalData::Contract(hc_nft_contract_id.clone())),
        ],
    );
    l1_nonce += 1;

    // deposit ft-token into hyperchains contract on L1
    submit_tx(&l1_rpc_origin, &l1_deposit_ft_tx);
    // deposit nft-token into hyperchains contract on L1
    submit_tx(&l1_rpc_origin, &l1_deposit_nft_tx);

    // Sleep to give the run loop time to mine a block
    thread::sleep(Duration::from_secs(25));

    // Check that the user owns a fungible token on the hyperchain now
    let res = call_read_only(
        &l2_rpc_origin,
        &user_addr,
        "simple-ft",
        "get-token-balance",
        vec![Value::Principal(user_addr.into()).serialize()],
    );
    assert!(res.get("cause").is_none());
    assert!(res["okay"].as_bool().unwrap());
    assert_eq!(res["result"], "0x0100000000000000000000000000000001");
    // Check that the user owns the NFT on the hyperchain now
    let res = call_read_only(
        &l2_rpc_origin,
        &user_addr,
        "simple-nft",
        "get-token-owner",
        vec![Value::UInt(1).serialize()],
    );
    assert!(res.get("cause").is_none());
    assert!(res["okay"].as_bool().unwrap());
    let mut result = res["result"].as_str().unwrap().to_string();
    result = result.strip_prefix("0x").unwrap().to_string();
    assert_eq!(
        result,
        Value::some(Value::Principal(user_addr.into()))
            .unwrap()
            .serialize()
    );

    channel.stop_chains_coordinator();
    stacks_l1_controller.kill_process();
=======
    run_loop_thread.join().expect("Failed to join run loop.");
>>>>>>> 7853b6c7
}<|MERGE_RESOLUTION|>--- conflicted
+++ resolved
@@ -340,7 +340,7 @@
 
     termination_switch.store(false, Ordering::SeqCst);
     stacks_l1_controller.kill_process();
-<<<<<<< HEAD
+    run_loop_thread.join().expect("Failed to join run loop.");
 }
 
 #[test]
@@ -678,7 +678,4 @@
 
     channel.stop_chains_coordinator();
     stacks_l1_controller.kill_process();
-=======
-    run_loop_thread.join().expect("Failed to join run loop.");
->>>>>>> 7853b6c7
 }