--- conflicted
+++ resolved
@@ -513,13 +513,10 @@
             // Fortunately, microblock-mining isn't a very CPU or I/O-intensive process, and the
             // node operator can bound how expensive each microblock can be in order to limit the
             // amount of time the microblock miner spends mining.
-<<<<<<< HEAD
-=======
             //
             // Once the Clarity DB has been refactored to be safe to write to by multiple threads
             // concurrently, then microblock mining can be moved to the relayer thread (where it
             // really ought to occur, since microblock mining can be both CPU- and I/O-intensive).
->>>>>>> 413855e6
             let next_microblock = match try_mine_microblock(
                 &config,
                 &mut microblock_miner_state,
