use super::{Keychain, Config, BurnchainController, BurnchainTip, EventDispatcher};
use crate::config::HELIUM_BLOCK_LIMIT;

use std::convert::TryFrom;
use std::{thread, thread::JoinHandle};
use std::net::SocketAddr;

use stacks::burnchains::{Burnchain, BurnchainHeaderHash, Txid, PublicKey};
use stacks::chainstate::burn::db::burndb::{BurnDB};
use stacks::chainstate::stacks::db::{StacksChainState, StacksHeaderInfo, ClarityTx};
use stacks::chainstate::stacks::events::StacksTransactionReceipt;
use stacks::chainstate::stacks::{ StacksBlock, TransactionPayload, StacksAddress, StacksTransactionSigner, StacksTransaction, TransactionVersion, StacksMicroblock, CoinbasePayload, TransactionAnchorMode};
use stacks::chainstate::burn::{ConsensusHash, VRFSeed, BlockHeaderHash};
use stacks::chainstate::burn::operations::{
    LeaderBlockCommitOp,
    LeaderKeyRegisterOp,
    BlockstackOperationType,
};
use stacks::chainstate::stacks::{StacksBlockBuilder};
use stacks::chainstate::burn::BlockSnapshot;
use stacks::chainstate::stacks::{Error as ChainstateError};
use stacks::chainstate::stacks::StacksPublicKey;

use stacks::core::mempool::MemPoolDB;
use stacks::net::{ p2p::PeerNetwork, Error as NetError, db::{ PeerDB, LocalPeer }, relay::Relayer };
use stacks::net::dns::DNSResolver;
use stacks::util::vrf::VRFPublicKey;
use stacks::util::get_epoch_time_secs;
use stacks::util::strings::UrlString;
use stacks::util::hash::Hash160;
use stacks::util::hash::Sha256Sum;
use stacks::util::secp256k1::Secp256k1PrivateKey;
use stacks::net::NetworkResult;
use stacks::net::PeerAddress;
use std::sync::mpsc::{sync_channel, TrySendError, SyncSender, Receiver};
use crate::burnchains::bitcoin_regtest_controller::BitcoinRegtestController;
use crate::ChainTip;
use std::convert::TryInto;
use stacks::burnchains::BurnchainSigner;
use stacks::core::FIRST_BURNCHAIN_BLOCK_HASH;

pub const TESTNET_CHAIN_ID: u32 = 0x80000000;
pub const TESTNET_PEER_VERSION: u32 = 0xfacade01;
pub const RELAYER_MAX_BUFFER: usize = 100;

#[derive(Clone)]
struct RegisteredKey {
    block_height: u16,
    op_vtxindex: u16,
    vrf_public_key: VRFPublicKey,
}

enum RelayerDirective {
    HandleNetResult(NetworkResult),
    ProcessTenure(BurnchainHeaderHash, BurnchainHeaderHash, BlockHeaderHash),
    RunTenure(RegisteredKey, BlockSnapshot),
    RegisterKey(BlockSnapshot),
}


pub struct InitializedNeonNode {
    relay_channel: SyncSender<RelayerDirective>,
    burnchain_signer: BurnchainSigner,
    last_burn_block: Option<BlockSnapshot>,
    active_keys: Vec<RegisteredKey>,
    is_miner: bool
}

pub struct NeonGenesisNode {
    pub config: Config,
    keychain: Keychain,
    event_dispatcher: EventDispatcher,
}

/// Process artifacts from the tenure.
/// At this point, we're modifying the chainstate, and merging the artifacts from the previous tenure.
fn inner_process_tenure(
    anchored_block: &StacksBlock, 
    burn_header_hash: &BurnchainHeaderHash, 
    parent_burn_header_hash: &BurnchainHeaderHash, 
    microblocks: Vec<StacksMicroblock>, 
    burn_db: &mut BurnDB,
    chain_state: &mut StacksChainState,
    dispatcher: &mut EventDispatcher) -> Result<(StacksHeaderInfo, Vec<StacksTransactionReceipt>), ChainstateError> {
    {
        let mut tx = burn_db.tx_begin().unwrap();

        // Preprocess the anchored block
        chain_state.preprocess_anchored_block(
            &mut tx,
            &burn_header_hash,
            get_epoch_time_secs(),
            &anchored_block,
            // this actually needs to be it's _parents_ burn header hash.
            &parent_burn_header_hash)?;

        // Preprocess the microblocks
        for microblock in microblocks.iter() {
            let res = chain_state.preprocess_streamed_microblock(
                &burn_header_hash, 
                &anchored_block.block_hash(), 
                microblock)?;
            if !res {
                warn!("Unhandled error while pre-processing microblock {}", microblock.header.block_hash());
            }
        }
    }

    let mut processed_blocks = vec![];
    loop {
        match chain_state.process_blocks(burn_db, 1) {
            Err(e) => panic!("Error while processing block - {:?}", e),
            Ok(ref mut blocks) => {
                if blocks.len() == 0 {
                    break;
                } else {
                    processed_blocks.append(blocks);
                }
            }
        }
    }

    // todo(ludo): yikes but good enough in the context of helium:
    // we only expect 1 block.
    let processed_block = match processed_blocks.get(0) {
        Some(x) => x.clone().0.unwrap(),
        None => {
            warn!("Chainstate expected to process a new block, but we didn't");
            return Err(ChainstateError::InvalidStacksBlock("Could not process expected block".into()));
        }
    };

    // Handle events
    let receipts = processed_block.1;
    let metadata = processed_block.0;

    dispatcher_announce(&chain_state.blocks_path, dispatcher, metadata.clone(), receipts.clone());
    Ok((metadata, receipts))
}

fn inner_generate_coinbase_tx(keychain: &mut Keychain, nonce: u64) -> StacksTransaction {
    let mut tx_auth = keychain.get_transaction_auth().unwrap();
    tx_auth.set_origin_nonce(nonce);

    let mut tx = StacksTransaction::new(
        TransactionVersion::Testnet, 
        tx_auth, 
        TransactionPayload::Coinbase(CoinbasePayload([0u8; 32])));
    tx.chain_id = TESTNET_CHAIN_ID;
    tx.anchor_mode = TransactionAnchorMode::OnChainOnly;
    let mut tx_signer = StacksTransactionSigner::new(&tx);
    keychain.sign_as_origin(&mut tx_signer);

    tx_signer.get_tx().unwrap()                       
}

/// Constructs and returns a LeaderKeyRegisterOp out of the provided params
fn inner_generate_leader_key_register_op(address: StacksAddress, vrf_public_key: VRFPublicKey, consensus_hash: &ConsensusHash) -> BlockstackOperationType {
    BlockstackOperationType::LeaderKeyRegister(LeaderKeyRegisterOp {
        public_key: vrf_public_key,
        memo: vec![],
        address,
        consensus_hash: consensus_hash.clone(),
        vtxindex: 0,
        txid: Txid([0u8; 32]),
        block_height: 0,
        burn_header_hash: BurnchainHeaderHash([0u8; 32]),        
    })
}

fn rotate_vrf_and_register(keychain: &mut Keychain, burn_block: &BlockSnapshot, btc_controller: &mut BitcoinRegtestController) {
    let vrf_pk = keychain.rotate_vrf_keypair(burn_block.block_height);
    let burnchain_tip_consensus_hash = &burn_block.consensus_hash;
    let op = inner_generate_leader_key_register_op(keychain.get_address(), vrf_pk, burnchain_tip_consensus_hash);

    let mut one_off_signer = keychain.generate_op_signer();
    btc_controller.submit_operation(op, &mut one_off_signer);
}

/// Constructs and returns a LeaderBlockCommitOp out of the provided params
fn inner_generate_block_commit_op(
    input: BurnchainSigner,
    block_header_hash: BlockHeaderHash,
    burn_fee: u64, 
    key: &RegisteredKey,
    parent_burnchain_height: u32,
    parent_winning_vtx: u16,
    vrf_seed: VRFSeed) -> BlockstackOperationType {

    let (parent_block_ptr, parent_vtxindex) =
        (parent_burnchain_height, parent_winning_vtx);

    BlockstackOperationType::LeaderBlockCommit(LeaderBlockCommitOp {
        block_header_hash,
        burn_fee,
        input,
        key_block_ptr: key.block_height as u32,
        key_vtxindex: key.op_vtxindex as u16,
        memo: vec![],
        new_seed: vrf_seed,
        parent_block_ptr,
        parent_vtxindex,
        vtxindex: 0,
        txid: Txid([0u8; 32]),
        block_height: 0,
        burn_header_hash: BurnchainHeaderHash([0u8; 32]),
    })
}

fn spawn_peer(mut this: PeerNetwork, p2p_sock: &SocketAddr, rpc_sock: &SocketAddr,
              config: Config,
              poll_timeout: u64, relay_channel: SyncSender<RelayerDirective>) -> Result<JoinHandle<()>, NetError> {

    let burn_db_path = config.get_burn_db_file_path();
    let stacks_chainstate_path = config.get_chainstate_path();
    let block_limit = config.block_limit;

    this.bind(p2p_sock, rpc_sock).unwrap();
    let (mut dns_resolver, mut dns_client) = DNSResolver::new(5);
    let mut burndb = BurnDB::open(&burn_db_path, true)
        .map_err(NetError::DBError)?;

    let mut chainstate = StacksChainState::open_with_block_limit(
        false, TESTNET_CHAIN_ID, &stacks_chainstate_path, block_limit)
        .map_err(|e| NetError::ChainstateError(e.to_string()))?;
    
    let mut mem_pool = MemPoolDB::open(
        false, TESTNET_CHAIN_ID, &stacks_chainstate_path)
        .map_err(NetError::DBError)?;

    let server_thread = thread::spawn(move || {
        loop {
            let network_result = this.run(&mut burndb, &mut chainstate, &mut mem_pool, Some(&mut dns_client), poll_timeout)
                .unwrap();

            if let Err(e) = relay_channel.try_send(RelayerDirective::HandleNetResult(network_result)) {
                match e {
                    TrySendError::Full(_) => {
                        warn!("Relayer buffer is full, dropping NetworkHandle");
                    }
                    TrySendError::Disconnected(_) => {
                        info!("Relayer hang up with p2p channel");
                        break;
                    }
                }
            }
        }
    });

    let _jh = thread::spawn(move || {
        dns_resolver.thread_main();
    });

    Ok(server_thread)
}

fn spawn_miner_relayer(mut relayer: Relayer, local_peer: LocalPeer,
                       config: Config, mut keychain: Keychain,
                       burn_db_path: String, stacks_chainstate_path: String, 
                       relay_channel: Receiver<RelayerDirective>,
                       mut event_dispatcher: EventDispatcher) -> Result<(), NetError> {
    // Note: the relayer is *the* block processor, it is responsible for writes to the chainstate --
    //   no other codepaths should be writing once this is spawned.
    //
    // the relayer _should not_ be modifying the burndb,
    //   however, it needs a mut reference to create read TXs.
    //   should address via #1449
    let mut burndb = BurnDB::open(&burn_db_path, true)
        .map_err(NetError::DBError)?;

    let mut chainstate = StacksChainState::open_with_block_limit(
        false, TESTNET_CHAIN_ID, &stacks_chainstate_path, config.block_limit.clone())
        .map_err(|e| NetError::ChainstateError(e.to_string()))?;
    
    let mut mem_pool = MemPoolDB::open(
        false, TESTNET_CHAIN_ID, &stacks_chainstate_path)
        .map_err(NetError::DBError)?;

    // parent_burn_header_hash
    // block_hash
    // mined_on_burn_header_hash
    let mut last_mined_block: Option<(BurnchainHeaderHash, StacksBlock, BurnchainHeaderHash)> = None;
    let burn_fee_cap = config.burnchain.burn_fee_cap;
    let mut bitcoin_controller = BitcoinRegtestController::new_dummy(config);


    let blocks_path = chainstate.blocks_path.clone();

    let _relayer_handle = thread::spawn(move || {
        while let Ok(mut directive) = relay_channel.recv() {
            match directive {
                RelayerDirective::HandleNetResult(ref mut net_result) => {
                    let block_receipts = relayer.process_network_result(&local_peer, net_result,
                                                                        &mut burndb, &mut chainstate, &mut mem_pool)
                        .expect("BUG: failure processing network results");

                    for (stacks_header, tx_receipts) in block_receipts {
                        dispatcher_announce(&blocks_path, &mut event_dispatcher, stacks_header, tx_receipts);
                    }
                },
                RelayerDirective::ProcessTenure(burn_header_hash, parent_burn_header_hash, block_header_hash) => {
                    if let Some((parent_burn_hh, mined_block, mined_burn_hh)) = last_mined_block.take() {
                        if mined_block.block_hash() == block_header_hash && parent_burn_header_hash == mined_burn_hh {
                            // we won!
                            info!("Won sortition! stacks_header={}, burn_header={}",
                                  block_header_hash,
                                  mined_burn_hh);

                            let (stacks_header, _) = 
                                match inner_process_tenure(&mined_block, &burn_header_hash, &parent_burn_hh,
                                                           vec![], // no microblocks for now...
                                                           &mut burndb, &mut chainstate, &mut event_dispatcher) {
                                    Ok(x) => x,
                                    Err(e) => {
                                        warn!("Error processing my tenure, bad block produced: {}", e);
                                        continue;
                                    }
                                };

                            let blocks_available = Relayer::load_blocks_available_data(&mut burndb, vec![stacks_header.burn_header_hash])
                                .expect("Failed to obtain block information for a block we mined.");
                            if let Err(e) = relayer.advertize_blocks(blocks_available) {
                                warn!("Failed to advertise new block: {}", e);
                            }
                        } else {
                            warn!("Did not win sortition, my blocks [burn_hash= {}, block_hash= {}], their blocks [par_burn_hash= {}, burn_hash= {}, block_hash ={}]",
                                  mined_burn_hh, mined_block.block_hash(), parent_burn_header_hash, burn_header_hash, block_header_hash);
                        }
                    }
                },
                RelayerDirective::RunTenure(registered_key, last_burn_block) => {
                    last_mined_block = InitializedNeonNode::relayer_run_tenure(
                        registered_key, &mut chainstate, &burndb, last_burn_block,
                        &mut keychain, &mut mem_pool, burn_fee_cap, &mut bitcoin_controller);
                },
                RelayerDirective::RegisterKey(ref last_burn_block) => {
                    rotate_vrf_and_register(&mut keychain, last_burn_block, &mut bitcoin_controller)
                },
            }
        }
    });

    Ok(())
}

fn dispatcher_announce(blocks_path: &str, event_dispatcher: &mut EventDispatcher,
                       metadata: StacksHeaderInfo, receipts: Vec<StacksTransactionReceipt>) {
    let block = {
        let block_path = StacksChainState::get_block_path(
            blocks_path, 
            &metadata.burn_header_hash, 
            &metadata.anchored_header.block_hash()).unwrap();
        StacksChainState::consensus_load(&block_path).unwrap()
    };

    let chain_tip = ChainTip {
        metadata,
        block,
        receipts
    };

    event_dispatcher.process_chain_tip(&chain_tip);
}

impl InitializedNeonNode {
    fn new(config: Config, keychain: Keychain, event_dispatcher: EventDispatcher,
           last_burn_block: Option<BurnchainTip>, registered_key: Option<RegisteredKey>,
           miner: bool) -> InitializedNeonNode {
        // we can call _open_ here rather than _connect_, since connect is first called in
        //   make_genesis_block
        let mut burndb = BurnDB::open(&config.get_burn_db_file_path(), true)
            .expect("Error while instantiating burnchain db");

        let burnchain = Burnchain::new(
            &config.get_burn_db_path(),
            &config.burnchain.chain,
            "regtest").expect("Error while instantiating burnchain");

        let view = {
            let mut tx = burndb.tx_begin().unwrap();
            BurnDB::get_burnchain_view(&mut tx, &burnchain).unwrap()
        };

        // create a new peerdb
        let data_url = UrlString::try_from(format!("{}", &config.node.data_url)).unwrap();
        let mut initial_neighbors = vec![];
        if let Some(ref bootstrap_node) = &config.node.bootstrap_node {
            initial_neighbors.push(bootstrap_node.clone());
        }

        println!("BOOTSTRAP WITH {:?}", initial_neighbors);

        let p2p_sock: SocketAddr = config.node.p2p_bind.parse()
            .expect(&format!("Failed to parse socket: {}", &config.node.p2p_bind));
        let rpc_sock = config.node.rpc_bind.parse()
            .expect(&format!("Failed to parse socket: {}", &config.node.rpc_bind));
        let p2p_addr: SocketAddr = config.node.p2p_address.parse()
            .expect(&format!("Failed to parse socket: {}", &config.node.p2p_address));
        let node_privkey = {
            let mut re_hashed_seed = config.node.local_peer_seed.clone();
            let my_private_key = loop {
                match Secp256k1PrivateKey::from_slice(&re_hashed_seed[..]) {
                    Ok(sk) => break sk,
                    Err(_) => re_hashed_seed = Sha256Sum::from_data(&re_hashed_seed[..]).as_bytes().to_vec()
                }
            };
            my_private_key
        };

        let peerdb = PeerDB::connect(
            &config.get_peer_db_path(), 
            true, 
            TESTNET_CHAIN_ID, 
            burnchain.network_id, 
            Some(node_privkey),
            config.connection_options.private_key_lifetime.clone(),
            PeerAddress::from_socketaddr(&p2p_addr), 
            p2p_sock.port(),
            data_url.clone(),
            &vec![], 
            Some(&initial_neighbors)).unwrap();

        let local_peer = match PeerDB::get_local_peer(peerdb.conn()) {
            Ok(local_peer) => local_peer,
            _ => panic!("Unable to retrieve local peer")
        };

        // now we're ready to instantiate a p2p network object, the relayer, and the event dispatcher
        let mut p2p_net = PeerNetwork::new(peerdb, local_peer.clone(), TESTNET_PEER_VERSION, burnchain, view,
                                           config.connection_options.clone());

        // setup the relayer channel
        let (relay_send, relay_recv) = sync_channel(RELAYER_MAX_BUFFER);

        let burnchain_signer = keychain.get_burnchain_signer();
        let relayer = Relayer::from_p2p(&mut p2p_net);

        spawn_miner_relayer(relayer, local_peer,
                            config.clone(), keychain,
                            config.get_burn_db_file_path(),
                            config.get_chainstate_path(),
                            relay_recv, event_dispatcher)
            .expect("Failed to initialize mine/relay thread");

        spawn_peer(p2p_net, &p2p_sock, &rpc_sock,
                   config.clone(), 1000, relay_send.clone())
            .expect("Failed to initialize mine/relay thread");


        info!("Bound HTTP server on: {}", &config.node.rpc_bind);
        info!("Bound P2P server on: {}", &config.node.p2p_bind);

        let last_burn_block = last_burn_block.map(|x| x.block_snapshot);

        let is_miner = miner;

        let mut active_keys = vec![];
        if let Some(key) = registered_key {
            active_keys.push(key);
        }

        InitializedNeonNode {
            relay_channel: relay_send,
            last_burn_block,
            burnchain_signer,
            is_miner,
            active_keys
        }
    }


    /// Tell the relayer to fire off a tenure and a block commit op.
    pub fn relayer_issue_tenure(&mut self) -> bool {
        if !self.is_miner {
            // node is a follower, don't try to issue a tenure
            return true;
        }

        if let Some(burnchain_tip) = self.last_burn_block.clone() {
            if let Some(key) = self.active_keys.pop() {
                self.relay_channel
                    .send(RelayerDirective::RunTenure(key, burnchain_tip))
                    .is_ok()
            } else {
                warn!("Skipped tenure because no active VRF key. Trying to register one.");
                self.relay_channel
                    .send(RelayerDirective::RegisterKey(burnchain_tip))
                    .is_ok()
            }
        } else {
            warn!("Do not know the last burn block. As a miner, this is bad.");
            true
        }
    }

    /// Notify the relayer of a sortition, telling it to process the block
    ///  and advertize it if it was mined by the node.
    /// returns _false_ if the relayer hung up the channel.
    pub fn relayer_sortition_notify(&self) -> bool {
        if !self.is_miner {
            // node is a follower, don't try to process my own tenure.
            return true;
        }

        if let Some(ref snapshot) = &self.last_burn_block {
            if snapshot.sortition {
                return self.relay_channel
                    .send(RelayerDirective::ProcessTenure(
                        snapshot.burn_header_hash.clone(), 
                        snapshot.parent_burn_header_hash.clone(),
                        snapshot.winning_stacks_block_hash.clone()))
                    .is_ok();
            }
        }
        true
    }

    // return stack's parent's burn header hash,
    //        the anchored block,
    //        the burn header hash of the burnchain tip
    fn relayer_run_tenure(registered_key: RegisteredKey,
                          chain_state: &mut StacksChainState,
                          burn_db: &BurnDB,
                          burn_block: BlockSnapshot,
                          keychain: &mut Keychain,
                          mem_pool: &mut MemPoolDB,
                          burn_fee_cap: u64,
                          bitcoin_controller: &mut BitcoinRegtestController) -> Option<(BurnchainHeaderHash, StacksBlock, BurnchainHeaderHash)> {
        // Generates a proof out of the sortition hash provided in the params.
        let vrf_proof = keychain.generate_proof(
            &registered_key.vrf_public_key, 
            burn_block.sortition_hash.as_bytes()).unwrap();

<<<<<<< HEAD
        let stacks_tip = match chain_state.get_stacks_chain_tip(burn_db).unwrap() {
            Some(x) => x,
            None => {
                warn!("Could not mine new tenure, since no chain tip known.");
                return None
            }
        };

        let stacks_tip_header = match StacksChainState::get_anchored_block_header_info(
            &chain_state.headers_db, &stacks_tip.burn_header_hash, &stacks_tip.anchored_block_hash).unwrap() {
            Some(x) => x,
            None => {
                warn!("Could not mine new tenure, since could not find header for known chain tip.");
                return None
            }
        };
=======
        debug!("Generated VRF Proof: {} over {} with key {}",
               vrf_proof.to_hex(),
               &burn_block.sortition_hash,
               &registered_key.vrf_public_key.to_hex());
>>>>>>> b1fda142

        // Generates a new secret key for signing the trail of microblocks
        // of the upcoming tenure.
        let microblock_secret_key = keychain.rotate_microblock_keypair();
        let mblock_pubkey_hash = Hash160::from_data(&StacksPublicKey::from_private(&microblock_secret_key).to_bytes());

        let (stacks_parent_header, parent_burn_hash, parent_block_burn_height, parent_block_total_burn,
             parent_winning_vtxindex, coinbase_nonce) =
            if let Some(stacks_tip) = chain_state.get_stacks_chain_tip().unwrap() {
                let stacks_tip_header = match StacksChainState::get_anchored_block_header_info(
                    &chain_state.headers_db, &stacks_tip.burn_header_hash, &stacks_tip.anchored_block_hash).unwrap() {
                    Some(x) => x,
                    None => {
                        error!("Could not mine new tenure, since could not find header for known chain tip.");
                        return None
                    }
                };

                // the stacks block I'm mining off of's burn header hash and vtx index:
                let parent_burn_hash = stacks_tip.burn_header_hash.clone();
                let parent_winning_vtxindex =
                    match BurnDB::get_block_winning_vtxindex(&burn_db.conn, &parent_burn_hash)
                    .expect("BurnDB failure.") {
                        Some(x) => x,
                        None => {
                            warn!("Failed to find winning vtx index for the parent burn block {}",
                                  &parent_burn_hash);
                            return None
                        }
                    };

                let parent_block = match BurnDB::get_block_snapshot(&burn_db.conn, &parent_burn_hash)
                    .expect("BurnDB failure.") {
                        Some(x) => x,
                        None => {
                            warn!("Failed to find block snapshot for the parent burn block {}",
                                  &parent_burn_hash);
                            return None
                        }
                    };

                debug!("Mining tenure's last burn_block: {}, stacks tip burn_header_hash: {}",
                       &burn_block.burn_header_hash,
                       &stacks_tip.burn_header_hash);

                let coinbase_nonce = {
                    let principal = keychain.origin_address().unwrap().into();
                    let account = chain_state.with_read_only_clarity_tx(&stacks_tip.burn_header_hash, &stacks_tip.anchored_block_hash, |conn| {
                        StacksChainState::get_account(conn, &principal)
                    });
                    account.nonce
                };

                (stacks_tip_header, parent_burn_hash, parent_block.block_height, parent_block.total_burn,
                 parent_winning_vtxindex, coinbase_nonce)
            } else {
                warn!("No Stacks chain tip known, attempting to mine a genesis block");
                let chain_tip = ChainTip::genesis();

                (chain_tip.metadata, FIRST_BURNCHAIN_BLOCK_HASH.clone(), 0, 0, 0, 0)
            };
        
        let coinbase_tx = inner_generate_coinbase_tx(keychain, coinbase_nonce);

        let anchored_block = match StacksBlockBuilder::build_anchored_block(
            chain_state, mem_pool, &stacks_parent_header, parent_block_total_burn,
            vrf_proof.clone(), mblock_pubkey_hash, &coinbase_tx, HELIUM_BLOCK_LIMIT.clone()) {
            Ok(block) => block,
            Err(e) => {
                error!("Failure mining anchored block: {}", e);
                return None
            }
        };

        if parent_block_total_burn == 0 {
            info!("Genesis block assembled: {}", anchored_block.block_hash());
        } else {
            info!("Stacks block assembled: {}", anchored_block.block_hash());
        }

        // let's commit
        let op = inner_generate_block_commit_op(
            keychain.get_burnchain_signer(),
            anchored_block.block_hash(),
            burn_fee_cap,
            &registered_key,
            parent_block_burn_height.try_into()
                .expect("Could not convert parent block height into u32"),
            parent_winning_vtxindex,
            VRFSeed::from_proof(&vrf_proof));
        let mut op_signer = keychain.generate_op_signer();
        bitcoin_controller.submit_operation(op, &mut op_signer);

        rotate_vrf_and_register(keychain, &burn_block, bitcoin_controller);

        Some((parent_burn_hash, anchored_block, burn_block.burn_header_hash))
    }

    /// Process an state coming from the burnchain, by extracting the validated KeyRegisterOp
    /// and inspecting if a sortition was won.
    pub fn process_burnchain_state(&mut self, burndb: &mut BurnDB, burn_hash: &BurnchainHeaderHash) -> (Option<BlockSnapshot>, bool) {
        let mut last_sortitioned_block = None; 
        let mut won_sortition = false;

        let mut burn_tx = burndb.tx_begin()
            .unwrap();

        let block_snapshot = BurnDB::get_block_snapshot(&burn_tx, burn_hash)
            .expect("Failed to obtain block snapshot for processed burn block.")
            .expect("Failed to obtain block snapshot for processed burn block.");
        let block_height = block_snapshot.block_height;

        let block_commits = BurnDB::get_block_commits_by_block(&mut burn_tx, block_height, burn_hash)
            .expect("Unexpected BurnDB error fetching block commits");
        for op in block_commits.into_iter() {
            if op.txid == block_snapshot.winning_block_txid {
                last_sortitioned_block = Some((block_snapshot.clone(), op.vtxindex));
                // Release current registered key if leader won the sortition
                // This will trigger a new registration
                if op.input == self.burnchain_signer {
                    won_sortition = true;
                }    
            }            
        }

        let key_registers = BurnDB::get_leader_keys_by_block(&mut burn_tx, block_height, burn_hash)
            .expect("Unexpected BurnDB error fetching key registers");
        for op in key_registers.into_iter() {
            if op.address == Keychain::address_from_burnchain_signer(&self.burnchain_signer) {
                // Registered key has been mined
                self.active_keys.push(
                    RegisteredKey {
                        vrf_public_key: op.public_key,
                        block_height: op.block_height as u16,
                        op_vtxindex: op.vtxindex as u16,
                    });
            }
        }

        // no-op on UserBurnSupport ops are not supported / produced at this point.
        self.last_burn_block = Some(block_snapshot);

        (last_sortitioned_block.map(|x| x.0), won_sortition)
    }

}

impl NeonGenesisNode {

    /// Instantiate and initialize a new node, given a config
    pub fn new<F>(config: Config, boot_block_exec: F) -> Self
    where F: FnOnce(&mut ClarityTx) -> () {

        let keychain = Keychain::default(config.node.seed.clone());
        let initial_balances = config.initial_balances.iter().map(|e| (e.address.clone(), e.amount)).collect();

        // do the initial open!
        let _chain_state = match StacksChainState::open_and_exec(
            false, 
            TESTNET_CHAIN_ID, 
            &config.get_chainstate_path(), 
            Some(initial_balances), 
            boot_block_exec,
            config.block_limit.clone()) {
            Ok(res) => res,
            Err(err) => panic!("Error while opening chain state at path {}: {:?}", config.get_chainstate_path(), err)
        };

        let mut event_dispatcher = EventDispatcher::new();
        for observer in config.events_observers.iter() {
            event_dispatcher.register_observer(observer);
        }

        Self {
            keychain,
            config,
            event_dispatcher,
        }
    }

    pub fn into_initialized_leader_node(self, burnchain_tip: BurnchainTip) -> InitializedNeonNode {
        let config = self.config;
        let keychain = self.keychain;
        let event_dispatcher = self.event_dispatcher;

        InitializedNeonNode::new(config, keychain, event_dispatcher, Some(burnchain_tip),
                                 None, true)
    }

    pub fn into_initialized_node(self, burnchain_tip: BurnchainTip) -> InitializedNeonNode {
        let config = self.config;
        let keychain = self.keychain;
        let event_dispatcher = self.event_dispatcher;

        InitializedNeonNode::new(config, keychain, event_dispatcher, Some(burnchain_tip),
                                 None, false)
    }
}<|MERGE_RESOLUTION|>--- conflicted
+++ resolved
@@ -531,29 +531,10 @@
             &registered_key.vrf_public_key, 
             burn_block.sortition_hash.as_bytes()).unwrap();
 
-<<<<<<< HEAD
-        let stacks_tip = match chain_state.get_stacks_chain_tip(burn_db).unwrap() {
-            Some(x) => x,
-            None => {
-                warn!("Could not mine new tenure, since no chain tip known.");
-                return None
-            }
-        };
-
-        let stacks_tip_header = match StacksChainState::get_anchored_block_header_info(
-            &chain_state.headers_db, &stacks_tip.burn_header_hash, &stacks_tip.anchored_block_hash).unwrap() {
-            Some(x) => x,
-            None => {
-                warn!("Could not mine new tenure, since could not find header for known chain tip.");
-                return None
-            }
-        };
-=======
         debug!("Generated VRF Proof: {} over {} with key {}",
                vrf_proof.to_hex(),
                &burn_block.sortition_hash,
                &registered_key.vrf_public_key.to_hex());
->>>>>>> b1fda142
 
         // Generates a new secret key for signing the trail of microblocks
         // of the upcoming tenure.
@@ -562,7 +543,7 @@
 
         let (stacks_parent_header, parent_burn_hash, parent_block_burn_height, parent_block_total_burn,
              parent_winning_vtxindex, coinbase_nonce) =
-            if let Some(stacks_tip) = chain_state.get_stacks_chain_tip().unwrap() {
+            if let Some(stacks_tip) = chain_state.get_stacks_chain_tip(burn_db).unwrap() {
                 let stacks_tip_header = match StacksChainState::get_anchored_block_header_info(
                     &chain_state.headers_db, &stacks_tip.burn_header_hash, &stacks_tip.anchored_block_hash).unwrap() {
                     Some(x) => x,
