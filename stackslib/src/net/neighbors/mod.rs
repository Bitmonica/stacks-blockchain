--- conflicted
+++ resolved
@@ -14,33 +14,7 @@
 // You should have received a copy of the GNU General Public License
 // along with this program.  If not, see <http://www.gnu.org/licenses/>.
 
-<<<<<<< HEAD
-use crate::net::db::PeerDB;
-use crate::net::Error as net_error;
-use crate::net::Neighbor;
-use crate::net::NeighborKey;
-
-use crate::net::codec::*;
-use crate::net::*;
-
-use crate::net::connection::ConnectionOptions;
-use crate::net::connection::ReplyHandleP2P;
-
-use crate::net::db::LocalPeer;
-
-use crate::net::p2p::PeerNetwork;
-
-use crate::util_lib::db::DBConn;
-use crate::util_lib::db::DBTx;
-use crate::util_lib::db::Error as db_error;
-
-use stacks_common::util::secp256k1::Secp256k1PublicKey;
-
-use std::cmp;
-use std::mem;
-=======
 use std::collections::{HashMap, HashSet};
->>>>>>> c28065b8
 use std::net::SocketAddr;
 use std::{cmp, mem};
 
