--- conflicted
+++ resolved
@@ -53,12 +53,9 @@
 version = "=1.0.3"
 features = ["serde"]
 
-<<<<<<< HEAD
 [dependencies.sha2]
 version = "0.8.0"
 features = ["asm"]
-=======
 
 [dev-dependencies]
-assert-json-diff = "1.0.0"
->>>>>>> fa71e2b9
+assert-json-diff = "1.0.0"