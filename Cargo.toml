[package]
name = "blockstack-core"
version = "0.0.1"
authors = [ "Jude Nelson <jude@stacks.org>",
            "Aaron Blankstein <aaron@blockstack.com>",
            "Ludo Galabru <ludovic@blockstack.com>" ]
license = "GPLv3"
homepage = "https://github.com/blockstack/stacks-blockchain"
repository = "https://github.com/blockstack/stacks-blockchain"
description = "Reference implementation of the Stacks 2.0 Blockchain"
keywords = [ "stacks", "stx", "bitcoin", "crypto", "blockstack", "decentralized", "dapps", "blockchain" ]
readme = "README.md"

[profile.release]
debug = true

[lib]
name = "blockstack_lib"
path = "src/lib.rs"

[[bin]]
name = "blockstack-core"
path = "src/main.rs"

[[bin]]
name = "clarity-cli"
path = "src/clarity_cli_main.rs"

[[bin]]
name = "blockstack-cli"
path = "src/blockstack_cli.rs"

[[bench]]
name = "marf_bench"
harness = false

[[bench]]
name = "large_contract_bench"
harness = false

[[bench]]
name = "block_limits"
harness = false

[dependencies]
rand = "0.7.3"
rand_chacha = "=0.2.2"
serde = "1"
serde_derive = "1"
serde_stacker = "0.1"
sha3 = "0.8.2"
ripemd160 = "0.8.0"
regex = "1"
mio = "0.6"
lazy_static = "1.4.0"
url = "2.1.0"
percent-encoding = "2.1.0"
sha2 = "0.8.0"
prometheus = { version = "0.9", optional = true }
integer-sqrt = "0.1.3"
slog = { version = "2.5.2", features = [ "max_level_trace" ] }
slog-term = "2.6.0"
slog-json = { version = "2.3.0", optional = true }
chrono = "0.4.19"
libc = "0.2.82"
clarity = { package = "clarity", path = "./clarity/." }
stacks_common = { package = "stacks-common", path = "./stacks-common/." }
siphasher = "0.3.7"

[target.'cfg(unix)'.dependencies]
nix = "0.23"

[target.'cfg(windows)'.dependencies]
winapi = { version = "0.3", features = ["consoleapi", "handleapi", "synchapi", "winbase"] }

[target.'cfg(windows)'.dev-dependencies]
winapi = { version = "0.3", features = ["fileapi", "processenv", "winnt"] }

[dependencies.serde_json]
version = "1.0"
features = ["arbitrary_precision", "unbounded_depth"]

[dependencies.secp256k1]
version = "0.19.0"
features = ["serde", "recovery"]

[dependencies.rusqlite]
version = "=0.24.2"
features = ["blob", "serde_json", "i128_blob", "bundled", "trace"]

[dependencies.ed25519-dalek]
version = "=1.0.0-pre.3"
features = ["serde"]

[dependencies.curve25519-dalek]
version = "=2.0.0"
features = ["serde"]

[dependencies.time]
version = "0.2.23"
features = ["std"]

[dev-dependencies]
assert-json-diff = "1.0.0"
<<<<<<< HEAD
# a nightly rustc regression (35dbef235 2021-03-02) prevents criterion from compiling
#  but it isn't necessary for tests: only benchmarks. therefore, commenting out for now.
# criterion = "0.3"
=======
criterion = "0.3.5"
stx_genesis = { package = "stx-genesis", path = "./stx-genesis/."}
clarity = { package = "clarity", features = ["default", "testing"], path = "./clarity/." }
stacks_common = { package = "stacks-common", features = ["default", "testing"], path = "./stacks-common/." }
>>>>>>> 195afac2

[features]
default = ["developer-mode"]
developer-mode = []
monitoring_prom = ["prometheus"]
slog_json = ["slog-json"]


[profile.dev.package.regex]
opt-level = 2

[target.'cfg(all(target_arch = "x86_64", not(target_env = "msvc")))'.dependencies]
sha2-asm = "0.5.3"

[workspace]
members = [
    ".",
    "clarity",
    "testnet/stacks-node",
    "testnet/puppet-chain"]<|MERGE_RESOLUTION|>--- conflicted
+++ resolved
@@ -102,16 +102,9 @@
 
 [dev-dependencies]
 assert-json-diff = "1.0.0"
-<<<<<<< HEAD
-# a nightly rustc regression (35dbef235 2021-03-02) prevents criterion from compiling
-#  but it isn't necessary for tests: only benchmarks. therefore, commenting out for now.
-# criterion = "0.3"
-=======
 criterion = "0.3.5"
-stx_genesis = { package = "stx-genesis", path = "./stx-genesis/."}
 clarity = { package = "clarity", features = ["default", "testing"], path = "./clarity/." }
 stacks_common = { package = "stacks-common", features = ["default", "testing"], path = "./stacks-common/." }
->>>>>>> 195afac2
 
 [features]
 default = ["developer-mode"]
