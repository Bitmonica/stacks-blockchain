--- conflicted
+++ resolved
@@ -26,12 +26,9 @@
 
 #[macro_use]
 extern crate serde_derive;
-<<<<<<< HEAD
-=======
 
 #[macro_use]
 extern crate serde_json;
->>>>>>> c797b801
 
 #[cfg(any(test, feature = "testing"))]
 #[macro_use]
@@ -62,14 +59,6 @@
 
     use stacks_common::types::chainstate::StacksAddress;
 
-<<<<<<< HEAD
-pub mod boot_util {
-    use std::convert::TryFrom;
-
-    use stacks_common::types::chainstate::StacksAddress;
-
-=======
->>>>>>> c797b801
     use crate::vm::representations::ContractName;
     use crate::vm::types::QualifiedContractIdentifier;
 
