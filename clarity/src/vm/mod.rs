// Copyright (C) 2013-2020 Blockstack PBC, a public benefit corporation
// Copyright (C) 2020 Stacks Open Internet Foundation
//
// This program is free software: you can redistribute it and/or modify
// it under the terms of the GNU General Public License as published by
// the Free Software Foundation, either version 3 of the License, or
// (at your option) any later version.
//
// This program is distributed in the hope that it will be useful,
// but WITHOUT ANY WARRANTY; without even the implied warranty of
// MERCHANTABILITY or FITNESS FOR A PARTICULAR PURPOSE.  See the
// GNU General Public License for more details.
//
// You should have received a copy of the GNU General Public License
// along with this program.  If not, see <http://www.gnu.org/licenses/>.

extern crate regex;

pub mod diagnostic;
pub mod errors;

#[macro_use]
pub mod costs;

pub mod types;

pub mod contracts;

pub mod ast;
pub mod contexts;
pub mod database;
pub mod representations;

pub mod callables;
pub mod functions;
pub mod variables;

pub mod analysis;
pub mod docs;
pub mod version;

pub mod coverage;

pub mod events;

#[cfg(any(test, feature = "testing"))]
pub mod tests;

#[cfg(any(test, feature = "testing"))]
pub mod test_util;

pub mod clarity;

use serde_json;

// publish the non-generic StacksEpoch form for use throughout module
use crate::types::StacksEpochId;
pub use crate::vm::database::clarity_db::StacksEpoch;

use crate::vm::callables::CallableType;
use crate::vm::contexts::GlobalContext;
pub use crate::vm::contexts::{CallStack, ContractContext, Environment, LocalContext};
use crate::vm::costs::{
    cost_functions, runtime_cost, CostOverflowingMath, CostTracker, LimitedCostTracker,
    MemoryConsumer,
};
use crate::vm::errors::{
    CheckErrors, Error, InterpreterError, InterpreterResult as Result, RuntimeErrorType,
};
use crate::vm::functions::define::DefineResult;
pub use crate::vm::types::Value;
use crate::vm::types::{
    PrincipalData, QualifiedContractIdentifier, TraitIdentifier, TypeSignature,
};

pub use crate::vm::representations::{
    ClarityName, ContractName, SymbolicExpression, SymbolicExpressionType,
};

pub use crate::vm::contexts::MAX_CONTEXT_DEPTH;
use crate::vm::costs::cost_functions::ClarityCostFunction;
pub use crate::vm::functions::stx_transfer_consolidated;
pub use crate::vm::version::ClarityVersion;
use std::collections::BTreeMap;
use std::convert::{TryFrom, TryInto};

<<<<<<< HEAD
use self::analysis::ContractAnalysis;
use self::ast::ContractAST;
use self::costs::ExecutionCost;
use self::diagnostic::Diagnostic;

const MAX_CALL_STACK_DEPTH: usize = 64;
=======
pub const MAX_CALL_STACK_DEPTH: usize = 64;
>>>>>>> 79ea739b

#[derive(Debug, Clone)]
pub struct ParsedContract {
    pub contract_identifier: String,
    pub code: String,
    pub function_args: BTreeMap<String, Vec<String>>,
    pub ast: ContractAST,
    pub analysis: ContractAnalysis,
}

#[derive(Debug, Clone)]
pub struct ContractEvaluationResult {
    pub result: Option<Value>,
    pub contract: ParsedContract,
}

#[derive(Debug, Clone)]
pub struct SnippetEvaluationResult {
    pub result: Value,
}

#[derive(Debug, Clone)]
pub enum EvaluationResult {
    Contract(ContractEvaluationResult),
    Snippet(SnippetEvaluationResult),
}

#[derive(Debug, Clone)]
pub struct ExecutionResult {
    pub result: EvaluationResult,
    pub events: Vec<serde_json::Value>,
    pub cost: Option<CostSynthesis>,
    pub diagnostics: Vec<Diagnostic>,
}

#[derive(Clone, Debug)]
pub struct CostSynthesis {
    pub total: ExecutionCost,
    pub limit: ExecutionCost,
    pub memory: u64,
    pub memory_limit: u64,
}

impl CostSynthesis {
    pub fn from_cost_tracker(cost_tracker: &LimitedCostTracker) -> CostSynthesis {
        CostSynthesis {
            total: cost_tracker.get_total(),
            limit: cost_tracker.get_limit(),
            memory: cost_tracker.get_memory(),
            memory_limit: cost_tracker.get_memory_limit(),
        }
    }
}

/// EvalHook defines an interface for hooks to execute during evaluation.
pub trait EvalHook {
    // Called before the expression is evaluated
    fn will_begin_eval(
        &mut self,
        _env: &mut Environment,
        _context: &LocalContext,
        _expr: &SymbolicExpression,
    );

    // Called after the expression is evaluated
    fn did_finish_eval(
        &mut self,
        _env: &mut Environment,
        _context: &LocalContext,
        _expr: &SymbolicExpression,
        _res: &core::result::Result<Value, crate::vm::errors::Error>,
    );

    // Called upon completion of the execution
    fn did_complete(&mut self, _result: core::result::Result<&mut ExecutionResult, String>);
}

fn lookup_variable(name: &str, context: &LocalContext, env: &mut Environment) -> Result<Value> {
    if name.starts_with(char::is_numeric) || name.starts_with('\'') {
        Err(InterpreterError::BadSymbolicRepresentation(format!(
            "Unexpected variable name: {}",
            name
        ))
        .into())
    } else {
        if let Some(value) = variables::lookup_reserved_variable(name, context, env)? {
            Ok(value)
        } else {
            runtime_cost(
                ClarityCostFunction::LookupVariableDepth,
                env,
                context.depth(),
            )?;
            if let Some(value) = context
                .lookup_variable(name)
                .or_else(|| env.contract_context.lookup_variable(name))
            {
                runtime_cost(ClarityCostFunction::LookupVariableSize, env, value.size())?;
                Ok(value.clone())
            } else if let Some(value) = context.lookup_callable_contract(name) {
                let contract_identifier = &value.0;
                Ok(Value::Principal(PrincipalData::Contract(
                    contract_identifier.clone(),
                )))
            } else {
                Err(CheckErrors::UndefinedVariable(name.to_string()).into())
            }
        }
    }
}

pub fn lookup_function(name: &str, env: &mut Environment) -> Result<CallableType> {
    runtime_cost(ClarityCostFunction::LookupFunction, env, 0)?;

    if let Some(result) =
        functions::lookup_reserved_functions(name, env.contract_context.get_clarity_version())
    {
        Ok(result)
    } else {
        let user_function = env
            .contract_context
            .lookup_function(name)
            .ok_or(CheckErrors::UndefinedFunction(name.to_string()))?;
        Ok(CallableType::UserFunction(user_function))
    }
}

fn add_stack_trace(result: &mut Result<Value>, env: &Environment) {
    if let Err(Error::Runtime(_, ref mut stack_trace)) = result {
        if stack_trace.is_none() {
            stack_trace.replace(env.call_stack.make_stack_trace());
        }
    }
}

pub fn apply(
    function: &CallableType,
    args: &[SymbolicExpression],
    env: &mut Environment,
    context: &LocalContext,
) -> Result<Value> {
    let identifier = function.get_identifier();
    // Aaron: in non-debug executions, we shouldn't track a full call-stack.
    //        only enough to do recursion detection.

    // do recursion check on user functions.
    let track_recursion = match function {
        CallableType::UserFunction(_) => true,
        _ => false,
    };

    if track_recursion && env.call_stack.contains(&identifier) {
        return Err(CheckErrors::CircularReference(vec![identifier.to_string()]).into());
    }

    if env.call_stack.depth() >= MAX_CALL_STACK_DEPTH {
        return Err(RuntimeErrorType::MaxStackDepthReached.into());
    }

    if let CallableType::SpecialFunction(_, function) = function {
        env.call_stack.insert(&identifier, track_recursion);
        let mut resp = function(args, env, context);
        add_stack_trace(&mut resp, env);
        env.call_stack.remove(&identifier, track_recursion)?;
        resp
    } else {
        let mut used_memory = 0;
        let mut evaluated_args = vec![];
        env.call_stack.incr_apply_depth();
        for arg_x in args.iter() {
            let arg_value = match eval(arg_x, env, context) {
                Ok(x) => x,
                Err(e) => {
                    env.drop_memory(used_memory);
                    env.call_stack.decr_apply_depth();
                    return Err(e);
                }
            };
            let arg_use = arg_value.get_memory_use();
            match env.add_memory(arg_use) {
                Ok(_x) => {}
                Err(e) => {
                    env.drop_memory(used_memory);
                    env.call_stack.decr_apply_depth();
                    return Err(Error::from(e));
                }
            };
            used_memory += arg_value.get_memory_use();
            evaluated_args.push(arg_value);
        }
        env.call_stack.decr_apply_depth();

        env.call_stack.insert(&identifier, track_recursion);
        let mut resp = match function {
            CallableType::NativeFunction(_, function, cost_function) => {
                runtime_cost(*cost_function, env, evaluated_args.len())
                    .map_err(Error::from)
                    .and_then(|_| function.apply(evaluated_args))
            }
            CallableType::NativeFunction205(_, function, cost_function, cost_input_handle) => {
                let cost_input = if env.epoch() >= &StacksEpochId::Epoch2_05 {
                    cost_input_handle(evaluated_args.as_slice())?
                } else {
                    evaluated_args.len() as u64
                };
                runtime_cost(*cost_function, env, cost_input)
                    .map_err(Error::from)
                    .and_then(|_| function.apply(evaluated_args))
            }
            CallableType::UserFunction(function) => function.apply(&evaluated_args, env),
            _ => panic!("Should be unreachable."),
        };
        add_stack_trace(&mut resp, env);
        env.drop_memory(used_memory);
        env.call_stack.remove(&identifier, track_recursion)?;
        resp
    }
}

pub fn eval<'a>(
    exp: &SymbolicExpression,
    env: &'a mut Environment,
    context: &LocalContext,
) -> Result<Value> {
    use crate::vm::representations::SymbolicExpressionType::{
        Atom, AtomValue, Field, List, LiteralValue, TraitReference,
    };

    if let Some(mut eval_hooks) = env.global_context.eval_hooks.take() {
        for hook in eval_hooks.iter_mut() {
            hook.will_begin_eval(env, context, exp);
        }
        env.global_context.eval_hooks = Some(eval_hooks);
    }

    let res = match exp.expr {
        AtomValue(ref value) | LiteralValue(ref value) => Ok(value.clone()),
        Atom(ref value) => lookup_variable(&value, context, env),
        List(ref children) => {
            let (function_variable, rest) = children
                .split_first()
                .ok_or(CheckErrors::NonFunctionApplication)?;

            let function_name = function_variable
                .match_atom()
                .ok_or(CheckErrors::BadFunctionName)?;
            let f = lookup_function(&function_name, env)?;
            apply(&f, &rest, env, context)
        }
        TraitReference(_, _) | Field(_) => unreachable!("can't be evaluated"),
    };

    if let Some(mut eval_hooks) = env.global_context.eval_hooks.take() {
        for hook in eval_hooks.iter_mut() {
            hook.did_finish_eval(env, context, exp, &res);
        }
        env.global_context.eval_hooks = Some(eval_hooks);
    }

    res
}

pub fn is_reserved(name: &str, version: &ClarityVersion) -> bool {
    if let Some(_result) = functions::lookup_reserved_functions(name, version) {
        true
    } else if variables::is_reserved_name(name, version) {
        true
    } else {
        false
    }
}

/// This function evaluates a list of expressions, sharing a global context.
/// It returns the final evaluated result.
/// Used for the initialization of a new contract.
pub fn eval_all(
    expressions: &[SymbolicExpression],
    contract_context: &mut ContractContext,
    global_context: &mut GlobalContext,
    sponsor: Option<PrincipalData>,
) -> Result<Option<Value>> {
    let mut last_executed = None;
    let context = LocalContext::new();
    let mut total_memory_use = 0;

    let publisher: PrincipalData = contract_context.contract_identifier.issuer.clone().into();

    finally_drop_memory!(global_context, total_memory_use; {
        for exp in expressions {
            let try_define = global_context.execute(|context| {
                let mut call_stack = CallStack::new();
                let mut env = Environment::new(
                    context, contract_context, &mut call_stack, Some(publisher.clone()), Some(publisher.clone()), sponsor.clone());
                functions::define::evaluate_define(exp, &mut env)
            })?;
            match try_define {
                DefineResult::Variable(name, value) => {
                    runtime_cost(ClarityCostFunction::BindName, global_context, 0)?;
                    let value_memory_use = value.get_memory_use();
                    global_context.add_memory(value_memory_use)?;
                    total_memory_use += value_memory_use;

                    contract_context.variables.insert(name, value);
                },
                DefineResult::Function(name, value) => {
                    runtime_cost(ClarityCostFunction::BindName, global_context, 0)?;

                    contract_context.functions.insert(name, value);
                },
                DefineResult::PersistedVariable(name, value_type, value) => {
                    runtime_cost(ClarityCostFunction::CreateVar, global_context, value_type.size())?;
                    contract_context.persisted_names.insert(name.clone());

                    global_context.add_memory(value_type.type_size()
                                              .expect("type size should be realizable") as u64)?;

                    global_context.add_memory(value.size() as u64)?;

                    let data_type = global_context.database.create_variable(&contract_context.contract_identifier, &name, value_type);
                    global_context.database.set_variable(&contract_context.contract_identifier, &name, value, &data_type)?;

                    contract_context.meta_data_var.insert(name, data_type);
                },
                DefineResult::Map(name, key_type, value_type) => {
                    runtime_cost(ClarityCostFunction::CreateMap, global_context,
                                  u64::from(key_type.size()).cost_overflow_add(
                                      u64::from(value_type.size()))?)?;
                    contract_context.persisted_names.insert(name.clone());

                    global_context.add_memory(key_type.type_size()
                                              .expect("type size should be realizable") as u64)?;
                    global_context.add_memory(value_type.type_size()
                                              .expect("type size should be realizable") as u64)?;

                    let data_type = global_context.database.create_map(&contract_context.contract_identifier, &name, key_type, value_type);

                    contract_context.meta_data_map.insert(name, data_type);
                },
                DefineResult::FungibleToken(name, total_supply) => {
                    runtime_cost(ClarityCostFunction::CreateFt, global_context, 0)?;
                    contract_context.persisted_names.insert(name.clone());

                    global_context.add_memory(TypeSignature::UIntType.type_size()
                                              .expect("type size should be realizable") as u64)?;

                    let data_type = global_context.database.create_fungible_token(&contract_context.contract_identifier, &name, &total_supply);

                    contract_context.meta_ft.insert(name, data_type);
                },
                DefineResult::NonFungibleAsset(name, asset_type) => {
                    runtime_cost(ClarityCostFunction::CreateNft, global_context, asset_type.size())?;
                    contract_context.persisted_names.insert(name.clone());

                    global_context.add_memory(asset_type.type_size()
                                              .expect("type size should be realizable") as u64)?;

                    let data_type = global_context.database.create_non_fungible_token(&contract_context.contract_identifier, &name, &asset_type);

                    contract_context.meta_nft.insert(name, data_type);
                },
                DefineResult::Trait(name, trait_type) => {
                    contract_context.defined_traits.insert(name, trait_type);
                },
                DefineResult::UseTrait(_name, _trait_identifier) => {},
                DefineResult::ImplTrait(trait_identifier) => {
                    contract_context.implemented_traits.insert(trait_identifier);
                },
                DefineResult::NoDefine => {
                    // not a define function, evaluate normally.
                    global_context.execute(|global_context| {
                        let mut call_stack = CallStack::new();
                        let mut env = Environment::new(
                            global_context, contract_context, &mut call_stack, Some(publisher.clone()), Some(publisher.clone()), sponsor.clone());

                        let result = eval(exp, &mut env, &context)?;
                        last_executed = Some(result);
                        Ok(())
                    })?;
                }
            }
        }

        contract_context.data_size = total_memory_use;
        Ok(last_executed)
    })
}

/// Run provided program in a brand new environment, with a transient, empty
/// database. Only used for testing
/// This method executes the program in Epoch 2.0 *and* Epoch 2.05 and asserts
/// that the result is the same before returning the result
#[cfg(any(test, feature = "testing"))]
pub fn execute_on_network(program: &str, use_mainnet: bool) -> Result<Option<Value>> {
<<<<<<< HEAD
    let epoch_200_result = execute_with_parameters(
        program,
        ClarityVersion::Clarity2,
        StacksEpochId::Epoch20,
        use_mainnet,
    );
    let epoch_205_result = execute_with_parameters(
        program,
        ClarityVersion::Clarity2,
        StacksEpochId::Epoch2_05,
=======
    let epoch_200_result = execute_in_epoch(
        program,
        StacksEpochId::Epoch20,
        ast::ASTRules::PrecheckSize,
        use_mainnet,
    );
    let epoch_205_result = execute_in_epoch(
        program,
        StacksEpochId::Epoch2_05,
        ast::ASTRules::PrecheckSize,
>>>>>>> 79ea739b
        use_mainnet,
    );
    assert_eq!(
        epoch_200_result, epoch_205_result,
        "Epoch 2.0 and 2.05 should have same execution result, but did not for program `{}`",
        program
    );
    epoch_205_result
}

/// Runs `program` in a test environment with the provided parameters.
#[cfg(any(test, feature = "testing"))]
pub fn execute_with_parameters(
    program: &str,
    clarity_version: ClarityVersion,
    epoch: StacksEpochId,
    ast_rules: ast::ASTRules,
    use_mainnet: bool,
) -> Result<Option<Value>> {
    use crate::vm::database::MemoryBackingStore;
    use crate::vm::tests::test_only_mainnet_to_chain_id;

    let contract_id = QualifiedContractIdentifier::transient();
    let mut contract_context = ContractContext::new(contract_id.clone(), clarity_version);
    let mut marf = MemoryBackingStore::new();
    let conn = marf.as_clarity_db();
    let chain_id = test_only_mainnet_to_chain_id(use_mainnet);
    let mut global_context = GlobalContext::new(
        use_mainnet,
        chain_id,
        conn,
        LimitedCostTracker::new_free(),
        epoch,
    );
    global_context.execute(|g| {
        let parsed =
<<<<<<< HEAD
            ast::build_ast(&contract_id, program, &mut (), clarity_version, epoch)?.expressions;
        eval_all(&parsed, &mut contract_context, g, None)
=======
            ast::build_ast_with_rules(&contract_id, program, &mut (), ast_rules)?.expressions;
        eval_all(&parsed, &mut contract_context, g)
>>>>>>> 79ea739b
    })
}

/// Execute for test with `version`, Epoch20, testnet.
#[cfg(any(test, feature = "testing"))]
pub fn execute_against_version(program: &str, version: ClarityVersion) -> Result<Option<Value>> {
    execute_with_parameters(program, version, StacksEpochId::Epoch20, false)
}

/// Execute for test in Clarity1, Epoch20, testnet.
#[cfg(any(test, feature = "testing"))]
pub fn execute(program: &str) -> Result<Option<Value>> {
    execute_with_parameters(
        program,
        ClarityVersion::Clarity1,
        StacksEpochId::Epoch20,
        false,
    )
}

/// Execute for test in in Clarity2, Epoch21, testnet.
#[cfg(any(test, feature = "testing"))]
pub fn execute_v2(program: &str) -> Result<Option<Value>> {
    execute_with_parameters(
        program,
        ClarityVersion::Clarity2,
        StacksEpochId::Epoch21,
        false,
    )
}

#[cfg(test)]
mod test {
    use crate::types::StacksEpochId;
    use crate::vm::callables::{DefineType, DefinedFunction};
    use crate::vm::costs::LimitedCostTracker;
    use crate::vm::database::MemoryBackingStore;
    use crate::vm::errors::RuntimeErrorType;
    use crate::vm::eval;
    use crate::vm::execute;
    use crate::vm::types::{QualifiedContractIdentifier, TypeSignature};
    use crate::vm::{
        CallStack, ContractContext, Environment, GlobalContext, LocalContext, SymbolicExpression,
        Value,
    };
    use std::collections::HashMap;

    use super::ClarityVersion;

    use stacks_common::consts::CHAIN_ID_TESTNET;

    #[test]
    fn test_simple_user_function() {
        //
        //  test program:
        //  (define (do_work x) (+ 5 x))
        //  (define a 59)
        //  (do_work a)
        //
        let content = [SymbolicExpression::list(Box::new([
            SymbolicExpression::atom("do_work".into()),
            SymbolicExpression::atom("a".into()),
        ]))];

        let func_body = SymbolicExpression::list(Box::new([
            SymbolicExpression::atom("+".into()),
            SymbolicExpression::atom_value(Value::Int(5)),
            SymbolicExpression::atom("x".into()),
        ]));

        let func_args = vec![("x".into(), TypeSignature::IntType)];
        let user_function = DefinedFunction::new(
            func_args,
            func_body,
            DefineType::Private,
            &"do_work".into(),
            &"",
        );

        let context = LocalContext::new();
        let mut contract_context = ContractContext::new(
            QualifiedContractIdentifier::transient(),
            ClarityVersion::Clarity1,
        );

        let mut marf = MemoryBackingStore::new();
        let mut global_context = GlobalContext::new(
            false,
            CHAIN_ID_TESTNET,
            marf.as_clarity_db(),
            LimitedCostTracker::new_free(),
            StacksEpochId::Epoch2_05,
        );

        contract_context
            .variables
            .insert("a".into(), Value::Int(59));
        contract_context
            .functions
            .insert("do_work".into(), user_function);

        let mut call_stack = CallStack::new();
        let mut env = Environment::new(
            &mut global_context,
            &contract_context,
            &mut call_stack,
            None,
            None,
            None,
        );
        assert_eq!(Ok(Value::Int(64)), eval(&content[0], &mut env, &context));
    }
}<|MERGE_RESOLUTION|>--- conflicted
+++ resolved
@@ -84,16 +84,13 @@
 use std::collections::BTreeMap;
 use std::convert::{TryFrom, TryInto};
 
-<<<<<<< HEAD
 use self::analysis::ContractAnalysis;
 use self::ast::ContractAST;
+use self::ast::ASTRules;
 use self::costs::ExecutionCost;
 use self::diagnostic::Diagnostic;
 
-const MAX_CALL_STACK_DEPTH: usize = 64;
-=======
 pub const MAX_CALL_STACK_DEPTH: usize = 64;
->>>>>>> 79ea739b
 
 #[derive(Debug, Clone)]
 pub struct ParsedContract {
@@ -487,31 +484,21 @@
 /// that the result is the same before returning the result
 #[cfg(any(test, feature = "testing"))]
 pub fn execute_on_network(program: &str, use_mainnet: bool) -> Result<Option<Value>> {
-<<<<<<< HEAD
     let epoch_200_result = execute_with_parameters(
         program,
         ClarityVersion::Clarity2,
         StacksEpochId::Epoch20,
+        ast::ASTRules::PrecheckSize,
         use_mainnet,
     );
     let epoch_205_result = execute_with_parameters(
         program,
         ClarityVersion::Clarity2,
         StacksEpochId::Epoch2_05,
-=======
-    let epoch_200_result = execute_in_epoch(
-        program,
-        StacksEpochId::Epoch20,
         ast::ASTRules::PrecheckSize,
         use_mainnet,
     );
-    let epoch_205_result = execute_in_epoch(
-        program,
-        StacksEpochId::Epoch2_05,
-        ast::ASTRules::PrecheckSize,
->>>>>>> 79ea739b
-        use_mainnet,
-    );
+    
     assert_eq!(
         epoch_200_result, epoch_205_result,
         "Epoch 2.0 and 2.05 should have same execution result, but did not for program `{}`",
@@ -546,20 +533,15 @@
     );
     global_context.execute(|g| {
         let parsed =
-<<<<<<< HEAD
-            ast::build_ast(&contract_id, program, &mut (), clarity_version, epoch)?.expressions;
+            ast::build_ast_with_rules(&contract_id, program, &mut (), clarity_version, epoch, ast_rules)?.expressions;
         eval_all(&parsed, &mut contract_context, g, None)
-=======
-            ast::build_ast_with_rules(&contract_id, program, &mut (), ast_rules)?.expressions;
-        eval_all(&parsed, &mut contract_context, g)
->>>>>>> 79ea739b
     })
 }
 
 /// Execute for test with `version`, Epoch20, testnet.
 #[cfg(any(test, feature = "testing"))]
 pub fn execute_against_version(program: &str, version: ClarityVersion) -> Result<Option<Value>> {
-    execute_with_parameters(program, version, StacksEpochId::Epoch20, false)
+    execute_with_parameters(program, version, StacksEpochId::Epoch20, ast::ASTRules::PrecheckSize, false)
 }
 
 /// Execute for test in Clarity1, Epoch20, testnet.
@@ -569,6 +551,7 @@
         program,
         ClarityVersion::Clarity1,
         StacksEpochId::Epoch20,
+        ast::ASTRules::PrecheckSize,
         false,
     )
 }
@@ -580,6 +563,7 @@
         program,
         ClarityVersion::Clarity2,
         StacksEpochId::Epoch21,
+        ASTRules::PrecheckSize,
         false,
     )
 }
