--- conflicted
+++ resolved
@@ -231,11 +231,8 @@
     ArithmeticUnary,
     ArithmeticBinary,
     ArithmeticComparison,
-<<<<<<< HEAD
     RandomVariadic,
-=======
     Binary(FunctionArgSignature, FunctionArgSignature, FunctionReturnsSignature),
->>>>>>> 5ee79470
 }
 
 #[derive(Debug, Clone, PartialEq, Eq, Serialize, Deserialize)]
