--- conflicted
+++ resolved
@@ -1318,11 +1318,7 @@
         let event_data = NFTWithdrawEventData {
             sender,
             asset_identifier,
-<<<<<<< HEAD
-            value,
-=======
             id,
->>>>>>> c09f7241
             withdrawal_id: None,
         };
 
