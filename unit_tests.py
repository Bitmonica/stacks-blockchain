--- conflicted
+++ resolved
@@ -315,11 +315,7 @@
         LookupUsersTest,
         #UserbaseTest,
         #UserbaseStatsTest,
-<<<<<<< HEAD
-        SearchUsersTest,
-=======
         SearchTest,
->>>>>>> 68eeaca1
         LookupUnspentsTest,
         #LookupNamesOwnedTest,
         RegisterUserTest,
