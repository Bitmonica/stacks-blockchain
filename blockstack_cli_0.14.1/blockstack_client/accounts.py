#!/usr/bin/env python
# -*- coding: utf-8 -*-
"""
    Blockstack-client
    ~~~~~
    copyright: (c) 2014-2015 by Halfmoon Labs, Inc.
    copyright: (c) 2016 by Blockstack.org

    This file is part of Blockstack-client.

    Blockstack-client is free software: you can redistribute it and/or modify
    it under the terms of the GNU General Public License as published by
    the Free Software Foundation, either version 3 of the License, or
    (at your option) any later version.

    Blockstack-client is distributed in the hope that it will be useful,
    but WITHOUT ANY WARRANTY; without even the implied warranty of
    MERCHANTABILITY or FITNESS FOR A PARTICULAR PURPOSE.  See the
    GNU General Public License for more details.
    You should have received a copy of the GNU General Public License
    along with Blockstack-client. If not, see <http://www.gnu.org/licenses/>.
"""

from .keys import *
from .proxy import *
from .profile import *

log = get_logger()


def get_profile_accounts(profile, service, identifier):
    """
    List all accounts in a profile with the given service ID and account ID (identifier).
    """
    accounts = profile.get('account', [])

    return [
        acc for acc in accounts if
        service == acc.get('service', None) and
        identifer == acc.get('identifier', None)
    ]


<<<<<<< HEAD
def list_accounts( name, proxy=None ):
=======
def list_accounts(name, proxy=None, wallet_keys=None):
>>>>>>> 08c6ef8e
    """
    List all of the accounts in a user's profile
    Each account will have at least the following:
        service:  the type of service
        identifier:  a type-specific ID
        role:  a type-specific role

    Return {'error': ...} on error
    """

    proxy = get_default_proxy() if proxy is None else proxy

    user_profile, user_zonefile = get_name_profile(name, proxy=proxy)
    if user_profile is None:
        # user_zonefile will contain an error message
        return user_zonefile

    # user_profile will be in the new zonefile format
    return {'accounts': user_profile.get('account', [])}


<<<<<<< HEAD
def get_account( name, service, identifier, proxy=None ):
=======
def get_account(name, service, identifier, proxy=None, wallet_keys=None):
>>>>>>> 08c6ef8e
    """
    Get an account by identifier.  Return duplicates
    Return {'account': account information} on success
    Return {'error': ...} on error
    """
    proxy = get_default_proxy() if proxy is None else proxy

<<<<<<< HEAD
    accounts = list_accounts( name, proxy=proxy )
=======
    accounts = list_accounts(name, proxy=proxy, wallet_keys=wallet_keys)
>>>>>>> 08c6ef8e
    if 'error' in accounts:
        return accounts

    ret = [
        acc for acc in accounts['accounts'] if
        service == acc.get('service', None) and
        identifier == acc.get('identifier', None)
    ]

    return {'account': ret}


def put_account(name, service, identifier, content_url, create=True, replace=False,
                proxy=None, wallet_keys=None, txid=None, required_drivers=None, **extra_fields):
    """
    Put an account's information into a profile.

    If @create is True and @replace is False, then this method appends a new account with @service and @identifier (even if one already exists)
    If @create is True and @replace is True, then this method creates an account and replaces one that has the same @service and @identifier.
        If there are no accounts to replace, then a new account is created.
    If @create is False and @replace is True, then this method replaces an existing account with the same @service and @identifier.
        If there are no such accounts, then this method fails.

    NOTE: the account must already be in the latest form.

    Return a dict with {'status': True} on success (optionally also with 'transaction_hash' set if we updated the zonefile)
    Return a dict with {'error': ...} set on failure.
    """

    if not create and not replace:
        return {'error': 'Invalid create/replace arguments'}

    proxy = get_default_proxy() if proxy is None else proxy

    need_update = False

    user_profile, user_zonefile, need_update = get_and_migrate_profile(
        name, proxy=proxy, create_if_absent=True,
        wallet_keys=wallet_keys, include_name_record=True
    )

    if 'error' in user_profile:
        return user_profile

    if need_update:
        return {'error': 'Profile is in legacy format. Please migrate it with the `migrate` command.'}

    name_record = user_zonefile.pop('name_record')

    user_zonefile, user_profile = user_zonefile['zonefile'], user_profile['profile']

    # user_profile will be in the new zonefile format
    user_profile.setdefault('account', [])

    new_account = {}
    new_account.update(extra_fields)
    new_account.update({
        'service': service,
        'identifier': identifier,
        'contentUrl': content_url
    })

    replaced = False
    if replace:
        # replace one instance of this account
        for i in range(len(user_profile['account'])):
            acc = user_profile['account'][i]
            if identifier == acc['identifier'] and service == acc['service']:
                user_profile['account'][i] = new_account
                replaced = True
                break

    if not replaced:
        if create:
            user_profile['account'].append(new_account)
        else:
            return {'error': 'No such existing account'}

    return profile_update(
        name, user_zonefile, user_profile, name_record['address'],
        proxy=proxy, wallet_keys=wallet_keys, required_drivers=required_drivers
    )


def delete_account(name, service, identifier, proxy=None, wallet_keys=None):
    """
    Remove an account's information.
    Return {'status': True, 'removed': [list of removed accounts], ...} on success
    Return {'error': ...} on error
    """

    proxy = get_default_proxy() if proxy is None else proxy

    need_update, removed = False, False

    user_profile, user_zonefile, need_update = get_and_migrate_profile(
        name, proxy=proxy, create_if_absent=True,
        wallet_keys=wallet_keys, include_name_record=True
    )

    if 'error' in user_profile:
        return user_profile

    if need_update:
        return {
            'error': (
                'Profile is in legacy format. '
                'Please migrate it using with the `migrate` command.'
            )
        }

    name_record = user_zonefile.pop('name_record')

    user_zonefile, user_profile = user_zonefile['zonefile'], user_profile['profile']

    # user_profile will be in the new zonefile format
    removed = []
    for account in user_profile.get('account', []):
        if service == account['service'] and identifier == account['identifier']:
            user_profile['account'].remove(account)
            removed.append(account)

    if not removed:
        return {'status': True, 'removed': []}

    res = profile_update(
        name, user_zonefile,
        user_profile, name_record['address'],
        proxy=proxy, wallet_keys=wallet_keys
    )

    if 'error' in res:
        return res

    res['removed'] = removed
    return res


def create_app_account(name, service, identifier, app_url, storage_drivers,
                       data_pubkey, proxy=None, wallet_keys=None, **extra_fields):
    """
    Make a Blockstck application account.
    This account is different than one created by `put_account`, since
    it is constructed specifically for Blockstack applications.
    It has a few other goodies in it.

    Return {'status': True} on success
    Return {'error': ...} on failure

    Raise on invalid input
    """

    if storage_drivers is None or not storage_drivers:
        raise ValueError('No storage drivers given')

    return put_account(
        name, service, identifier, app_url, create=True, replace=False,
        proxy=proxy, wallet_keys=wallet_keys, data_pubkey=data_pubkey,
        storage_drivers=storage_drivers, **extra_fields
    )


def delete_app_account(name, service, identifier, wallet_keys=None, proxy=None):
    """
    Delete an application-specific account

    Return {'status': True} on success
    Return {'error': ...} on failure
    """

    res = delete_account(name, service, identifier, proxy=proxy, wallet_keys=wallet_keys)

    return res if 'error' in res else {'status': True}<|MERGE_RESOLUTION|>--- conflicted
+++ resolved
@@ -41,11 +41,7 @@
     ]
 
 
-<<<<<<< HEAD
-def list_accounts( name, proxy=None ):
-=======
-def list_accounts(name, proxy=None, wallet_keys=None):
->>>>>>> 08c6ef8e
+def list_accounts(name, proxy=None):
     """
     List all of the accounts in a user's profile
     Each account will have at least the following:
@@ -67,11 +63,7 @@
     return {'accounts': user_profile.get('account', [])}
 
 
-<<<<<<< HEAD
-def get_account( name, service, identifier, proxy=None ):
-=======
-def get_account(name, service, identifier, proxy=None, wallet_keys=None):
->>>>>>> 08c6ef8e
+def get_account(name, service, identifier, proxy=None):
     """
     Get an account by identifier.  Return duplicates
     Return {'account': account information} on success
@@ -79,11 +71,7 @@
     """
     proxy = get_default_proxy() if proxy is None else proxy
 
-<<<<<<< HEAD
-    accounts = list_accounts( name, proxy=proxy )
-=======
-    accounts = list_accounts(name, proxy=proxy, wallet_keys=wallet_keys)
->>>>>>> 08c6ef8e
+    accounts = list_accounts(name, proxy=proxy)
     if 'error' in accounts:
         return accounts
 
