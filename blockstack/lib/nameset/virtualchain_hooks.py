#!/usr/bin/env python
# -*- coding: utf-8 -*-
"""
    Blockstack
    ~~~~~
    copyright: (c) 2014-2015 by Halfmoon Labs, Inc.
    copyright: (c) 2016 by Blockstack.org

    This file is part of Blockstack

    Blockstack is free software: you can redistribute it and/or modify
    it under the terms of the GNU General Public License as published by
    the Free Software Foundation, either version 3 of the License, or
    (at your option) any later version.

    Blockstack is distributed in the hope that it will be useful,
    but WITHOUT ANY WARRANTY; without even the implied warranty of
    MERCHANTABILITY or FITNESS FOR A PARTICULAR PURPOSE.  See the
    GNU General Public License for more details.
    You should have received a copy of the GNU General Public License
    along with Blockstack. If not, see <http://www.gnu.org/licenses/>.
"""

# Hooks to the virtual chain's state engine that bind our namedb to the virtualchain package.

import os
import gc

<<<<<<< HEAD
import pybitcoin 
import traceback
import json
import threading
import copy

from .namedb import BlockstackDB, DISPOSITION_RO, DISPOSITION_RW
=======
from .namedb import *
>>>>>>> cc5a376d

from ..config import *
from ..scripts import *

import virtualchain
log = virtualchain.get_logger("blockstack-log")

def get_virtual_chain_name():
   """
   (required by virtualchain state engine)
   
   Get the name of the virtual chain we're building.
   """
   return "blockstack-server"


def get_virtual_chain_version():
   """
   (required by virtualchain state engine)
   
   Get the version string for this virtual chain.
   """
   return VERSION


def get_opcodes():
   """
   (required by virtualchain state engine)
   
   Get the list of opcodes we're looking for.
   """
   return OPCODES 


def get_op_processing_order():
   """
   (required by virtualchain state engine)
   
   Give a hint as to the order in which we process operations 
   """
   return OPCODES 


def get_magic_bytes():
   """
   (required by virtualchain state engine)
   
   Get the magic byte sequence for our OP_RETURNs
   """
   return MAGIC_BYTES


def get_first_block_id():
   """
   (required by virtualchain state engine)
   
   Get the id of the first block to start indexing.
   """ 
   start_block = FIRST_BLOCK_MAINNET
   return start_block


<<<<<<< HEAD
def need_db_reload():
   """
   Do we need to instantiate/reload the database?
   """
   global blockstack_db
   global last_load_time
   global last_check_time

   db_filename = virtualchain.get_db_filename()

   sb = None
   if os.path.exists(db_filename):
       sb = os.stat(db_filename)

   if blockstack_db is None:
       # doesn't exist in RAM
       log.debug("cache consistency: DB is not in RAM")
       return True
     
   if not os.path.exists(db_filename):
       # doesn't exist on disk 
       log.debug("cache consistency: DB does not exist on disk")
       return True 
   
   if sb is not None and sb.st_mtime != last_load_time:
       # stale--new version exists on disk
       log.debug("cache consistency: DB was modified; in-RAM copy is stale")
       return True 
   
   if time.time() - last_check_time > 600:
       # just for good measure--don't keep it around past the blocktime
       log.debug("cache consistency: Blocktime has passed")
       return True

   return False


def get_db_state(disposition=DISPOSITION_RO):
=======
def get_db_state( disposition=DISPOSITION_RO ):
>>>>>>> cc5a376d
   """
   (required by virtualchain state engine)
   
   Callback to the virtual chain state engine.
   Get a handle to our state engine implementation
   (i.e. our name database).

   Note that in this implementation, the database
   handle returned will only support read-only operations by default.
   NO COMMITS WILL BE ALLOWED.
   """
   
<<<<<<< HEAD
   global blockstack_db
   global last_load_time
   global last_check_time
   global reload_lock

   reload_lock.acquire()

   ret = None
   mtime = None
   db_filename = virtualchain.get_db_filename()
=======
   # make this usable even if we haven't explicitly configured virtualchain 
   impl = virtualchain.get_implementation()
   if impl is None:
       impl = sys.modules[__name__]
   
   db_filename = virtualchain.get_db_filename(impl=impl)
   lastblock_filename = virtualchain.get_lastblock_filename(impl=impl)
   lastblock = None
   firstcheck = True 
>>>>>>> cc5a376d

   for path in [db_filename, lastblock_filename]:
       if os.path.exists( path ):
           # have already created the db
           firstcheck = False

<<<<<<< HEAD
   if need_db_reload() or disposition == DISPOSITION_RW:
       log.info("(Re)Loading blockstack state from '%s'" % db_filename )

       new_db = BlockstackDB( db_filename, disposition=disposition )
       if disposition == DISPOSITION_RO:
           # cache
           blockstack_db = new_db
           ret = blockstack_db
       else:
           ret = new_db
=======
   if not firstcheck and not os.path.exists( lastblock_filename ):
       # this can't ever happen 
       log.error("FATAL: no such file or directory: %s" % lastblock_filename )
       os.abort()
>>>>>>> cc5a376d

   # verify that it is well-formed, if it exists
   elif os.path.exists( lastblock_filename ):
       try:
           with open(lastblock_filename, "r") as f:
               lastblock = int( f.read().strip() )

<<<<<<< HEAD
   else:
       log.debug("cache consistency: Using cached blockstack state")
       ret = blockstack_db
=======
       except Exception, e:
           # this can't ever happen
           log.error("FATAL: failed to parse: %s" % lastblock_filename)
           log.exception(e)
           os.abort()
>>>>>>> cc5a376d

   db_inst = BlockstackDB( db_filename, disposition )

<<<<<<< HEAD
   return ret
=======
   return db_inst
>>>>>>> cc5a376d


def db_parse( block_id, txid, vtxindex, op, data, senders, inputs, outputs, fee, db_state=None ):
   """
   (required by virtualchain state engine)
   
   Parse a blockstack operation from a transaction's nulldata (data) and a list of outputs, as well as 
   optionally the list of transaction's senders and the total fee paid.  Use the operation-specific
   extract_${OPCODE}() method to get the data, and make sure the operation-defined fields are all set.

   Return None on error
   
   NOTE: the transactions that our tools put have a single sender, and a single output address.
   This is assumed by this code.
   """

   # basic sanity checks 
   if len(senders) == 0:
       raise Exception("No senders given")
   
   # make sure each op has all the right fields defined 
   try:
       opcode = op_get_opcode_name( op )
       assert opcode is not None, "Unrecognized opcode '%s'"  % op
   except Exception, e:
       log.exception(e)
       log.error("Skipping unrecognized opcode")
       return None

   op_fee = get_burn_fee_from_outputs( outputs )

   log.debug("PARSE %s at (%s, %s): %s" % (opcode, block_id, vtxindex, data.encode('hex')))

   # get the data
   op = None
   try:
       op = op_extract( opcode, data, senders, inputs, outputs, block_id, vtxindex, txid )
   except Exception, e:
       log.exception(e)
       op = None

   if op is not None:

       # propagate fees
       if op_fee is not None:
          op['op_fee'] = op_fee

       # propagate tx data 
       op['vtxindex'] = int(vtxindex)
       op['txid'] = str(txid)

   else:
       log.error("Unparseable op '%s'" % opcode)

   return op


def check_mutate_fields( op, op_data ):
    """
    Verify that all mutate fields are present.
    """

    mutate_fields = op_get_mutate_fields( op )
    assert mutate_fields is not None, "No mutate fields defined for %s" % op

    missing = []
    for field in mutate_fields:
        if not op_data.has_key(field):
            missing.append(field)

    assert len(missing) == 0, "Missing mutation fields for %s: %s" % (op, ",".join(missing))
    return True


def db_scan_block( block_id, op_list, db_state=None ):
    """
    (required by virtualchain state engine)

    Given the block ID and the list of virtualchain operations in the block,
    do block-level preprocessing:
    * find the state-creation operations we will accept
    * make sure there are no collisions.
    """

    try:
        assert db_state is not None, "BUG: no state given"
    except Exception, e:
        log.exception(e)
        log.error("FATAL: no state given")
        os.abort()

    checked_ops = []
    for op_data in op_list:

        try:
            opcode = op_get_opcode_name( op_data['op'] ) 
            assert opcode is not None, "BUG: unknown op '%s'" % op
        except Exception, e:
            log.exception(e)
            log.error("FATAL: invalid operation")
            os.abort()

        if opcode not in OPCODE_CREATION_OPS:
            continue 

        # make sure there are no collisions:
        # build up our collision table in db_state.
        op_check( db_state, op_data, block_id, checked_ops )
        checked_ops.append( op_data )


    # get collision information for this block
    collisions = db_state.find_collisions( checked_ops )

    # reject all operations that will collide 
    db_state.put_collisions( block_id, collisions )
    


def db_check( block_id, new_ops, op, op_data, txid, vtxindex, checked_ops, db_state=None ):
    """
    (required by virtualchain state engine)
   
    Given the block ID and a parsed operation, check to see if this is a *valid* operation.
    Is this operation consistent with blockstack's rules?
   
    checked_ops is a list of operations already checked by
    this method for this block.
   
    A name or namespace can be affected at most once per block.  If it is 
    affected more than once, then the opcode priority rules take effect, and
    the lower priority opcodes are rejected.

    Return True if it's valid; False if not.
    """

    accept = True 

    if db_state is not None:
        
        try:
            assert 'txid' in op_data, "Missing txid from op"
            assert 'vtxindex' in op_data, "Missing vtxindex from op"
            opcode = op_get_opcode_name( op )
            assert opcode is not None, "BUG: unknown op '%s'" % op
        except Exception, e:
            log.exception(e)
            log.error("FATAL: invalid operation")
            os.abort()

        log.debug("CHECK %s at (%s, %s)" % (opcode, block_id, vtxindex))
        rc = op_check( db_state, op_data, block_id, checked_ops )
        if rc:

            try:
                opcode = op_data.get('opcode', None)
                assert opcode is not None, "BUG: op_check did not set an opcode"
            except Exception, e:
                log.exception(e)
                log.error("FATAL: no opcode set")
                os.abort()

            # verify that all mutate fields are present 
            rc = check_mutate_fields( opcode, op_data )
            if not rc:
                log.error("FATAL: bug in '%s' check() method did not return all mutate fields" % opcode)
                os.abort()

        else:
            accept = False 

    return accept
   
   
def db_commit( block_id, op, op_data, txid, vtxindex, db_state=None ):
    """
    (required by virtualchain state engine)

    Advance the state of the state engine: get a list of all
    externally visible state transitions.
   
    Given a block ID and checked opcode, record it as 
    part of the database.  This does *not* need to write 
    the data to persistent storage, since save() will be 
    called once per block processed.
  
    Returns one or more new name operations on success, which will 
    be fed into virtualchain to translate into a string
    to be used to generate this block's consensus hash.
    """

    if db_state is not None:
        if op_data is not None:

            try:
                assert 'txid' in op_data, "BUG: No txid given"
                assert 'vtxindex' in op_data, "BUG: No vtxindex given"
                assert op_data['txid'] == txid, "BUG: txid mismatch"
                assert op_data['vtxindex'] == vtxindex, "BUG: vtxindex mismatch"
                # opcode = op_get_opcode_name( op_data['op'] )
                opcode = op_data.get('opcode', None)
                assert opcode in OPCODE_PREORDER_OPS + OPCODE_CREATION_OPS + OPCODE_TRANSITION_OPS + OPCODE_STATELESS_OPS, \
                                "BUG: uncategorized opcode '%s'" % opcode

            except Exception, e:
                log.exception(e)
                log.error("FATAL: failed to commit operation")
                os.abort()

            if opcode in OPCODE_STATELESS_OPS:
                # state-less operation 
                return []

            else:
                op_seq = db_state.commit_operation( op_data, block_id )
                return op_seq

        else:
            # final commit for this block 
            try:
                db_state.commit_finished( block_id )
            except Exception, e:
                log.exception(e)
                log.error("FATAL: failed to commit at block %s" % block_id )
                os.abort()

            return None

    else:
        log.error("FATAL: no state engine given")
        os.abort()



def db_save( block_id, consensus_hash, pending_ops, filename, db_state=None ):
   """
   (required by virtualchain state engine)
   
   Save all persistent state to stable storage.
   Called once per block.
   
   Return True on success
   Return False on failure.
   """

   from ..atlas import atlasdb_sync_zonefiles 

   if db_state is not None:
    
        try:
            # pre-calculate the ops hash for SNV
            ops_hash = BlockstackDB.calculate_block_ops_hash( db_state, block_id )
            db_state.store_block_ops_hash( block_id, ops_hash )
        except Exception, e:
            log.exception(e)
            log.error("FATAL: failed to calculate ops hash at block %s" % block_id )
            os.abort()

        try:
            # flush the database
            db_state.commit_finished( block_id )
        except Exception, e:
            log.exception(e)
            log.error("FATAL: failed to commit at block %s" % block_id )
            os.abort()

        try:
            # sync block data to atlas, if enabled
            blockstack_opts = get_blockstack_opts()
            if blockstack_opts.get('atlas', False):
                log.debug("Synchronize Atlas DB for %s" % (block_id-1))
                zonefile_dir = blockstack_opts.get('zonefiles', get_zonefile_dir())

                gc.collect()
                atlasdb_sync_zonefiles( db_state, block_id-1, zonefile_dir=zonefile_dir )
                gc.collect()

        except Exception, e:
            log.exception(e)
            log.error("FATAL: failed to update Atlas db at %s" % block_id )
            os.abort()

        return True

   else:
       log.error("FATAL: no state engine given")
       os.abort()


def db_continue( block_id, consensus_hash ):
    """
    (required by virtualchain state engine)

    Called when virtualchain has synchronized all state for this block.
    Blockstack uses this as a preemption point where it can safely
    exit if the user has so requested.
    """

    # every so often, clean up
    if (block_id % 20) == 0:
        log.debug("Pre-emptive garbage collection at %s" % block_id)
        gc.collect(2)

    return is_running() or os.environ.get("BLOCKSTACK_TEST") == "1"


def sync_blockchain( bt_opts, last_block, expected_snapshots={}, **virtualchain_args ):
    """
    synchronize state with the blockchain.
    Return True on success
    Return False if we're supposed to stop indexing
    Abort on error
    """
 
    # make this usable even if we haven't explicitly configured virtualchain 
    impl = sys.modules[__name__]
    if virtualchain.get_implementation() is not None:
       impl = None

    log.info("Synchronizing database up to block %s" % last_block)

    db_filename = virtualchain.get_db_filename(impl=impl)

    # NOTE: this is the only place where a read-write handle should be created,
    # since this is the only place where the db should be modified.
    new_db = BlockstackDB.borrow_readwrite_instance( db_filename, last_block, expected_snapshots=expected_snapshots )
    rc = virtualchain.sync_virtualchain( bt_opts, last_block, new_db, expected_snapshots=expected_snapshots, **virtualchain_args )
    BlockstackDB.release_readwrite_instance( new_db, last_block )

    return rc<|MERGE_RESOLUTION|>--- conflicted
+++ resolved
@@ -26,17 +26,7 @@
 import os
 import gc
 
-<<<<<<< HEAD
-import pybitcoin 
-import traceback
-import json
-import threading
-import copy
-
-from .namedb import BlockstackDB, DISPOSITION_RO, DISPOSITION_RW
-=======
 from .namedb import *
->>>>>>> cc5a376d
 
 from ..config import *
 from ..scripts import *
@@ -99,48 +89,7 @@
    return start_block
 
 
-<<<<<<< HEAD
-def need_db_reload():
-   """
-   Do we need to instantiate/reload the database?
-   """
-   global blockstack_db
-   global last_load_time
-   global last_check_time
-
-   db_filename = virtualchain.get_db_filename()
-
-   sb = None
-   if os.path.exists(db_filename):
-       sb = os.stat(db_filename)
-
-   if blockstack_db is None:
-       # doesn't exist in RAM
-       log.debug("cache consistency: DB is not in RAM")
-       return True
-     
-   if not os.path.exists(db_filename):
-       # doesn't exist on disk 
-       log.debug("cache consistency: DB does not exist on disk")
-       return True 
-   
-   if sb is not None and sb.st_mtime != last_load_time:
-       # stale--new version exists on disk
-       log.debug("cache consistency: DB was modified; in-RAM copy is stale")
-       return True 
-   
-   if time.time() - last_check_time > 600:
-       # just for good measure--don't keep it around past the blocktime
-       log.debug("cache consistency: Blocktime has passed")
-       return True
-
-   return False
-
-
-def get_db_state(disposition=DISPOSITION_RO):
-=======
 def get_db_state( disposition=DISPOSITION_RO ):
->>>>>>> cc5a376d
    """
    (required by virtualchain state engine)
    
@@ -153,18 +102,6 @@
    NO COMMITS WILL BE ALLOWED.
    """
    
-<<<<<<< HEAD
-   global blockstack_db
-   global last_load_time
-   global last_check_time
-   global reload_lock
-
-   reload_lock.acquire()
-
-   ret = None
-   mtime = None
-   db_filename = virtualchain.get_db_filename()
-=======
    # make this usable even if we haven't explicitly configured virtualchain 
    impl = virtualchain.get_implementation()
    if impl is None:
@@ -174,30 +111,16 @@
    lastblock_filename = virtualchain.get_lastblock_filename(impl=impl)
    lastblock = None
    firstcheck = True 
->>>>>>> cc5a376d
 
    for path in [db_filename, lastblock_filename]:
        if os.path.exists( path ):
            # have already created the db
            firstcheck = False
 
-<<<<<<< HEAD
-   if need_db_reload() or disposition == DISPOSITION_RW:
-       log.info("(Re)Loading blockstack state from '%s'" % db_filename )
-
-       new_db = BlockstackDB( db_filename, disposition=disposition )
-       if disposition == DISPOSITION_RO:
-           # cache
-           blockstack_db = new_db
-           ret = blockstack_db
-       else:
-           ret = new_db
-=======
    if not firstcheck and not os.path.exists( lastblock_filename ):
        # this can't ever happen 
        log.error("FATAL: no such file or directory: %s" % lastblock_filename )
        os.abort()
->>>>>>> cc5a376d
 
    # verify that it is well-formed, if it exists
    elif os.path.exists( lastblock_filename ):
@@ -205,25 +128,15 @@
            with open(lastblock_filename, "r") as f:
                lastblock = int( f.read().strip() )
 
-<<<<<<< HEAD
-   else:
-       log.debug("cache consistency: Using cached blockstack state")
-       ret = blockstack_db
-=======
        except Exception, e:
            # this can't ever happen
            log.error("FATAL: failed to parse: %s" % lastblock_filename)
            log.exception(e)
            os.abort()
->>>>>>> cc5a376d
 
    db_inst = BlockstackDB( db_filename, disposition )
 
-<<<<<<< HEAD
-   return ret
-=======
    return db_inst
->>>>>>> cc5a376d
 
 
 def db_parse( block_id, txid, vtxindex, op, data, senders, inputs, outputs, fee, db_state=None ):
