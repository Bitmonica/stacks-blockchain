--- conflicted
+++ resolved
@@ -167,11 +167,7 @@
 
         fixed_urls.append(url)
 
-<<<<<<< HEAD
-    return ret
-=======
     return fixed_urls
->>>>>>> 4b093b7a
 
 
 def user_zonefile_txts(user_zonefile):
